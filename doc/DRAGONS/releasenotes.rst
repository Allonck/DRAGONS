.. releasenotes.rst

.. _releasenotes:

*************
Release Notes
*************

<<<<<<< HEAD
This is the documentation from the latest commit.  We recommend that you use the `stable` version of the documentation instead of the `latest`.

V2.1.1
=======
V3.0.0
>>>>>>> 10b4bc51
======
This new release includes several new features, new support, and several bug
fixes.  See the :ref:`changes` for details.

This major update of DRAGONS has two big changes over V2:

* New "quicklook" reduction for GMOS longslit data
* Python 3 compatibilty only.  Python 2 is no longer supported.

With this release, DRAGONS offers support for:

Science Quality reduction
   * GMOS imager
   * NIRI imager
   * GSAOI imager
   * F2 imager

Quicklook Quality reduction
   * GMOS longslit spectrograph


For imaging, this software should be used instead of the Gemini IRAF package.

**For GMOS longslit spectroscopy, use this package only for quicklook
purposes.**  Please continue to use Gemini IRAF for science quality reductions.
We are working on a science quality package for GMOS longslit but it is not
ready yet.  We believe that releasing what we have for quicklook inspection
would nevertheless be useful to our users.

Installation instructions can be found in the Recipe System User Manual at:

  `<https://dragons-recipe-system-users-manual.readthedocs.io/en/v3.0.0/install.html>`_

<|MERGE_RESOLUTION|>--- conflicted
+++ resolved
@@ -6,13 +6,7 @@
 Release Notes
 *************
 
-<<<<<<< HEAD
-This is the documentation from the latest commit.  We recommend that you use the `stable` version of the documentation instead of the `latest`.
-
-V2.1.1
-=======
 V3.0.0
->>>>>>> 10b4bc51
 ======
 This new release includes several new features, new support, and several bug
 fixes.  See the :ref:`changes` for details.
