--- conflicted
+++ resolved
@@ -55,15 +55,11 @@
     for mode in ['sq', 'qa', 'ql']:
 
         try:
-<<<<<<< HEAD
-            rm = RecipeMapper(dtags, instpkg, mode=mode)
-=======
-
             if drpkg is None:
-                rm = RecipeMapper([ad], mode)
+                rm = RecipeMapper(dtags, instpkg, mode=mode)
             else:
-                rm = RecipeMapper([ad], mode, drpkg=drpkg)
->>>>>>> e3940474
+                rm = RecipeMapper(dtags, instpkg, mode, drpkg=drpkg)
+
             recipe = rm.get_applicable_recipe()
 
         except RecipeNotFound:
@@ -167,15 +163,11 @@
     dtags = set(list(ad.tags)[:])
     instpkg = ad.instrument(generic=True).lower()
     try:
-<<<<<<< HEAD
-
-        rm = RecipeMapper(dtags, instpkg, mode=mode, recipename=recipe)
-=======
         if drpkg is None:
-            rm = RecipeMapper([ad], mode, recipename=recipe)
+            rm = RecipeMapper(dtags, instpkg, mode=mode, recipename=recipe)
         else:
-            rm = RecipeMapper([ad], mode, recipename=recipe, drpkg=drpkg)
->>>>>>> e3940474
+            rm = RecipeMapper(dtags, instpkg, mode=mode, recipename=recipe,
+                              drpkg=drpkg)
         mapper_recipe = rm.get_applicable_recipe()
 
     except RecipeNotFound:
