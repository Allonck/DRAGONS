#
#                                                                  gemini_python
#
#                                                                    gempy.utils
#                                                                    logutils.py
# ------------------------------------------------------------------------------
# $Id$
# ------------------------------------------------------------------------------
import types
import logging
from datetime import time
from logging import handlers

STDFMT = '%(asctime)s %(levelname)-8s - %(message)s' 
DBGFMT = '%(asctime)s %(name)-40s - %(levelname)-8s - %(message)s'
SW = 3

# Turn off logging exception messages 
logging.raiseExceptions = 0

# Logging levels
ll = {'CRITICAL':50, 'ERROR':40, 'WARNING' :30, 'STATUS':25, 
      'STDINFO' :21, 'INFO' :20, 'FULLINFO':15, 'DEBUG' :10}

def add_filter(filt, log):
    """
    Add given filter to given logger, checking for duplicates first.

    Parameters
    ----------
    filt : class inheriting from `logging.Filter`
        The filter to be added.
    log : `logging.logger` object.
        The logger to which the filter is to be added.

    Returns
    -------
    None.

    """
    if sum([isinstance(f, filt) for f in log.filters]) < 1:
        log.addFilter(filt(log))


def customize_log(log=None):
    """
    Sets up custom attributes for logger

    Parameters
    ----------
    log : <logging.Logger>
          Logger object from logging.getLogger()

    Returns
    -------
    <void>

    """
    def arghandler(args=None, levelnum=None, prefix=None):
        largs = list(args)
        slargs = str(largs[0]).split('\n')
        for line in slargs:
            if prefix:
                line = prefix + line
            if len(line) == 0:
                log.log(levelnum, '')
            else:
                log.log(levelnum, line)

    def ccritical(*args):
        arghandler(args, ll['CRITICAL'], 'CRITICAL - ' )
    def cerror(*args):
        arghandler(args, ll['ERROR'], 'ERROR - ')
    def cwarning(*args):
        arghandler(args, ll['WARNING'], 'WARNING - ')
    def cstatus(*args):
        arghandler(args, ll['STATUS'])
    def cstdinfo(*args):
        arghandler(args, ll['STDINFO'])
    def cinfo(*args):
        arghandler(args, ll['INFO'])
    def cfullinfo(*args):
        arghandler(args, ll['FULLINFO'])
    def cdebug(*args):
        arghandler(args, ll['DEBUG'], 'DEBUG - ')
<<<<<<< HEAD
    
    setattr(log, 'critical', ccritical) 
    setattr(log, 'error', cerror) 
    setattr(log, 'warning', cwarning) 
    setattr(log, 'status', cstatus) 
    setattr(log, 'stdinfo', cstdinfo) 
    setattr(log, 'info', cinfo) 
    setattr(log, 'fullinfo', cfullinfo) 
    setattr(log, 'debug', cdebug) 
=======

    setattr(log, 'critical', ccritical)
    setattr(log, 'error', cerror)
    setattr(log, 'warning', cwarning)
    setattr(log, 'status', cstatus)
    setattr(log, 'stdinfo', cstdinfo)
    setattr(log, 'info', cinfo)
    setattr(log, 'fullinfo', cfullinfo)
    setattr(log, 'debug', cdebug)

    add_filter(DuplicateWarningFilter, log)

>>>>>>> 7b9b3eba
    return

def get_logger(name=None):
    """
    Wraps logging.getLogger and returns a custom logging object

    Parameters
    ----------
    name: <str> 
          Name of logger (usually __name__)

    Returns
    -------
    log : <logging.Logger>
          Logger with new levels and prefixes for some levels

    """
    log = logging.getLogger(name)
    try:
        assert log.root.handlers
        customize_log(log)
    except AssertionError:
        config(mode='standard')
        customize_log(log)
    return log
        
def config(mode='standard', file_name=None, file_lvl=15, stomp=False):
    """
    Controls Dragons logging configuration.

    Parameters
    ----------
    mode : <str> 
          logging mode: 'debug', 'standard', 'quiet'

    file_lvl : <int>
          file logging level

    file_name : <atr> 
          filename of the logger

    stomp: <bool>
          Controls append to logfiles found with same name
    
    Returns
    -------
    <void>

    """
    logfmt = None
    lmodes = ['debug', 'standard', 'quiet', 'rotating']
    fm = 'w' if stomp else 'a'
    mode = mode.lower()
    if mode not in lmodes:
        raise NameError("Unknown mode")

    rootlog = logging.getLogger('')
    rootlog.handlers = []     # every call on config clears the handlers list.

    # Add the new levels
    logging.addLevelName(ll['STATUS'], 'STATUS')
    logging.addLevelName(ll['STDINFO'], 'STDINFO')
    logging.addLevelName(ll['FULLINFO'], 'FULLINFO')

    # Define rootlog handler(s) through basicConfig() according to mode
    customize_log(rootlog)
    if mode == 'quiet':
        logfmt = STDFMT
        logging.basicConfig(level=file_lvl, format=logfmt,
                            datefmt='%Y-%m-%d %H:%M:%S', 
                            filename=file_name, filemode=fm)

    elif mode == 'standard':
        logfmt = STDFMT
        console_lvl = 21
        logging.basicConfig(level=file_lvl, format=logfmt,
                            datefmt='%Y-%m-%d %H:%M:%S', 
                            filename=file_name, filemode=fm)

        # add console handler for rootlog through addHandler()
        console = logging.StreamHandler()
        formatter = logging.Formatter('%(message)s')
        console.setFormatter(formatter)
        console.setLevel(console_lvl)
        rootlog.addHandler(console)

    elif mode == 'debug':
        logfmt = DBGFMT
        console_lvl = 10
        file_lvl = 10
        logging.basicConfig(level=file_lvl, format=logfmt,
                            datefmt='%Y-%m-%d %H:%M:%S', 
                            filename=file_name, filemode=fm)

        # add console handler for rootlog through addHandler()
        console = logging.StreamHandler()
        formatter = logging.Formatter('%(message)s')
        console.setFormatter(formatter)
        console.setLevel(console_lvl)
        rootlog.addHandler(console)

    elif mode == 'rotating':
        log_handler = handlers.TimedRotatingFileHandler(file_name, when='midnight')
        formatter = logging.Formatter(STDFMT, datefmt='%Y-%m-%d %H:%M:%S')
        log_handler.setFormatter(formatter)
        log_handler.setLevel(file_lvl)
        rootlog.addHandler(log_handler)

    return

def update_indent(li=0, mode=''):
    """
    Updates indents for reduce by changing the formatter

    Parameters
    ----------
    li : <int> 
         log indentation 

    mode: <str>
          logging mode

    Returns
    -------
    <void>

    """
    log = logging.getLogger('')
    
    # Handle the case if logger has not been configured
    if len(log.handlers) == 0:
        return

    for hndl in log.handlers:
        if isinstance(hndl, logging.StreamHandler):
            sf = logging.Formatter(' ' * (li * SW) + '%(message)s')
            hndl.setFormatter(sf)
        if isinstance(hndl, logging.FileHandler):
            if mode == 'debug':
                ff = logging.Formatter(DBGFMT[:-11] + ' ' * (li * SW) + \
                    DBGFMT[-11:],'%Y-%m-%d %H:%M:%S')
            else:
                ff = logging.Formatter(STDFMT[:-11] + ' ' * (li * SW) + \
                    STDFMT[-11:],'%Y-%m-%d %H:%M:%S')
            hndl.setFormatter(ff)
    return

def change_level(new_level=''):
    """
    Change the level of the console handler

    """
    log = logging.getLogger('')
    for hndl in log.handlers:
        if isinstance(hndl, logging.StreamHandler):
            if new_level:
                hndl.setLevel(ll[new_level.upper()])
    return<|MERGE_RESOLUTION|>--- conflicted
+++ resolved
@@ -11,15 +11,15 @@
 from datetime import time
 from logging import handlers
 
-STDFMT = '%(asctime)s %(levelname)-8s - %(message)s' 
+STDFMT = '%(asctime)s %(levelname)-8s - %(message)s'
 DBGFMT = '%(asctime)s %(name)-40s - %(levelname)-8s - %(message)s'
 SW = 3
 
-# Turn off logging exception messages 
+# Turn off logging exception messages
 logging.raiseExceptions = 0
 
 # Logging levels
-ll = {'CRITICAL':50, 'ERROR':40, 'WARNING' :30, 'STATUS':25, 
+ll = {'CRITICAL':50, 'ERROR':40, 'WARNING' :30, 'STATUS':25,
       'STDINFO' :21, 'INFO' :20, 'FULLINFO':15, 'DEBUG' :10}
 
 def add_filter(filt, log):
@@ -83,17 +83,6 @@
         arghandler(args, ll['FULLINFO'])
     def cdebug(*args):
         arghandler(args, ll['DEBUG'], 'DEBUG - ')
-<<<<<<< HEAD
-    
-    setattr(log, 'critical', ccritical) 
-    setattr(log, 'error', cerror) 
-    setattr(log, 'warning', cwarning) 
-    setattr(log, 'status', cstatus) 
-    setattr(log, 'stdinfo', cstdinfo) 
-    setattr(log, 'info', cinfo) 
-    setattr(log, 'fullinfo', cfullinfo) 
-    setattr(log, 'debug', cdebug) 
-=======
 
     setattr(log, 'critical', ccritical)
     setattr(log, 'error', cerror)
@@ -106,7 +95,6 @@
 
     add_filter(DuplicateWarningFilter, log)
 
->>>>>>> 7b9b3eba
     return
 
 def get_logger(name=None):
@@ -115,7 +103,7 @@
 
     Parameters
     ----------
-    name: <str> 
+    name: <str>
           Name of logger (usually __name__)
 
     Returns
@@ -132,25 +120,25 @@
         config(mode='standard')
         customize_log(log)
     return log
-        
+
 def config(mode='standard', file_name=None, file_lvl=15, stomp=False):
     """
     Controls Dragons logging configuration.
 
     Parameters
     ----------
-    mode : <str> 
+    mode : <str>
           logging mode: 'debug', 'standard', 'quiet'
 
     file_lvl : <int>
           file logging level
 
-    file_name : <atr> 
+    file_name : <atr>
           filename of the logger
 
     stomp: <bool>
           Controls append to logfiles found with same name
-    
+
     Returns
     -------
     <void>
@@ -176,14 +164,14 @@
     if mode == 'quiet':
         logfmt = STDFMT
         logging.basicConfig(level=file_lvl, format=logfmt,
-                            datefmt='%Y-%m-%d %H:%M:%S', 
+                            datefmt='%Y-%m-%d %H:%M:%S',
                             filename=file_name, filemode=fm)
 
     elif mode == 'standard':
         logfmt = STDFMT
         console_lvl = 21
         logging.basicConfig(level=file_lvl, format=logfmt,
-                            datefmt='%Y-%m-%d %H:%M:%S', 
+                            datefmt='%Y-%m-%d %H:%M:%S',
                             filename=file_name, filemode=fm)
 
         # add console handler for rootlog through addHandler()
@@ -198,7 +186,7 @@
         console_lvl = 10
         file_lvl = 10
         logging.basicConfig(level=file_lvl, format=logfmt,
-                            datefmt='%Y-%m-%d %H:%M:%S', 
+                            datefmt='%Y-%m-%d %H:%M:%S',
                             filename=file_name, filemode=fm)
 
         # add console handler for rootlog through addHandler()
@@ -223,8 +211,8 @@
 
     Parameters
     ----------
-    li : <int> 
-         log indentation 
+    li : <int>
+         log indentation
 
     mode: <str>
           logging mode
@@ -235,7 +223,7 @@
 
     """
     log = logging.getLogger('')
-    
+
     # Handle the case if logger has not been configured
     if len(log.handlers) == 0:
         return
@@ -264,4 +252,44 @@
         if isinstance(hndl, logging.StreamHandler):
             if new_level:
                 hndl.setLevel(ll[new_level.upper()])
-    return+    return
+
+class DuplicateWarningFilter(logging.Filter):
+    """
+    This class contains a filter for log messages to suppress repeated instances
+    of the same message. When a different message comes along, it prints a
+    message summarizing how many duplicate messages were suppressed.
+
+    Parameters
+    ----------
+    logger: a `logging.Logger` object
+        The logger to which the filtering should be applied.
+
+    """
+    def __init__(self, logger):
+        self.logger = logger
+        self.counter = 1
+
+    def filter(self, record):
+        # Only operate on warnings, pass everything else through.
+        if record.levelno != 30:  # Not a warning
+            return True
+
+        current_log = (record.module, record.levelno, record.msg)
+        if current_log != getattr(self, "last_log", None):
+            self.last_log = current_log
+            if self.counter > 1:
+                temp_log = current_log
+                self.logger.warning(f"Last message repeated {self.counter} times")
+                self.last_log = temp_log
+                self.counter = 1
+            return True
+        self.counter += 1
+        return False
+
+
+if __name__ == "__main__":
+    log = get_logger("testing_logutils")
+    for i in range(3):
+        log.warning("This is a test")
+    log.warning("Some other message to generate the repeated message")