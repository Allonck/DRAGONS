--- conflicted
+++ resolved
@@ -1629,10 +1629,7 @@
         ext.WAVECAL = table
     return ad
 
-<<<<<<< HEAD
-
-# FIXME: unused ?
-=======
+
 def sky_factor(nd1, nd2, skyfunc, multiplicative=False, threshold=0.001):
     """
     This function determines the corrective factor (either additive or
@@ -1676,7 +1673,7 @@
         nd1.subtract(factor)
     return factor
 
->>>>>>> 51702583
+# FIXME: unused ?
 def tile_objcat(adinput, adoutput, ext_mapping, sx_dict=None):
     """
     This function tiles together separate OBJCAT extensions, converting
