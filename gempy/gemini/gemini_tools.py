#
#                                                                  gemini_python
#
#                                                                   gempy.gemini
#                                                                gemini_tools.py
# ------------------------------------------------------------------------------
import os
import re
import numbers
import itertools
import numpy as np

from copy import deepcopy
from datetime import datetime
from importlib import import_module

from functools import wraps

from astropy.stats import sigma_clip
from astropy.wcs import WCS
from astropy.modeling import models, fitting
from astropy.table import vstack, Table, Column

from scipy.special import erf

from ..library import astromodels, tracing, astrotools as at
from ..library.nddops import NDStacker
from ..utils import logutils

from datetime import datetime

import astrodata

from collections import namedtuple
ArrayInfo = namedtuple("ArrayInfo", "detector_shape origins array_shapes "
                                    "extensions")


@models.custom_model
def CumGauss1D(x, mean=0.0, stddev=1.0):
    return 0.5*(1.0+erf((x-mean) / (1.414213562*stddev)))

# ------------------------------------------------------------------------------
# Allows all functions to treat input as a list and return a list without the
# specific need to check.
def handle_single_adinput(fn):
    @wraps(fn)
    def wrapper(adinput, *args, **kwargs):
        if not isinstance(adinput, list):
            ret = fn([adinput], *args, **kwargs)
            return ret[0] if isinstance(ret, list) else ret
        else:
            return fn(adinput, *args, **kwargs)
    return wrapper
# ------------------------------------------------------------------------------
@handle_single_adinput
def add_objcat(adinput=None, extver=1, replace=False, table=None, sx_dict=None):
    """
    Add OBJCAT table if it does not exist, update or replace it if it does.

    Parameters
    ----------
    adinput: AstroData
        AD object(s) to add table to

    extver: int
        Extension number for the table (should match the science extension)

    replace: bool
        replace (overwrite) with new OBJCAT? If False, the new table must
        have the same length as the existing OBJCAT

    table: Table
        new OBJCAT Table or new columns. For a new table, X_IMAGE, Y_IMAGE,
        X_WORLD, and Y_WORLD are required columns
    """
    log = logutils.get_logger(__name__)

    # ensure caller passes the sextractor default dictionary of parameters.
    try:
        assert isinstance(sx_dict, dict) and ('dq', 'param') in sx_dict
    except AssertionError:
        log.error("TypeError: A SExtractor dictionary was not received.")
        raise TypeError("Require SExtractor parameter dictionary.")

    adoutput = []
    # Parse sextractor parameters for the list of expected columns
    expected_columns = parse_sextractor_param(sx_dict['dq', 'param'])
    # Append a few more that don't come from directly from sextractor
    expected_columns.extend(["REF_NUMBER","REF_MAG","REF_MAG_ERR",
                             "PROFILE_FWHM","PROFILE_EE50"])

    for ad in adinput:
        ext = ad.extver(extver)
        # Check if OBJCAT already exists and just update if desired
        objcat = getattr(ext, 'OBJCAT', None)
        if objcat and not replace:
            log.fullinfo("Table already exists; updating values.")
            for name in table.columns:
                objcat[name].data[:] = table[name].data
        else:
            # Append columns in order of definition in SExtractor params
            new_objcat = Table()
            nrows = len(table)
            for name in expected_columns:
                # Define Column properties with sensible placeholder data
                if name in ["NUMBER"]:
                    default = list(range(1, nrows+1))
                    dtype = np.int32
                elif name in ["FLAGS", "IMAFLAGS_ISO", "REF_NUMBER"]:
                    default = [-999] * nrows
                    dtype = np.int32
                else:
                    default = [-999] * nrows
                    dtype = np.float32
                # Use input table column if given, otherwise the placeholder
                new_objcat.add_column(table[name] if name in table.columns else
                                Column(data=default, name=name, dtype=dtype))

            # Replace old version or append new table to AD object
            if objcat:
                log.fullinfo("Replacing existing OBJCAT in {}".
                             format(ad.filename))
            ext.OBJCAT = new_objcat
        adoutput.append(ad)

    return adoutput

@handle_single_adinput
def array_information(adinput=None):
    """
    Returns information about the relationship between amps (extensions)
    and physical detectors. This works for any 2D array provided the
    array_section() and detector_section() descriptors return correct values.

    Parameters
    ----------
    adinput: list/AD
        single or list of AD objects

    Returns
    -------
    list of ArrayInfo namedtuples, each containing:
        detector_shape: doubleton indicating the arrangement of physical
                        detectors
        origins: list of doubletons indicating the bottom-left of each
                 physical detector in detector_section coordinates
        array_shapes: list of doubletons indicating the shape for tiling
                      the extensions to make each physical detector
        extensions: list of tuples, one for each physical detector containing
                    the indices of the extensions on that detector. Both the
                    list and the tuples are sorted based on detector_section
                    first in y, then x (so order is along the bottom, then
                    the next row up, and so on).

        An example for the standard 12-amp GMOS read is:
            detector_shape=(1, 3)
            origins=[(0, 0), (0, 2048), (0, 4096)]
            array_shapes=[(1, 4), (1, 4), (1, 4)]
            extensions=[(0, 1, 2, 3), (4, 5, 6, 7), (8, 9, 10, 11)]
    """
    array_info_list = []
    for ad in adinput:
        det_corners = np.array([(sec.y1, sec.x1) for sec in ad.detector_section()])
        # If the array_section() descriptor returns None, then it's reasonable
        # to assume that each extension is a full detector...
        try:
            array_corners = np.array([(sec.y1, sec.x1) for sec in ad.array_section()])
        except AttributeError:
            array_corners = det_corners
        origins = det_corners - array_corners

        # Sort by y first, then x as a tiebreaker, keeping all extensions with
        # the same origin together
        ampsorder = np.lexsort(np.vstack([det_corners.T[::-1], origins.T[::-1]]))
        unique_origins = np.unique(origins, axis=0)
        detshape = tuple(len(set(orig_coords)) for orig_coords in unique_origins.T)
        sorted_origins = [tuple(unique_origins[i])
                          for i in np.lexsort(unique_origins.T[::-1])]
        arrays_list = [tuple(j for j in ampsorder if np.array_equal(det_corners[j],
                             array_corners[j]+origin)) for origin in sorted_origins]
        array_shapes = [tuple(len(set(coords)) for coords in det_corners[exts,:].T)
                        for exts in arrays_list]
        array_info_list.append(ArrayInfo(detshape, sorted_origins,
                                         array_shapes, arrays_list))
    return array_info_list


def check_inputs_match(adinput1=None, adinput2=None, check_filter=True,
                       check_shape=True, check_units=False):
    """
    This function will check if the inputs match.  It will check the filter,
    binning and shape/size of the every SCI frames in the inputs.

    There must be a matching number of inputs for 1 and 2.

    Parameters
    ----------
    adinput1 : list/AD
    adinput2 : list/AD
        single AstroData instances or length-matched lists

    check_filter : bool
        if True, also check the filter name of each pair

    check_shape : bool
        If True, also check the data shape for each pair.

    check_units : bool
        if True, also check that both inputs are in electrons or ADUs
    """
    log = logutils.get_logger(__name__)

    # Turn inputs into lists for ease of manipulation later
    if not isinstance(adinput1, list):
        adinput1 = [adinput1]
    if not isinstance(adinput2, list):
        adinput2 = [adinput2]
    if len(adinput1) != len(adinput2):
        log.error('Inputs do not match in length')
        raise ValueError('Inputs do not match in length')

    for ad1, ad2 in zip(adinput1, adinput2):
        log.fullinfo('Checking inputs {} and {}'.format(ad1.filename,
                                                        ad2.filename))
        if len(ad1) != len(ad2):
            log.error('Inputs have different numbers of SCI extensions.')
            raise ValueError('Mismatching number of SCI extensions in inputs')

        # Now check each extension
        for ext1, ext2 in zip(ad1, ad2):
            log.fullinfo('Checking EXTVER {}'.format(ext1.hdr['EXTVER']))

            # Check shape/size
            if check_shape and ext1.data.shape != ext2.data.shape :
                log.error('Extensions have different shapes')
                raise ValueError('Extensions have different shape')

            # Check binning
            if (ext1.detector_x_bin() != ext2.detector_x_bin() or
                        ext1.detector_y_bin() != ext2.detector_y_bin()):
                log.error('Extensions have different binning')
                raise ValueError('Extensions have different binning')

            # Check units if desired
            if check_units:
                if ext1.is_in_adu() != ext2.is_in_adu():
                    raise ValueError('Extensions have different units')

        # Check filter if desired
        if check_filter and (ad1.filter_name() != ad2.filter_name()):
            log.error('Extensions have different filters')
            raise ValueError('Extensions have different filters')

        log.fullinfo('Inputs match')
    return


def matching_inst_config(ad1=None, ad2=None, check_exposure=False):
    """
    Compare two AstroData instances and report whether their instrument
    configurations are identical, including the exposure time (but excluding
    the telescope pointing). This function was added for NIR images but
    should probably be merged with check_inputs_match() above, after checking
    carefully that the changes needed won't break any GMOS processing.

    Parameters
    ----------
    ad1: AD
    ad2: AD
        single AstroData instances or length-matched lists

    check_exposure: bool
        if True, also check the exposure time of each pair

    Returns
    -------
    bool
        Do they match?
    """
    log = logutils.get_logger(__name__)
    log.debug('Comparing instrument config for AstroData instances')

    result = True
    if len(ad1) != len(ad2):
        result = False
        log.debug('  Number of SCI extensions differ')
    else:
        for i in range(len(ad1)):
            if ad1.nddata[i].shape != ad2.nddata[i].shape:
                result = False
                log.debug('  Array dimensions differ')
                break

    # Check all these descriptors for equality
    things_to_check = ['data_section', 'detector_roi_setting', 'read_mode',
                       'well_depth_setting', 'gain_setting', 'detector_x_bin',
                       'detector_y_bin', 'coadds', 'camera', 'filter_name',
                       'focal_plane_mask', 'lyot_stop', 'decker',
                       'pupil_mask', 'disperser']
    for descriptor in things_to_check:
        if getattr(ad1, descriptor)() != getattr(ad2, descriptor)():
            result = False
            log.debug('  Descriptor failure for {}'.format(descriptor))

    # This is the tolerance Paul used for NIRI & F2 in FITS store:
    try:
        same = abs(ad1.central_wavelength() - ad2.central_wavelength()) < 0.001
    except TypeError:
        same = ad1.central_wavelength() ==  ad2.central_wavelength()
    if not same:
        result = False
        log.debug('  Central wavelengths differ')

    if check_exposure:
        try:
            # This is the tolerance Paul used for NIRI in FITS store:
            if abs(ad1.exposure_time() - ad2.exposure_time()) > 0.01:
                result = False
                log.debug('  Exposure times differ')
        except TypeError:
            log.error('Non-numeric type from exposure_time() descriptor')

    if result:
        log.debug('  Configurations match')

    return result


@handle_single_adinput
def clip_auxiliary_data(adinput=None, aux=None, aux_type=None,
                        return_dtype=None):
    """
    This function clips auxiliary data like calibration files or BPMs
    to the size of the data section in the science. It will pad auxiliary
    data if required to match un-overscan-trimmed data, but otherwise
    requires that the auxiliary data contain the science data.

    Parameters
    ----------
    adinput: list/AstroData
        input science image(s)
    aux: list/AstroData
        auxiliary file(s) (e.g., BPM, flat) to be clipped
    aux_type: str
        type of auxiliary file
    return_dtype: dtype
        datatype of returned objects

    Returns
    -------
    list/AD:
        auxiliary file(s), appropriately clipped
    """
    log = logutils.get_logger(__name__)
    aux_output_list = []

    for ad, this_aux in zip(*make_lists(adinput, aux, force_ad=True)):
        clipped_this_ad = False

        # Make a new auxiliary file for appending to, starting with PHU
        new_aux = astrodata.create(this_aux.phu)
        new_aux.filename = this_aux.filename
        new_aux.update_filename(suffix="_clipped", strip=False)

        # Get the detector section, data section, array section and the
        # binning of the x-axis and y-axis values for the science AstroData
        # object using the appropriate descriptors
        sci_detsec = ad.detector_section()
        sci_datasec = ad.data_section()
        sci_arraysec = ad.array_section()
        sci_xbin = ad.detector_x_bin()
        sci_ybin = ad.detector_y_bin()

        # Get the detector section, data section and array section values
        # for the auxiliary AstroData object using the appropriate
        # descriptors
        aux_detsec = this_aux.detector_section()
        aux_datasec = this_aux.data_section()
        aux_arraysec = this_aux.array_section()

        for ext, detsec, datasec, arraysec in zip(ad, sci_detsec, sci_datasec,
                                                  sci_arraysec):

            # Array section is unbinned; to use as indices for
            # extracting data, need to divide by the binning
            arraysec = [arraysec[0] // sci_xbin, arraysec[1] // sci_xbin,
                        arraysec[2] // sci_ybin, arraysec[3] // sci_ybin]

            # Check whether science data has been overscan-trimmed
            science_shape = ext.data.shape[-2:]
            # Offsets give overscan regions on either side of data:
            # [left offset, right offset, bottom offset, top offset]
            science_offsets = [datasec[0], science_shape[1] - datasec[1],
                               datasec[2], science_shape[0] - datasec[3]]
            science_trimmed = all([off==0 for off in science_offsets])

            found = False
            for auxext, adetsec, adatasec, aarraysec in zip(this_aux,
                                aux_detsec, aux_datasec, aux_arraysec):
                if not (auxext.detector_x_bin() == sci_xbin and
                        auxext.detector_y_bin() == sci_ybin):
                    continue

                # Array section is unbinned; to use as indices for
                # extracting data, need to divide by the binning
                aarraysec = [
                    aarraysec[0] // sci_xbin, aarraysec[1] // sci_xbin,
                    aarraysec[2] // sci_ybin, aarraysec[3] // sci_ybin]

                # Check whether auxiliary detector section contains
                # science detector section
                if (adetsec[0] <= detsec[0] and adetsec[1] >= detsec[1] and
                    adetsec[2] <= detsec[2] and adetsec[3] >= detsec[3]):
                    found = True
                else:
                    continue

                # Check whether auxiliary data has been overscan-trimmed
                aux_shape = auxext.data.shape
                aux_offsets = [adatasec[0], aux_shape[1] - adatasec[1],
                               adatasec[2], aux_shape[0] - adatasec[3]]
                aux_trimmed = all([off==0 for off in aux_offsets])

                # Define data extraction region corresponding to science
                # data section (not including overscan)
                x_translation = (arraysec[0] - datasec[0] -
                                 aarraysec[0] + adatasec[0])
                y_translation = (arraysec[2] - datasec[2]
                                 - aarraysec[2] + adatasec[2])
                region = [datasec[2] + y_translation, datasec[3] + y_translation,
                          datasec[0] + x_translation, datasec[1] + x_translation]

                # Deepcopy auxiliary SCI/VAR/DQ planes, allowing the same
                # aux extension to be used for a difference sci extension
                ext_to_clip = deepcopy(auxext)

                # Pull out specified data region:
                if science_trimmed or aux_trimmed:
                    # We're not actually clipping!
                    if region != list(sum(zip([0,0], ext_to_clip[0].nddata.shape),())):
                        clipped_this_ad = True
                    clipped = ext_to_clip[0].nddata[region[0]:region[1],
                                                region[2]:region[3]]

                    # Where no overscan is needed, just use the data region:
                    ext_to_clip[0].reset(clipped)

                    # Pad trimmed aux arrays with zeros to match untrimmed
                    # science data:
                    if aux_trimmed and not science_trimmed:
                        # Science decision: trimmed calibrations can't be
                        # meaningfully matched to untrimmed science data
                        if aux_type != 'bpm':
                            raise OSError(
                                "Auxiliary data {} is trimmed, but "
                                "science data {} is untrimmed.".
                                format(auxext.filename, ext.filename))

                        # Use duplicate iterators over the reversed science_offsets
                        # list to unpack its values in pairs and reverse them:
                        padding = tuple((bef, aft) for aft, bef in \
                                        zip(*[reversed(science_offsets)]*2))

                        # Replace the array with one that's padded with the
                        # appropriate number of zeros at each edge:
                        ext_to_clip.operate(np.pad, padding, 'constant',
                                          constant_values=0)

                # If nothing is trimmed, just use the unmodified data
                # after checking that the regions match (a condition
                # preserved from r5564 without revisiting its logic):
                elif not all(off1 == off2 for off1, off2 in
                             zip(aux_offsets, science_offsets)):
                    raise ValueError("Overscan regions do not match in {}, {}".
                        format(auxext.filename, ext.filename))

                # Convert the dtype if requested (only SCI and VAR)
                if return_dtype is not None:
                    #ext_to_clip.operate(np.ndarray.astype, return_dtype)
                    ext_to_clip[0].data = ext_to_clip[0].data.astype(return_dtype)
                    if ext_to_clip[0].variance is not None:
                        ext_to_clip[0].variance = \
                            ext_to_clip[0].variance.astype(return_dtype)

                # Update keywords based on the science frame
                for descriptor in ('data_section', 'detector_section',
                                   'array_section'):
                    try:
                        kw = ext._keyword_for(descriptor)
                        ext_to_clip.hdr[kw] = (ext.hdr[kw],
                                               ext.hdr.comments[kw])
                    except (AttributeError, KeyError):
                        pass

                # Append the data to the AD object
                new_aux.append(ext_to_clip[0].nddata, reset_ver=True)

            if not found:
                raise OSError(
                  "No auxiliary data in {} matches the detector section "
                  "{} in {}[SCI,{}]".format(this_aux.filename, detsec,
                                       ad.filename, ext.hdr['EXTVER']))

        if clipped_this_ad:
            log.stdinfo("Clipping {} to match science data.".
                        format(os.path.basename(this_aux.filename)))
        aux_output_list.append(new_aux)

    return aux_output_list

@handle_single_adinput
def clip_auxiliary_data_GSAOI(adinput=None, aux=None, aux_type=None,
                        return_dtype=None):
    """
    This function clips auxiliary data like calibration files or BPMs
    to the size of the data section in the science. It will pad auxiliary
    data if required to match un-overscan-trimmed data, but otherwise
    requires that the auxiliary data contain the science data.

    This is a GSAOI-specific version that uses the FRAMEID keyword,
    rather than DETSEC to match up extensions between the science and
    auxiliary data.

    Parameters
    ----------
    adinput: list/AstroData
        input science image(s)
    aux: list/AstroData
        auxiliary file(s) (e.g., BPM, flat) to be clipped
    aux_type: str
        type of auxiliary file
    return_dtype: dtype
        datatype of returned objects

    Returns
    -------
    list/AD:
        auxiliary file(s), appropriately clipped
    """
    log = logutils.get_logger(__name__)

    if not isinstance(aux, list):
        aux = [aux]

    aux_output_list = []

    for ad, this_aux in zip(adinput, aux):
        # Make a new auxiliary file for appending to, starting with PHU
        new_aux = astrodata.create(this_aux.phu)

        # Get the detector section, data section, array section and the
        # binning of the x-axis and y-axis values for the science AstroData
        # object using the appropriate descriptors
        sci_detsec = ad.detector_section()
        sci_datasec = ad.data_section()
        sci_arraysec = ad.array_section()

        # Get the detector section, data section and array section values
        # for the auxiliary AstroData object using the appropriate
        # descriptors
        aux_datasec  = this_aux.data_section()
        aux_arraysec = this_aux.array_section()

        for ext, detsec, datasec, arraysec in zip(ad, sci_detsec,
                                            sci_datasec, sci_arraysec):

            frameid = ext.hdr['FRAMEID']

            # Check whether science data has been overscan-trimmed
            science_shape = ext.data.shape[-2:]
            # Offsets give overscan regions on either side of data:
            # [left offset, right offset, bottom offset, top offset]
            science_offsets = [datasec[0], science_shape[1] - datasec[1],
                               datasec[2], science_shape[0] - datasec[3]]
            science_trimmed = all([off==0 for off in science_offsets])


            found = False
            for auxext, adatasec, aarraysec in zip(this_aux, aux_datasec,
                                                   aux_arraysec):
                # Retrieve the extension number for this extension
                aux_frameid = auxext.hdr['FRAMEID']
                aux_shape = auxext.data.shape

                if (aux_frameid == frameid and
                    aux_shape[0] >= science_shape[0] and
                    aux_shape[1] >= science_shape[1]):

                    # Auxiliary data is big enough as has right FRAMEID
                    found = True
                else:
                    continue

                # Check whether auxiliary data has been overscan-trimmed
                aux_shape = auxext.data.shape
                aux_offsets = [adatasec[0], aux_shape[1] - adatasec[1],
                               adatasec[2], aux_shape[0] - adatasec[3]]
                aux_trimmed = all([off==0 for off in aux_offsets])


                # Define data extraction region corresponding to science
                # data section (not including overscan)
                x_translation = (arraysec[0] - datasec[0] -
                                 aarraysec[0] + adatasec[0])
                y_translation = (arraysec[2] - datasec[2]
                                 - aarraysec[2] + adatasec[2])
                region = [datasec[2] + y_translation, datasec[3] + y_translation,
                          datasec[0] + x_translation, datasec[1] + x_translation]

                # Deepcopy auxiliary SCI/VAR/DQ planes, allowing the same
                # aux extension to be used for a difference sci extension
                ext_to_clip = deepcopy(auxext)

                # Pull out specified data region:
                if science_trimmed or aux_trimmed:
                    clipped = ext_to_clip[0].nddata[region[0]:region[1],
                              region[2]:region[3]]

                    # Where no overscan is needed, just use the data region:
                    ext_to_clip[0].reset(clipped)

                    # Pad trimmed aux arrays with zeros to match untrimmed
                    # science data:
                    if aux_trimmed and not science_trimmed:
                        # Science decision: trimmed calibrations can't be
                        # meaningfully matched to untrimmed science data
                        if aux_type != 'bpm':
                            raise OSError(
                                "Auxiliary data {} is trimmed, but "
                                "science data {} is untrimmed.".
                                    format(auxext.filename, ext.filename))

                        # Use duplicate iterators over the reversed science_offsets
                        # list to unpack its values in pairs and reverse them:
                        padding = tuple((bef, aft) for aft, bef in \
                                        zip(*[reversed(science_offsets)] * 2))

                        # Replace the array with one that's padded with the
                        # appropriate number of zeros at each edge:
                        ext_to_clip.operate(np.pad, padding, 'constant',
                                                   constant_values=0)

                # If nothing is trimmed, just use the unmodified data
                # after checking that the regions match (a condition
                # preserved from r5564 without revisiting its logic):
                elif not all(off1 == off2 for off1, off2 in
                             zip(aux_offsets, science_offsets)):
                    raise ValueError(
                        "Overscan regions do not match in {}, {}".
                            format(auxext.filename, ext.filename))

                # Convert the dtype if requested (only SCI and VAR)
                if return_dtype is not None:
                    #ext_to_clip.operate(np.ndarray.astype, return_dtype)
                    ext_to_clip[0].data = ext_to_clip[0].data.astype(return_dtype)
                    if ext_to_clip[0].variance is not None:
                        ext_to_clip[0].variance = \
                            ext_to_clip[0].variance.astype(return_dtype)

                # Update keywords based on the science frame
                for descriptor in ('data_section', 'detector_section',
                                   'array_section'):
                    try:
                        kw = ext._keyword_for(descriptor)
                        ext_to_clip.hdr[kw] = (ext.hdr[kw],
                                               ext.hdr.comments[kw])
                    except (AttributeError, KeyError):
                        pass

                # Append the data to the AD object
                new_aux.append(ext_to_clip[0].nddata, reset_ver=True)

            if not found:
                raise OSError(
                    "No auxiliary data in {} matches the detector section "
                    "{} in {}[SCI,{}]".format(this_aux.filename, detsec,
                                              ad.filename, ext.EXTVER))

        log.stdinfo("Clipping {} to match science data.".
                    format(os.path.basename(this_aux.filename)))
        aux_output_list.append(new_aux)

    return aux_output_list

def clip_sources(ad):
    """
    This function takes the source data from the OBJCAT and returns the best
    (stellar) sources for IQ measurement.

    Parameters
    ----------
    ad: AstroData
        image with attached OBJCAT

    Returns
    -------
    list of Tables
        each Table contains a subset of information on the good stellar sources
    """
    log = logutils.get_logger(__name__)

    # Columns in the output table
    column_mapping = {'x': 'X_IMAGE',
                      'y': 'Y_IMAGE',
                      'fwhm': 'PROFILE_FWHM',
                      'fwhm_arcsec': 'PROFILE_FWHM',
                      'isofwhm': 'FWHM_IMAGE',
                      'isofwhm_arcsec': 'FWHM_WORLD',
                      'ee50d': 'PROFILE_EE50',
                      'ee50d_arcsec': 'PROFILE_EE50',
                      'ellipticity': 'ELLIPTICITY',
                      'pa': 'THETA_WORLD',
                      'flux': 'FLUX_AUTO',
                      'flux_max': 'FLUX_MAX',
                      'background': 'BACKGROUND',
                      'flux_radius': 'FLUX_RADIUS'}

    is_ao = ad.is_ao()
    sn_limit = 25 if is_ao else 50

    # Produce warning but return what is expected
    if not any([hasattr(ext, 'OBJCAT') for ext in ad]):
        log.warning("No OBJCATs found on input. Has detectSources() been run?")
        return [Table()] * len(ad)

    good_sources = []
    for ext in ad:
        try:
            objcat = ext.OBJCAT
        except AttributeError:
            good_sources.append(Table())
            continue

        stellar = np.fabs((objcat['FWHM_IMAGE'] / 1.08) - objcat['PROFILE_FWHM']
                          ) < 0.2*objcat['FWHM_IMAGE'] if is_ao else \
                    objcat['CLASS_STAR'] > 0.8

        good = np.logical_and.reduce((
            objcat['PROFILE_FWHM'] > 0,
            objcat['ELLIPTICITY'] > 0,
            objcat['ELLIPTICITY'] < 0.5,
            objcat['B_IMAGE'] > 1.1,
            objcat['FLUX_AUTO'] > sn_limit * objcat['FLUXERR_AUTO'],
            stellar))

        # Source is good if more than 20 connected pixels
        # Ignore criterion if all undefined (-999)
        if not np.all(objcat['ISOAREA_IMAGE'] == -999):
            good &= objcat['ISOAREA_IMAGE'] > 20

        if not np.all(objcat['FLUXERR_AUTO'] == -999):
            good &= objcat['FLUX_AUTO'] > sn_limit * objcat['FLUXERR_AUTO']

        # For each source, we allow zero saturated pixels but up to 2% of
        # other "bad" types
        max_bad_pix = np.where(objcat['IMAFLAGS_ISO'] & 4, 0,
                               0.02*objcat['ISOAREA_IMAGE'])
        if not np.all(objcat['NIMAFLAGS_ISO'] == -999):
            good &= objcat['NIMAFLAGS_ISO'] <= max_bad_pix

        good &= objcat['PROFILE_EE50'] > objcat['PROFILE_FWHM']

        # Create new tables with the columns and rows we want
        table = Table()
        for new_name, old_name in column_mapping.items():
            table[new_name] = objcat[old_name][good]
        pixscale = ext.pixel_scale()
        table['fwhm_arcsec'] *= pixscale
        table['ee50d_arcsec'] *= pixscale
        table['isofwhm_arcsec'] *= 3600  # degrees -> arcseconds

        # Clip outliers in FWHM - single 2-sigma clip if more than 3 sources.
        if len(table) >= 3:
            table = table[~sigma_clip(table['fwhm_arcsec'], sigma=2, maxiters=1).mask]

        good_sources.append(table)

    return good_sources

@handle_single_adinput
def convert_to_cal_header(adinput=None, caltype=None, keyword_comments=None):
    """
    This function replaces position, object, and program information
    in the headers of processed calibration files that are generated
    from science frames, eg. fringe frames, maybe sky frames too.
    It is called, for example, from the storeProcessedFringe primitive.

    Parameters
    ----------
    adinput: list/AstroData
        input image(s)

    caltype: str
        type of calibration ('fringe', 'sky', 'flat' allowed)

    keyword_comments: dict
        comments to add to the header of the output

    Returns
    -------
    list/AD
        modified version of input
    """
    log = logutils.get_logger(__name__)

    try:
        assert isinstance(keyword_comments, dict)
    except AssertionError:
        log.error("TypeError: keyword comments dict was not received.")
        raise TypeError("keyword comments dict required")

    if caltype is None:
        raise ValueError("Caltype should not be None")

    fitsfilenamecre = re.compile(r"^([NS])(20\d\d)([01]\d[0123]\d)(S)"
                                 r"(?P<fileno>\d\d\d\d)(.*)$")

    for ad in adinput:
        log.fullinfo("Setting OBSCLASS, OBSTYPE, GEMPRGID, OBSID, "
                     "DATALAB, RELEASE, OBJECT, RA, DEC, CRVAL1, "
                     "and CRVAL2 to generic defaults")

        # Do some date manipulation to get release date and
        # fake program number

        # Get date from day data was taken if possible
        date_taken = ad.ut_date()
        if date_taken is None:
            # Otherwise use current time
            date_taken = datetime.today().date()
        release = date_taken.strftime("%Y-%m-%d")

        # Fake ID is G(N/S)-CALYYYYMMDD-900-fileno
        prefix = 'GN-CAL' if 'north' in ad.telescope().lower() else 'GS-CAL'

        prgid = "{}{}".format(prefix, date_taken.strftime("%Y%m%d"))
        obsid = "{}-900".format(prgid)

        m = fitsfilenamecre.match(ad.filename)
        if m:
            fileno = m.group("fileno")
            try:
                fileno = int(fileno)
            except:
                fileno = None
        else:
            fileno = None

        # Use a random number if the file doesn't have a Gemini filename
        if fileno is None:
            import random
            fileno = random.randint(1,999)
        datalabel = "{}-{:03d}".format(obsid, fileno)

        # Set class, type, object to generic defaults
        ad.phu.set("OBSCLASS", "partnerCal", keyword_comments["OBSCLASS"])
        if "arc" in caltype:
            ad.phu.set("OBSTYPE", "ARC", keyword_comments["OBSTYPE"])
            ad.phu.set("OBJECT", "Arc spectrum", keyword_comments["OBJECT"])
        elif "bias" in caltype:
            ad.phu.set("OBSTYPE", "BIAS", keyword_comments["OBSTYPE"])
            ad.phu.set("OBJECT", "Bias Frame", keyword_comments["OBJECT"])
        elif "dark" in caltype:
            ad.phu.set("OBSTYPE", "DARK", keyword_comments["OBSTYPE"])
            ad.phu.set("OBJECT", "Dark Frame", keyword_comments["OBJECT"])
        elif "fringe" in caltype:
            ad.phu.set("OBSTYPE", "FRINGE", keyword_comments["OBSTYPE"])
            ad.phu.set("OBJECT", "Fringe Frame", keyword_comments["OBJECT"])
        elif "sky" in caltype:
            ad.phu.set("OBSTYPE", "SKY", keyword_comments["OBSTYPE"])
            ad.phu.set("OBJECT", "Sky Frame", keyword_comments["OBJECT"])
        elif "flat" in caltype:
            ad.phu.set("OBSTYPE", "FLAT", keyword_comments["OBSTYPE"])
            ad.phu.set("OBJECT", "Flat Frame", keyword_comments["OBJECT"])
            # NIRI cal assoc requires ad.gcal_lamp() to return suitable value
            if ad.instrument() == 'NIRI':
                ad.phu.set("GCALLAMP", "QH", "For calibration association")
                ad.phu.set("GCALSHUT", "OPEN", "For calibration association")

        elif "bpm" in caltype:
            ad.phu.set("BPMASK", True, "Bad pixel mask")
        else:
            raise ValueError("Caltype {} not supported".format(caltype))

        # Blank out program information
        ad.phu.set("GEMPRGID", prgid, keyword_comments["GEMPRGID"])
        ad.phu.set("OBSID", obsid, keyword_comments["OBSID"])
        ad.phu.set("DATALAB", datalabel, keyword_comments["DATALAB"])

        # Set release date
        ad.phu.set("RELEASE", release, keyword_comments["RELEASE"])

        # Blank out positional information
        ad.phu.set("RA", 0.0, keyword_comments["RA"])
        ad.phu.set("DEC", 0.0, keyword_comments["DEC"])

        # Blank out RA/Dec in WCS information in PHU if present
        if ad.phu.get("CRVAL1") is not None:
            ad.phu.set("CRVAL1", 0.0, keyword_comments["CRVAL1"])
        if ad.phu.get("CRVAL2") is not None:
            ad.phu.set("CRVAL2", 0.0, keyword_comments["CRVAL2"])

        # Do the same for each extension as well as the object name
        # Can't do simply with ad.hdr.set() because we don't know
        # what's already in each extension
        for ext in ad:
            if ext.hdr.get("CRVAL1") is not None:
                ext.hdr.set("CRVAL1", 0.0, keyword_comments["CRVAL1"])
            if ext.hdr.get("CRVAL2") is not None:
                ext.hdr.set("CRVAL2", 0.0, keyword_comments["CRVAL2"])
            if ext.hdr.get("OBJECT") is not None:
                if "fringe" in caltype:
                    ext.hdr.set("OBJECT", "Fringe Frame",
                                      keyword_comments["OBJECT"])
                elif "sky" in caltype:
                    ext.hdr.set("OBJECT", "Sky Frame",
                                      keyword_comments["OBJECT"])
                elif "flat" in caltype:
                    ext.hdr.set("OBJECT", "Flat Frame",
                                      keyword_comments["OBJECT"])
    return adinput

@handle_single_adinput
def finalise_adinput(adinput=None, timestamp_key=None, suffix=None,
                     allow_empty=False):
    """
    Adds a timestamp and updates the filename of one or more AstroData
    instances to mark the end of a step in the reduction.

    Parameters
    ----------
    adinput: list/AD
        input AstroData object or list thereof
    timestamp_key: str/None
        name of keyword to add with the timestamp
    suffix: str/None
        suffix to add to files
    allow_empty: bool
        allows an empty list to be sent and returned

    Returns
    -------
    list
        of updated AD objects
    """
    if not (adinput or allow_empty):
        raise ValueError("Empty input list received")

    adoutput_list = []

    for ad in adinput:
        # Add the appropriate time stamps to the PHU
        if timestamp_key is not None:
            mark_history(adinput=ad, keyword=timestamp_key)
        # Update the filename
        if suffix is not None:
            ad.update_filename(suffix=suffix, strip=True)
        adoutput_list.append(ad)
    return adoutput_list


def fit_continuum(ad):
    """
    This function fits Gaussians to the spatial profile of a 2D image,
    collapsed in the dispersion direction. It works both for dispersed 2D
    spectral images (tagged as "SPECT") and through-slit images ("IMAGE").
    Depending on the type of data and its processed state, there may be
    information about the locations of sources suitable for profile
    measurement.

    For MOS data, the acquisition slits are used as these are known to
    contain stellar objects; if this information is missing from the
    header (where it is placed by the findAcqusitionSlits primitive) then
    no further processing is performed.

    If an extension has an APERTURE table, then source positions are taken
    from this, otherwise the brightest pixel is used as an initial guess.

    Parameters
    ----------
    ad: AstroData
        input image

    Returns
    -------
    list
        of Tables with information about the sources it found
    """
    log = logutils.get_logger(__name__)
    import warnings

    find_sources_while_iterating = False
    good_sources = []

    pixel_scale = ad.pixel_scale()
    spatial_box = int(5.0 / pixel_scale)

    # Initialize the Gaussian width to FWHM = 1.2 arcsec
    init_width = 1.2 / (pixel_scale * (2 * np.sqrt(2 * np.log(2))))

    tags = ad.tags
    acq_star_positions = ad.phu.get("ACQSLITS")

    for ext in ad:
        fwhm_list = []
        x_list, y_list = [], []
        weight_list = []

        dispaxis = 2 - ext.dispersion_axis()  # python sense
        dispersed_length = ext.shape[dispaxis]
        spatial_length = ext.shape[1-dispaxis]
        binnings = (ext.detector_x_bin(), ext.detector_y_bin())
        spatial_bin, spectral_bin = binnings[1-dispaxis], binnings[dispaxis]

        # Determine regions for collapsing into 1D spatial profiles
        if 'IMAGE' in tags:
            # A through-slit image: extract a 2-arcsecond wide region about
            # the center. This should be OK irrespective of the actual slit
            # width and avoids having to work out the width from instrument-
            # dependent header information.
            centers = [dispersed_length // 2]
            hwidth = int(1.0 / pixel_scale + 0.5)
        else:
            # This is a dispersed 2D spectral image, chop it into 512-pixel
            # (unbinned) sections. This is one GMOS amp, and most detectors
            # are a multiple of 512 pixels. We do this because the data are
            # unlikely to have gone through traceApertures() so we can't
            # account for curvature in the spectral trace.
            hwidth = 512 // spectral_bin
            centers = [i*hwidth for i in range(1, dispersed_length // hwidth, 1)]
        spectral_slices = [slice(center-hwidth, center+hwidth) for center in centers]

        # Try to get an idea of where peaks might be from header information
        # We start with the entire slit length (for N&S, only use the part
        # with both the +ve and -ve beams)
        if 'NODANDSHUFFLE' in tags:
            shuffle = ad.shuffle_pixels() // spatial_bin
            spatial_slice = slice(shuffle, shuffle * 2)
        else:
            spatial_slice = slice(0, spatial_length)

        # First, if there are acquisition slits, we use those positions
        spatial_slices = []
        if acq_star_positions is None:
            if 'MOS' in tags:
                log.warning("{} is MOS but has no acquisition slits. "
                            "Not trying to find spectra.".format(ad.filename))
                if not hasattr(ad, 'MDF'):
                    log.warning("No MDF is attached. Did addMDF find one?")
                    good_sources.append(Table())
                continue
            try:
                # No acquisition slits, maybe we've already found apertures?
                aptable = ext.APERTURE
                for row in aptable:
                    model_dict = dict(zip(aptable.colnames, row))
                    trace_model = astromodels.dict_to_chebyshev(model_dict)
                    aperture = tracing.Aperture(trace_model,
                                                aper_lower=model_dict['aper_lower'],
                                                aper_upper=model_dict['aper_upper'])
                    spatial_slices.append(aperture)
            except AttributeError:
                # No apertures, so defer source-finding until we iterate
                # over the spectral_slices
                find_sources_while_iterating = True
        else:
            for slit in acq_star_positions.split():
                c, w = [int(x) for x in slit.split(':')]
                spatial_slices.append(slice(c-w, c+w))

        for spectral_slice in spectral_slices:
            coord = 0.5 * (spectral_slice.start + spectral_slice.stop)

            if find_sources_while_iterating:
                if ext.mask is None:
                    profile = np.percentile(ext.data, 95, axis=dispaxis)
                else:
                    profile = np.percentile(np.where(ext.mask == 0, ext.data, -np.inf),
                                            95, axis=dispaxis)
                center = np.argmax(profile[spatial_slice]) + spatial_slice.start
                spatial_slices = [slice(max(center - spatial_box, 0),
                                        min(center + spatial_box, spatial_length))]

            for spatial_slice in spatial_slices:
                if isinstance(spatial_slice, tracing.Aperture):
                    # convert to a regular slice object
                    limits = spatial_slice.model(coord) + np.array([spatial_slice.aper_lower,
                                                                    spatial_slice.aper_upper])
                    spatial_slice = slice(max(0, int(np.floor(limits[0]))),
                                          min(spatial_length, int(np.ceil(limits[1]))))
                length = spatial_slice.stop - spatial_slice.start

                # General sanity requirement (will reject bad Apertures)
                if length < 10:
                    continue

                # These are all in terms of the full unsliced extension
                pixels = np.arange(spatial_slice.start, spatial_slice.stop)

                # Cut the rectangular region and collapse it
                if dispaxis == 0:
                    full_slice = (spectral_slice, spatial_slice)
                    ndd = ext.nddata[full_slice]
                else:
                    full_slice = (spatial_slice, spectral_slice)
                    ndd = ext.nddata[full_slice].T

                data, mask, var = NDStacker.mean(ndd)
                if mask is not None:
                    mask = (mask == 0)
                try:
                    maxflux = np.max(abs(data[mask]))
                except ValueError:
                    continue

                # Crude SNR test; is target bright enough in this wavelength range?
                #if np.percentile(col,90)*xbox < np.mean(databox[dqbox==0]) \
                #            + 10*np.sqrt(np.median(varbox)):
                #    continue

                # Check that the spectrum looks like a continuum source.
                # This is needed to avoid cases where another slit is shuffled onto
                # the acquisition slit, resulting in an edge that the code tries
                # to fit with a Gaussian. That's not good, but if source is very
                # bright and dominates spectrum, then it doesn't matter.
                # All non-N&S data should pass this step, which checks whether 80%
                # of the spectrum has SNR>2
                #spectrum = databox[np.argmax(col),:]
                #if np.percentile(spectrum,20) < 2*np.sqrt(np.median(varbox)):
                #    continue

                # Set one profile to be +ve, one -ve, and widths equal
                m_init = models.Gaussian1D(amplitude=maxflux, mean=pixels[np.argmax(data)],
                            stddev=init_width) + models.Gaussian1D(amplitude=-maxflux,
                                mean=pixels[np.argmin(data)], stddev=init_width) + models.Const1D(0.)
                m_init.amplitude_0.min = 0.
                m_init.amplitude_1.max = 0.
                m_init.stddev_1.tied = lambda f: f.stddev_0

                if 'NODANDSHUFFLE' in tags and shuffle < length:
                    # Fix background=0 if slit is in region where sky-subtraction will occur
                    if spatial_slice.start >= shuffle and spatial_slice.stop <= shuffle * 2:
                            m_init.amplitude_2.fixed = True
                else:
                    # force -ve profile to have zero amplitude (since there won't be one)
                    m_init.amplitude_1 = 0.
                    m_init.amplitude_1.fixed = True

                fit_it = fitting.LevMarLSQFitter()
                with warnings.catch_warnings():
                    warnings.simplefilter('ignore')
                    m_final = fit_it(m_init, pixels[mask], data[mask])

                if fit_it.fit_info['ierr'] < 5:
                    # This is kind of ugly and empirical; philosophy is that peak should
                    # be away from the edge and should be similar to the maximum
                    if (m_final.amplitude_0 > 0.5*(maxflux-m_final.amplitude_2) and
                        pixels.min()+1 < m_final.mean_0 < pixels.max()-1):
                        fwhm = abs(2 * np.sqrt(2*np.log(2)) * m_final.stddev_0)
                        fwhm_list.append(fwhm)
                        if dispaxis == 0:
                            x_list.append(m_final.mean_0.value)
                            y_list.append(coord)
                        else:
                            x_list.append(coord)
                            y_list.append(m_final.mean_0.value)
                        # Add a "weight" based on distance from edge
                        # If only one spectrum, all weights will be basically the same
                        if m_final.mean_1 > m_final.mean_0:
                            weight_list.append(max(m_final.mean_0 - pixels.min(),
                                                   pixels.max() - m_final.mean_1))
                        else:
                            weight_list.append(max(m_final.mean_1 - pixels.min(),
                                                   pixels.max() - m_final.mean_0))


        # Now do something with the list of measurements
        fwhm_pix = np.array(fwhm_list)
        fwhm_arcsec = pixel_scale * fwhm_pix

        table = Table([x_list, y_list, fwhm_pix, fwhm_arcsec, weight_list],
                    names=("x", "y", "fwhm", "fwhm_arcsec", "weight"))

        # Clip outliers in FWHM
        if len(table) >= 3:
            table = table[~sigma_clip(table['fwhm_arcsec']).mask]

        good_sources.append(table)
    return good_sources

def log_message(function=None, name=None, message_type=None):
    """
    Creates a log message describing some function-related fun, e.g.,
    log_message('primitive', 'makeFringe', 'starting')

    Parameters
    ----------
    function: str
        type of the function being messaged about
    name: str
        name of the function being messaged about
    message_type
        what's happening to this function

    Returns
    -------
    str
        the message
    """
    message = None
    if message_type in ['calling', 'starting', 'finishing']:
        message = '{} the {} {}'.format(message_type.capitalize(), function, name)
    elif message_type == 'completed':
        message = 'The {} {} completed successfully'.format(name, function)
    return message

def make_lists(*args, **kwargs):
    """
    The make_lists function attaches auxiliary things to an input key_list
    of (normally) AD objects. Each key gets exactly one auxiliary thing from
    each other list -- these lists can be as long as the key_list, or have
    only one item in (in which case they don't have to be lists at all).

    Parameters
    ----------
    args: lists of str/AD (or single str/AD)
        key_list and auxiliary things to be matched to each AD
    kwargs["force_ad"]: bool
        coerce strings into AD objects?

    Returns
    -------
    tuple of lists
        the lists made from the keys and values
    """
    log = logutils.get_logger(__name__)

    force_ad = kwargs.pop("force_ad", False)
    if kwargs:
        raise TypeError("make_lists() got unexpected keyword arguments "
                        "{}".format(kwargs.keys()))

    ret_value = [arg if isinstance(arg, (list, tuple)) else [arg]
                 for arg in args]

    # We allow only one value that can be assigned to multiple keys
    len_list = len(ret_value[0])
    if len_list > 1:
        for i in range(1, len(ret_value)):
            if len(ret_value[i]) == 1:
                ret_value[i] *= len_list

    if force_ad:
        # We only want to open as many AD objects as there are unique entries,
        # so collapse all items in lists to a set and multiple keys with the
        # same value will be assigned references to the same open AD object
        ad_map_dict = {}
        for x in set(itertools.chain(*ret_value)):
            try:
                ad_map_dict.update({x: x if isinstance(x, astrodata.AstroData)
                                        or x is None else astrodata.open(x)})
            except:
                ad_map_dict.update({x: None})
                log.warning(f"Cannot open file {x}")
        ret_value = [[ad_map_dict[x] for x in List] for List in ret_value]

    return ret_value

@handle_single_adinput
def mark_history(adinput=None, keyword=None, primname=None, comment=None):
    """
    Add or update a keyword with the UT time stamp as the value (in the form
    <YYYY>-<MM>-<DD>T<HH>:<MM>:<SS>) to the header of the PHU of the AstroData
    object to indicate when and what function was just performed on the
    AstroData object

    Parameters
    ----------
    adinput: list/AstroData
        the input file(s) to be timestamped
    keyword: str
        name of the keyword to be added/modified
    primname: str
        name of the primitive calling this
    comment: str
        comment (if any) to be added to the keyword
    """
    log = logutils.get_logger(__name__)

    try:
        assert keyword
    except AssertionError:
        log.error("TypeError: A keyword was not received.")
        raise TypeError("argument 'keyword' required")

    # Get the current time to use for the time of last modification
    tlm = datetime.now().isoformat()[0:-7]

    # Construct the default comment
    if comment is None:
        comment = "UT time stamp for {}".format(primname if primname
                                                else keyword)

    # The GEM-TLM keyword will always be added or updated
    keyword_dict = {"GEM-TLM": "UT last modification with GEMINI",
                    keyword: comment}

    # Loop over each input AstroData object in the input list
    for ad in adinput:
        for key, comm in keyword_dict.items():
            ad.phu.set(key, tlm, comm)

    return


def measure_bg_from_image(ad, sampling=10, value_only=False, gaussfit=True,
                          separate_ext=True, ignore_mask=False):
    """
    Return background value, and its std deviation, as measured directly
    from pixels in the SCI image. DQ plane are used (if they exist)
    If extver is set, return a double for that extension only,
    otherwise return a list of doubles, as long as the number of extensions.

    Parameters
    ----------
    ad : AstroData
    sampling : int
        1-in-n sampling factor
    value_only : bool
        if True, return only background values, not the standard deviations
    gaussfit : bool
        if True, fit a Gaussian to the pixel values, instead of sigma-clipping?
    separate_ext : bool
        return information for each extension, rather than the whole AD?
    ignore_mask : bool
        if True, ignore the mask and OBJMASK

    Returns
    -------
    list/value/tuple
        if ad is single extension, or separate_ext==False, returns a bg value
        or (bg, std, number of samples) tuple; otherwise returns a list of
        such things
    """
    # Handle NDData objects (or anything with .data and .mask attributes
    try:
        single = ad.is_single
    except AttributeError:
        single = True
    input_list = [ad] if single or not separate_ext else [ext for ext in ad]

    output_list = []
    for ext in input_list:
        flags = None
        # Use DQ and OBJMASK to flag pixels
        if not single and not separate_ext:
            bg_data = np.array([ext.data for ext in ad]).ravel()
            if not ignore_mask:
                flags = np.array([ext.mask | getattr(ext, 'OBJMASK', 0)
                                  if ext.mask is not None
                    else getattr(ext, 'OBJMASK', np.empty_like(ext.data, dtype=bool))
                                  for ext in ad]).ravel()
        else:
            if not ignore_mask:
                flags = ext.mask | getattr(ext, 'OBJMASK', 0) if ext.mask is not None \
                    else getattr(ext, 'OBJMASK', None)
            bg_data = ext.data.ravel()

        if flags is None:
            bg_data = bg_data[::sampling]
        else:
            bg_data = bg_data[flags.ravel()==0][::sampling]

        if len(bg_data) > 0:
            if gaussfit:
                # An ogive fit is more robust than a histogram fit
                bg_data = np.sort(bg_data)
                bg = np.median(bg_data)
                bg_std = 0.5*(np.percentile(bg_data, 84.13) -
                              np.percentile(bg_data, 15.87))
                g_init = CumGauss1D(bg, bg_std)
                fit_g = fitting.LevMarLSQFitter()
                g = fit_g(g_init, bg_data, np.linspace(0.,1.,len(bg_data)+1)[1:])
                bg, bg_std = g.mean.value, abs(g.stddev.value)
            else:
                # Sigma-clipping will screw up the stats of course!
                bg_data = sigma_clip(bg_data, sigma=2.0, maxiters=2)
                bg_data = bg_data.data[~bg_data.mask]
                bg = np.median(bg_data)
                bg_std = np.std(bg_data)
        else:
            bg, bg_std = None, None

        if value_only:
            output_list.append(bg)
        else:
            output_list.append((bg, bg_std, len(bg_data)))

    return output_list[0] if single or not separate_ext else output_list


def measure_bg_from_objcat(ad, min_ok=5, value_only=False, separate_ext=True):
    """
    Return a list of triples of background values, (and their std deviations
    and the number of objects used, if requested) from the OBJCATs in an AD.
    If there are too few good BG measurements, None is returned.
    If the input has SCI extensions, then the output list contains one tuple
    per SCI extension, even if no OBJCAT is associated with that extension.
    If a single extension/OBJCAT is sent, or separate_ext==False, then
    return only the value or triple, not a list.

    Parameters
    ----------
    ad: AstroData/Table
        image with OBJCATs to measure background from, or OBJCAT
    min_ok: int
        return None if fewer measurements than this (after sigma-clipping)
    value_only: bool
        if True, only return the background values, not the other stuff
    separate_ext: bool
        return information for each extension, rather than the whole AD?

    Returns
    -------
    list/value/triple
        as described above
    """
    # Populate input list with either the OBJCAT or a list
    single = True
    if isinstance(ad, Table):
        input_list = [ad]
    elif ad.is_single:
        input_list = [getattr(ad, 'OBJCAT', None)]
    elif separate_ext:
        input_list = [getattr(ext, 'OBJCAT', None) for ext in ad]
        single = False
    else:
        input_list = [vstack([getattr(ext, 'OBJCAT', Table()) for ext in ad],
                             metadata_conflicts='silent')]

    output_list = []
    for objcat in input_list:
        bg = None
        bg_std = None
        nsamples = None
        if objcat is not None:
            bg_data = objcat['BACKGROUND']
            # Don't use objects with dodgy flags
            if len(bg_data)>0 and not np.all(bg_data==-999):
                flags = objcat['FLAGS']
                dqflags = objcat['IMAFLAGS_ISO']
                if not np.all(dqflags==-999):
                    # Non-linear/saturated pixels are OK
                    flags |= (dqflags & 65529)
                bg_data = bg_data[flags==0]
                # Sigma-clip, and only give results if enough objects are left
                if len(bg_data) > min_ok:
                    clipped_data = sigma_clip(bg_data, sigma=3.0, maxiters=1)
                    if np.sum(~clipped_data.mask) > min_ok:
                        bg = np.mean(clipped_data)
                        bg_std = np.std(clipped_data)
                        nsamples = np.sum(~clipped_data.mask)
        if value_only:
            output_list.append(bg)
        else:
            output_list.append((bg, bg_std, nsamples))
    return output_list[0] if single else output_list

def obsmode_add(ad):
    """
    Adds 'OBSMODE' keyword to input PHU for IRAF routines in GMOS package

    Parameters
    ----------
    ad: AstroData
        image to fix the PHU of

    Returns
    -------
    AstroData
        the fixed image
    """
    tags = ad.tags
    if 'GMOS' in tags:
        if 'PREPARED' in tags:
            try:
                ad.phu.set('PREPARE', ad.phu['GPREPARE'],
                           'UT Time stamp for GPREPARE')
            except:
                ad.phu.set('GPREPARE', ad.phu['PREPARE'],
                           'UT Time stamp for GPREPARE')

        if {'PROCESSED', 'BIAS'}.issubset(tags):
            mark_history(adinput=ad, keyword="GBIAS",
                            comment="Temporary key for GIREDUCE")
        if {'LS', 'FLAT'}.issubset(tags):
            mark_history(adinput=ad, keyword="GSREDUCE",
                comment="Temporary key for GSFLAT")

        # Reproducing inexplicable behaviour of the old system
        try:
            typeStr, = {'IMAGE', 'IFU', 'MOS', 'LS'} & tags
        except:
            typeStr = 'LS'

        if typeStr == 'LS':
            typeStr = 'LONGSLIT'
        ad.phu.set('OBSMODE', typeStr,
                   'Observing mode (IMAGE|IFU|MOS|LONGSLIT)')
    return ad

def obsmode_del(ad):
    """
    Deletes the 'OBSMODE' keyword from the PHUs of images produced by
    IRAF routines in the GMOS package.

    Parameters
    ----------
    ad: AstroData
        image to remove header keywords from

    Returns
    -------
    AstroData
        the fixed image
    """
    if 'GMOS' in ad.tags:
        for keyword in ['OBSMODE', 'GPREPARE', 'GBIAS', 'GSREDUCE']:
            if keyword in ad.phu:
                ad.phu.remove(keyword)
    return ad

def parse_sextractor_param(param_file):
    """
    Provides a list of columns being produced by SExtractor

    Parameters
    ----------
    default_dict: dict
        dictionary containing paths to the SExtractor input files

    Returns
    -------
    list
        names of all the columns in the SExtractor output catalog
    """
    regexp = re.compile(r'(.*)\(\d+\)')
    columns = []
    fp = open(param_file)
    for line in fp:
        fields = line.split()
        if len(fields) == 0:
            continue
        if fields[0].startswith("#"):
            continue
        try:  # Turn FLUX_APER(n) -> FLUX_APER
            name = regexp.match(fields[0]).group(1)
        except AttributeError:
            name = fields[0]
        columns.append(name)
    return columns

def read_database(ad, database_name=None, input_name=None, output_name=None):
    """
    Reads IRAF wavelength calibration files from a database and attaches
    them to an AstroData object

    Parameters
    ----------
    ad: AstroData
        AstroData object to which the WAVECAL tables will be attached
    database_name: st
        IRAF database directory name
    input_name: str
        filename of the image used for wavelength calibration
        (if None, use the filename of the input AD object)
    output_name: str
        name to be assigned to the output table record
        (if None, use the filename of the input AD object)
    Returns
    -------
    AstroData
        version of the input AD object with WAVECAL tables attached
    """
    if database_name is None:
        raise OSError('No database name specified')
    if not os.path.isdir(database_name):
        raise OSError('Database directory {} does not exist'.format(
            database_name))
    if input_name is None:
        input_name = ad.filename
    if output_name is None:
        output_name = ad.filename

    basename = os.path.basename(input_name)
    basename,filetype = os.path.splitext(basename)
    out_basename = os.path.basename(output_name)
    out_basename,filetype = os.path.splitext(out_basename)

    for ext in ad:
        extver = ext.hdr['EXTVER']
        record_name = '{}_{:0.3d}'.format(basename, extver)
        db = at.SpectralDatabase(database_name,record_name)
        out_record_name = '{}_{:0.3d}'.format(out_basename, extver)
        table = db.as_binary_table(record_name=out_record_name)

        ext.WAVECAL = table
    return ad

def tile_objcat(adinput, adoutput, ext_mapping, sx_dict=None):
    """
    This function tiles together separate OBJCAT extensions, converting
    the pixel coordinates to the new WCS.

    Parameters
    ----------
    adinput: AstroData
        input AD object with all the OBJCATs
    adoutput: AstroData
        output AD object to which we want to append the new tiled OBJCATs
    ext_mapping: array
        contains the output extension onto which each input has been placed
    sx_dict: dict
        SExtractor dictionary
    """
    for ext in adoutput:
        outextver = ext.hdr['EXTVER']
        output_wcs = WCS(ext.hdr)
        indices = [i for i in range(len(ext_mapping))
                   if ext_mapping[i] == outextver]
        inp_objcats = [adinput[i].OBJCAT for i in indices if
                       hasattr(adinput[i], 'OBJCAT')]

        if inp_objcats:
            out_objcat = vstack(inp_objcats, metadata_conflicts='silent')

            # Get new pixel coords for objects from RA/Dec and the output WCS
            ra = out_objcat["X_WORLD"]
            dec = out_objcat["Y_WORLD"]
            newx, newy = output_wcs.all_world2pix(ra, dec, 1)
            out_objcat["X_IMAGE"] = newx
            out_objcat["Y_IMAGE"] = newy

            # Remove the NUMBER column so add_objcat renumbers
            out_objcat.remove_column('NUMBER')

            adoutput = add_objcat(adinput=adoutput, extver=outextver,
                            replace=True, table=out_objcat, sx_dict=sx_dict)
    return adoutput

@handle_single_adinput
def trim_to_data_section(adinput=None, keyword_comments=None):
    """
    This function trims the data in each extension to the section returned
    by its data_section descriptor. This is intended for use in removing
    overscan sections, or other unused parts of the data array.

    Parameters
    ----------
    adinput: list/AD
        input image(s) to be trimmed
    keyword_comments: dict

    Returns
    -------
    list/AstroData
        same as input images, but trimmed
    """
    log = logutils.get_logger(__name__)

    try:
        assert isinstance(keyword_comments, dict)
    except AssertionError:
        log.error("TypeError: keyword comments dict was not received.")
        raise TypeError("keyword comments dict required")

    adoutput_list = []

    for ad in adinput:
        # Get the keyword associated with the data_section descriptor
        datasec_kw = ad._keyword_for('data_section')
        oversec_kw = ad._keyword_for('overscan_section')

        for ext in ad:
            # Get data section as string and as a tuple
            datasecStr = ext.data_section(pretty=True)
            datasec = ext.data_section()

            # Check whether data need to be trimmed
            sci_shape = ext.data.shape
            if (sci_shape[0]==datasec.y2 and sci_shape[1]==datasec.x2 and
                datasec.x1==0 and datasec.y1==0):
                log.fullinfo('No changes will be made to {}[*,{}], since '
                             'the data section matches the data shape'.format(
                             ad.filename,ext.hdr['EXTVER']))
                continue

            # Update logger with the section being kept
            log.fullinfo('For {}:{}, keeping the data from the section {}'.
                         format(ad.filename, ext.hdr['EXTVER'], datasecStr))

            # Trim SCI, VAR, DQ to new section
            ext.reset(ext.nddata[datasec.y1:datasec.y2,datasec.x1:datasec.x2])
            # And OBJMASK (if it exists)
            # TODO: should check more generally for any image extensions
            if hasattr(ext, 'OBJMASK'):
                ext.OBJMASK = ext.OBJMASK[datasec.y1:datasec.y2,
                              datasec.x1:datasec.x2]

            # Update header keys to match new dimensions
            newDataSecStr = '[1:{},1:{}]'.format(datasec.x2-datasec.x1,
                                                 datasec.y2-datasec.y1)
            ext.hdr.set('NAXIS1', datasec.x2-datasec.x1, keyword_comments['NAXIS1'])
            ext.hdr.set('NAXIS2', datasec.y2-datasec.y1, keyword_comments['NAXIS2'])
            ext.hdr.set(datasec_kw, newDataSecStr, comment=keyword_comments[datasec_kw])
            ext.hdr.set('TRIMSEC', datasecStr, comment=keyword_comments['TRIMSEC'])
            if oversec_kw in ext.hdr:
                del ext.hdr[oversec_kw]


            # Update WCS reference pixel coordinate
            try:
                crpix1 = ext.hdr['CRPIX1'] - datasec.x1
                crpix2 = ext.hdr['CRPIX2'] - datasec.y1
            except:
                log.warning("Could not access WCS keywords; using dummy "
                            "CRPIX1 and CRPIX2")
                crpix1 = 1
                crpix2 = 1
            ext.hdr.set('CRPIX1', crpix1, comment=keyword_comments["CRPIX1"])
            ext.hdr.set('CRPIX2', crpix2, comment=keyword_comments["CRPIX2"])
        adoutput_list.append(ad)

    return adoutput_list

def write_database(ad, database_name=None, input_name=None):
    """
    Write out IRAF database files containing a wavelength calibration

    Parameters
    ----------
    ad: AstroData
        image containing a WAVECAL extension
    database_name: str
        IRAF database directory
    input_name: str
        filename of the image associated with the WAVECAL table
        (if None, use the filename of the AD object)
    """
    if input_name is None:
        input_name = ad.filename

    basename = os.path.basename(input_name)
    basename,filetype = os.path.splitext(basename)

    for ext in ad:
        record_name = '{}_{:0.3d}'.format(basename, ext.EXTVER)
        db = at.SpectralDatabase(binary_table=ext.WAVECAL,
                                 record_name=record_name)
        db.write_to_disk(database_name=database_name)
    return


class ExposureGroup:
    """
    An ExposureGroup object maintains a record of AstroData instances that
    are spatially associated with the same general nod position or dither
    group, along with their co-ordinates and other properties of the group.

    This object can be interrogated as to whether a given set of co-ordinates
    are within the same field of view as the centroid of an existing group
    and therefore on the same source. It can then be instructed to incorporate
    a point into the group if appropriate, providing a simple agglomerative
    clustering algorithm.
    """

    # The reason this class isn't built on a more universal version that
    # doesn't require AstroData is that it's currently unclear what the API
    # at that level should look like -- it would probably be most useful to
    # pass around nddata instances rather than lists or dictionaries but
    # that's not even well defined within AstroPy yet.

    def __init__(self, adinputs, pkg=None, frac_FOV=1.0):
        """
        Parameters
        ----------
        adinputs: AstroData/list of AD objects
            exposure list from which to initialize the group
            (currently may not be empty)

        :param pkg: Package name of the

        :param frac_FOV: proportion by which to scale the area in which
            points are considered to be within the same field, for tweaking
            the results in borderline cases (eg. to avoid co-adding target
            positions right at the edge of the field).
        :type frac_FOV: float
        """
        if not isinstance(adinputs, list):
            adinputs = [adinputs]
        # Make sure the field scaling is valid:
        if not isinstance(frac_FOV, numbers.Number) or frac_FOV < 0.:
<<<<<<< HEAD
            raise OSError('frac_FOV must be >= 0.')
=======
            raise ValueError('frac_FOV must be >= 0.')
>>>>>>> 171ae797

        # Initialize members:
        self.members = {}
        self._frac_FOV = frac_FOV
        self.group_center = (0., 0.)
        self.add_members(adinputs)
        try:
            FOV = import_module('{}.FOV'.format(pkg))
            self._pointing_in_field = FOV.pointing_in_field
        except (ImportError, AttributeError):
            raise NameError("FOV.pointing_in_field() function not found in {}".
                            format(pkg))

    def pointing_in_field(self, ad, fast=True):
        """
        Determine whether or not a new pointing falls within this group.
        The check can be done against either the group center, or against
        all members of the group.

        Parameters
        ----------
        ad: AstroData instance
            the AD object to be tested
        fast: bool
            check against the field center only? (or else, check for overlap
            with all group members)

        Returns
        -------
        bool: whether or not the input point is within the field of view
            (adjusted by the frac_FOV specified when creating the group).
        """
        if fast:
            return self._pointing_in_field(ad, self.group_center,
                                           frac_FOV=self._frac_FOV)
        else:
            for offset in self.members.values():
                if self._pointing_in_field(ad, offset,
                                           frac_FOV=self._frac_FOV):
                    return True
        return False

    def __len__(self):
        return len(self.members)

    def __repr__(self):
        return str(self.list())

    def __eq__(self, other):
        if isinstance(other, self.__class__):
            # A Python dictionary equality seems to take care of comparing
            # groups nicely, irrespective of ordering:
            return self.members == other.members
        return False

    def __ne__(self, other):
        return not self.__eq__(other)

    def list(self):
        """
        List the AstroData instances associated with this group.

        :returns: Exposure list
        :rtype: list of AstroData instances
        """
        return list(self.members.keys())

    def add_members(self, adinputs):
        """
        Add one or more new points to the group.

        :param adinputs: A list of AstroData instances to add to the group
            membership.
        :type adinputs: AstroData, list of AstroData instances
        """
        if not isinstance(adinputs, list):
            adinputs = [adinputs]
        # How many points were there previously and will there be now?
        ngroups = self.__len__()
        ntot = ngroups + len(adinputs)

<<<<<<< HEAD
        # This will be replaced by a descriptor that looks up the RA/Dec
        # of the field centre:
        addict = get_offset_dict(adinput)

        # Complain sensibly if we didn't get valid co-ordinates:
        for ad in addict:
            for coord in addict[ad]:
                if not isinstance(coord, numbers.Number):
                    raise OSError('non-numeric co-ordinate %s ' \
                        % coord + 'from %s' % ad)
=======
        # Create dict for new members and complain if coords are invalid
        new_dict = {ad: (ad.detector_x_offset(), ad.detector_y_offset())
                    for ad in adinputs}
        for ad, offsets in new_dict.items():
            if not all(isinstance(offset, numbers.Number) for offset in offsets):
                    raise ValueError("non-numeric coordinate {} from {}"
                                     "".format(offsets, ad.filename))
>>>>>>> 171ae797

        # Add the new points to the group list:
        self.members.update(new_dict)

        # Update the group centroid to account for the new points
        new_vals = list(new_dict.values())
        newsum = [sum(axvals) for axvals in zip(*new_vals)]
        self.group_center = [(cval * ngroups + nval) / ntot
                             for cval, nval in zip(self.group_center, newsum)]


def group_exposures(adinputs, pkg=None, frac_FOV=1.0):
    """
    Sort a list of AstroData instances into dither groups around common
    nod positions, according to their pointing offsets.

    In principle divisive clustering algorithms have the best chance of
    robust separation because of their top-down view of the problem.
    However, an agglomerative algorithm is probably more practical to
    implement here in the first instance, given that we can try to
    constrain the problem using the known field size and remembering the
    one-at-a-time case where the full list isn't available up front.

    The FOV gives us a pretty good idea what's close enough to the base
    position to be considered on-source, but it may not be enough on its
    own to provide a threshold for intermediate nod distances for F2 given
    IQ problems towards the edges of the field. OTOH intermediate offsets
    are generally difficult to achieve anyway due to guide probe limits
    when the instrumental FOV is comparable to that of the telescope.

    Parameters
    ----------
    adinputs: list of AD instances
        Exposures to sort into groups

    pkg: str
        Name of the module containing the instrument FOV lookup.
        Passed through to ExposureGroup() call.

    frac_FOV: float
        proportion by which to scale the area in which points are considered
        to be within the same field, for tweaking the results in borderline
        cases (eg. to avoid co-adding target positions right at the edge of
        the field). frac_FOV=1.0 means *any* overlap is OK.

    Returns
    -------
    tuple: of ExposureGroup instances, one per distinct pointing position
    """
    groups = []

    for ad in adinputs:
        # Should this pointing be associated with an existing group?
        # Check against field centers first.
        found = False
        for group in groups:
            if group.pointing_in_field(ad, fast=True):
                group.add_members(ad)
                found = True
                break

        # If we haven't found a match, do a more rigorous (slower) check
        # against all members of each group
        if not found:
            for group in groups:
                if group.pointing_in_field(ad, fast=False):
                    group.add_members(ad)
                    found = True
                    break
            if not found:
                groups.append(ExposureGroup(ad, pkg, frac_FOV=frac_FOV))

    # Here this simple algorithm could be made more robust for borderline
    # spacing (a bit smaller than the field size) by merging clusters that
    # have members within than the threshold after initial agglomeration.
    # This is an odd use case that's hard to classify automatically anyway
    # but the grouping info. might be more useful later, when stacking.
<<<<<<< HEAD

    # if debug: print 'Groups are', groups

    return tuple(groups)

def pointing_in_field(pos, package, refpos, frac_FOV=1.0, frac_slit=None):

    """
    Determine whether two telescope pointings fall within each other's
    instrumental field of view, such that point(s) at the centre(s) of one
    exposure's aperture(s) will still fall within the same aperture(s) of
    the other exposure or reference position.

    For direct imaging, this is the same question as "is point 1 within the
    field at pointing 2?" but for multi-object spectroscopy neither position
    at which the telescope pointing is defined will actually illuminate the
    detector unless it happens to coincide with a target aperture.

    This function has no knowledge of actual target position(s) within the
    field, providing accurate results for centred target(s) with the default
    frac_FOV=1.0. This should only be of concern in borderline cases where
    exposures are offset by approximately the width of the field.

    :param pos: Exposure defining the position & instrumental field of view
      to check.
    :type pos: AstroData instance

    :param refpos: Reference position/exposure (currently assumed to be
      Gemini p/q co-ordinates, but we intend to change that to RA/Dec).
    :type refpos: AstroData instance or tuple of floats

    :param frac_FOV: Proportion by which to scale the field size in order to
      adjust whether borderline points are considered within its boundaries.
    :type frac_FOV: float

    :param frac_slit: If defined, the maximum deviation from the slit centre
      that's still considered to be within the field, as a fraction of the
      slit's half-width. If None, the value of frac_FOV is used instead. For
      direct images this parameter is ignored.
    :type frac_slit: float

    :returns: Whether or not the pointing falls within the field (after
      adjusting for frac_FOV & frac_slit).
    :rtype: boolean

    """
    log = logutils.get_logger(__name__)

    # This function needs an AstroData instance rather than just 2
    # co-ordinate tuples and a PA in order to look up the instrument for
    # which the field of view is defined and so that the back-end function
    # can distinguish between focal plane masks and access instrument-
    # specific MDF tables for MOS.

    # Use the first argument for looking up the instrument, since that's
    # the one that's always an AstroData instance because the reference point
    # doesn't always correspond to a single exposure.
    inst = pos.instrument().lower()

    # To keep the back-end functions simple, always pass them a dictionary
    # for the reference position (at least for now). All these checks add ~4%
    # in overhead for imaging.
    try:
        pointing = (refpos.phu['POFFSET'], refpos.phu['QOFFSET'])
    except AttributeError:
        if not isinstance(refpos, (list, tuple)) or \
           not all(isinstance(x, numbers.Number) for x in refpos):
            raise OSError('Parameter refpos should be a '
                'co-ordinate tuple or AstroData instance')
        # Currently the comparison is always 2D since we're explicitly
        # looking up POFFSET & QOFFSET:
        if len(refpos) != 2:
            raise OSError('Points to group must have the '
                    'same number of co-ords')
        pointing = refpos

    # Use a single scaling for slit length & width if latter unspecified:
    if frac_slit is None:
        frac_slit = frac_FOV

    # These values are cached in order to avoid the multiple-second overhead of
    # reading and evaling a look-up table when there are repeated queries for
    # the same instrument. Instead of private global variables we could use a
    # function-like class here, but that would make the API rather convoluted
    # in this simple case.
    global _FOV_lookup, _FOV_pointing_in_field

    try:
        FOV = import_module('{}.FOV'.format(package))
        _FOV_pointing_in_field = FOV.pointing_in_field
    except (ImportError, AttributeError):
        raise NameError("FOV.pointing_in_field() function not found in {}".
                        format(package))

    # Execute it & return the results:
    return _FOV_pointing_in_field(pos, pointing, frac_FOV=frac_FOV,
                                  frac_slit=frac_slit)

# Since the following function will go away after redefining RA & Dec
# descriptors appropriately, I've put it here instead of in
# gemini_metadata_utils to avoid creating an import that's circular WRT
# existing imports and might later hang around causing trouble.
@handle_single_adinput
def get_offset_dict(adinput=None):
    """
    (To be deprecated)

    The get_offset_dict() function extracts a dictionary of co-ordinate offset
    tuples from a list of Gemini datasets, one per input AstroData instance.
    What's currently Gemini-specific is that POFFSET & QOFFSET header keywords
    are used; this could be abstracted via a descriptor once we decide how to
    do so generically (accounting for the need to know slit axes sometimes).

    :param adinputs: the AstroData objects
    :type adinput: list of AstroData

    :rtype: dictionary
    :return: a dictionary whose keys are the AstroData instances and whose
        values are tuples of (POFFSET, QOFFSET).
    """
    offsets = {}

    # Loop over AstroData instances:
    for ad in adinput:
        # Get the offsets from the primary header:
        poff = ad.phu['POFFSET']
        qoff = ad.phu['QOFFSET']
        # name = ad.filename
        name = ad  # store a direct reference
        offsets[name] = (poff, qoff)

    return offsets
=======
    return tuple(groups)
>>>>>>> 171ae797
<|MERGE_RESOLUTION|>--- conflicted
+++ resolved
@@ -1801,11 +1801,7 @@
             adinputs = [adinputs]
         # Make sure the field scaling is valid:
         if not isinstance(frac_FOV, numbers.Number) or frac_FOV < 0.:
-<<<<<<< HEAD
-            raise OSError('frac_FOV must be >= 0.')
-=======
             raise ValueError('frac_FOV must be >= 0.')
->>>>>>> 171ae797
 
         # Initialize members:
         self.members = {}
@@ -1887,18 +1883,6 @@
         ngroups = self.__len__()
         ntot = ngroups + len(adinputs)
 
-<<<<<<< HEAD
-        # This will be replaced by a descriptor that looks up the RA/Dec
-        # of the field centre:
-        addict = get_offset_dict(adinput)
-
-        # Complain sensibly if we didn't get valid co-ordinates:
-        for ad in addict:
-            for coord in addict[ad]:
-                if not isinstance(coord, numbers.Number):
-                    raise OSError('non-numeric co-ordinate %s ' \
-                        % coord + 'from %s' % ad)
-=======
         # Create dict for new members and complain if coords are invalid
         new_dict = {ad: (ad.detector_x_offset(), ad.detector_y_offset())
                     for ad in adinputs}
@@ -1906,7 +1890,6 @@
             if not all(isinstance(offset, numbers.Number) for offset in offsets):
                     raise ValueError("non-numeric coordinate {} from {}"
                                      "".format(offsets, ad.filename))
->>>>>>> 171ae797
 
         # Add the new points to the group list:
         self.members.update(new_dict)
@@ -1984,139 +1967,4 @@
     # have members within than the threshold after initial agglomeration.
     # This is an odd use case that's hard to classify automatically anyway
     # but the grouping info. might be more useful later, when stacking.
-<<<<<<< HEAD
-
-    # if debug: print 'Groups are', groups
-
-    return tuple(groups)
-
-def pointing_in_field(pos, package, refpos, frac_FOV=1.0, frac_slit=None):
-
-    """
-    Determine whether two telescope pointings fall within each other's
-    instrumental field of view, such that point(s) at the centre(s) of one
-    exposure's aperture(s) will still fall within the same aperture(s) of
-    the other exposure or reference position.
-
-    For direct imaging, this is the same question as "is point 1 within the
-    field at pointing 2?" but for multi-object spectroscopy neither position
-    at which the telescope pointing is defined will actually illuminate the
-    detector unless it happens to coincide with a target aperture.
-
-    This function has no knowledge of actual target position(s) within the
-    field, providing accurate results for centred target(s) with the default
-    frac_FOV=1.0. This should only be of concern in borderline cases where
-    exposures are offset by approximately the width of the field.
-
-    :param pos: Exposure defining the position & instrumental field of view
-      to check.
-    :type pos: AstroData instance
-
-    :param refpos: Reference position/exposure (currently assumed to be
-      Gemini p/q co-ordinates, but we intend to change that to RA/Dec).
-    :type refpos: AstroData instance or tuple of floats
-
-    :param frac_FOV: Proportion by which to scale the field size in order to
-      adjust whether borderline points are considered within its boundaries.
-    :type frac_FOV: float
-
-    :param frac_slit: If defined, the maximum deviation from the slit centre
-      that's still considered to be within the field, as a fraction of the
-      slit's half-width. If None, the value of frac_FOV is used instead. For
-      direct images this parameter is ignored.
-    :type frac_slit: float
-
-    :returns: Whether or not the pointing falls within the field (after
-      adjusting for frac_FOV & frac_slit).
-    :rtype: boolean
-
-    """
-    log = logutils.get_logger(__name__)
-
-    # This function needs an AstroData instance rather than just 2
-    # co-ordinate tuples and a PA in order to look up the instrument for
-    # which the field of view is defined and so that the back-end function
-    # can distinguish between focal plane masks and access instrument-
-    # specific MDF tables for MOS.
-
-    # Use the first argument for looking up the instrument, since that's
-    # the one that's always an AstroData instance because the reference point
-    # doesn't always correspond to a single exposure.
-    inst = pos.instrument().lower()
-
-    # To keep the back-end functions simple, always pass them a dictionary
-    # for the reference position (at least for now). All these checks add ~4%
-    # in overhead for imaging.
-    try:
-        pointing = (refpos.phu['POFFSET'], refpos.phu['QOFFSET'])
-    except AttributeError:
-        if not isinstance(refpos, (list, tuple)) or \
-           not all(isinstance(x, numbers.Number) for x in refpos):
-            raise OSError('Parameter refpos should be a '
-                'co-ordinate tuple or AstroData instance')
-        # Currently the comparison is always 2D since we're explicitly
-        # looking up POFFSET & QOFFSET:
-        if len(refpos) != 2:
-            raise OSError('Points to group must have the '
-                    'same number of co-ords')
-        pointing = refpos
-
-    # Use a single scaling for slit length & width if latter unspecified:
-    if frac_slit is None:
-        frac_slit = frac_FOV
-
-    # These values are cached in order to avoid the multiple-second overhead of
-    # reading and evaling a look-up table when there are repeated queries for
-    # the same instrument. Instead of private global variables we could use a
-    # function-like class here, but that would make the API rather convoluted
-    # in this simple case.
-    global _FOV_lookup, _FOV_pointing_in_field
-
-    try:
-        FOV = import_module('{}.FOV'.format(package))
-        _FOV_pointing_in_field = FOV.pointing_in_field
-    except (ImportError, AttributeError):
-        raise NameError("FOV.pointing_in_field() function not found in {}".
-                        format(package))
-
-    # Execute it & return the results:
-    return _FOV_pointing_in_field(pos, pointing, frac_FOV=frac_FOV,
-                                  frac_slit=frac_slit)
-
-# Since the following function will go away after redefining RA & Dec
-# descriptors appropriately, I've put it here instead of in
-# gemini_metadata_utils to avoid creating an import that's circular WRT
-# existing imports and might later hang around causing trouble.
-@handle_single_adinput
-def get_offset_dict(adinput=None):
-    """
-    (To be deprecated)
-
-    The get_offset_dict() function extracts a dictionary of co-ordinate offset
-    tuples from a list of Gemini datasets, one per input AstroData instance.
-    What's currently Gemini-specific is that POFFSET & QOFFSET header keywords
-    are used; this could be abstracted via a descriptor once we decide how to
-    do so generically (accounting for the need to know slit axes sometimes).
-
-    :param adinputs: the AstroData objects
-    :type adinput: list of AstroData
-
-    :rtype: dictionary
-    :return: a dictionary whose keys are the AstroData instances and whose
-        values are tuples of (POFFSET, QOFFSET).
-    """
-    offsets = {}
-
-    # Loop over AstroData instances:
-    for ad in adinput:
-        # Get the offsets from the primary header:
-        poff = ad.phu['POFFSET']
-        qoff = ad.phu['QOFFSET']
-        # name = ad.filename
-        name = ad  # store a direct reference
-        offsets[name] = (poff, qoff)
-
-    return offsets
-=======
-    return tuple(groups)
->>>>>>> 171ae797
+    return tuple(groups)