import re
from itertools import product as cart_product
<<<<<<< HEAD
from functools import reduce
=======
from functools import partial, reduce
>>>>>>> bf3b6c41

import numpy as np
from scipy.spatial import cKDTree
from bisect import bisect

from astropy import units as u
<<<<<<< HEAD
from astropy.modeling import fix_inputs, fitting, models, Model
=======
from astropy.modeling import fix_inputs, fitting, models, Model, CompoundModel
>>>>>>> bf3b6c41
from astropy.table import Table
from gwcs import coordinate_frames as cf
from gwcs.wcs import WCS as gWCS
from specutils.utils.wcs_utils import air_to_vac, vac_to_air
from matplotlib import pyplot as plt

from astrodata import wcs as adwcs

from . import matching, tracing
from .fitting import fit_1D
from . import astromodels as am

from ..utils import logutils
from ..utils.decorators import insert_descriptor_values


class FakeLog:
    """Simple class that suppresses all logging messages"""
    def __getattr__(self, attr):
        return self.null_func

    def null_func(*args, **kwargs):
        return


class LineList:
    """
    A container to hold a list of reference line wavelengths and allow
    conversions between air and vacuum wavelengths
    """
    def __init__(self, filename=None):
        self._lines = None
        self._weights = None
        self._ids = None
        self._units = None
        self._in_vacuo = None
        self._decimals = 3
        if filename:
            self.read_linelist(filename)

    def __len__(self):
        try:
            return self._lines.size
        except AttributeError:
            return 0

    @property
    def units(self):
        if self._units:
            return self._units
        if min(self._lines) < 3000:
            return u.nm
        elif max(self._lines) > 12000:
            return u.AA
        raise ValueError("Units are not defined and cannot be calculated")

    @property
    def ids(self):
        """Identifications of the lines (not yet implemented)"""
        return self._ids

    @property
    def weights(self):
        """Weights of the individual lines for fitting routines"""
        return self._weights

    def read_linelist(self, filename):
        """
        Read a text file containing the reference line list

        Parameters
        ----------
        filename : str
            name of text file
        """
        r = re.compile(".*\sunits\s+(.+)")
        is_air = False
        is_vacuo = False
        data_lines = []
        with open(filename, "r") as f:
            for line in f.readlines():
                # We accept any case if there's a space before it, or require
                # all caps, to avoid matching stuff like "Blair & Brown (2010)"
                if not data_lines:
                    is_air |= " AIR" in line.upper() or "AIR" in line
                    is_vacuo |= "VACUUM" in line.upper() or "VACUO" in line.upper()
                    m = r.match(line)
                    if m:
                        try:
                            self._units = u.Unit(m.group(1))
                        except ValueError:
                            pass
                try:
                    float(line.strip().split()[0])
                except ValueError:
                    pass
                else:
                    data_lines.append(line.split('#')[0].strip())

        if is_air ^ is_vacuo:
            self._in_vacuo = is_vacuo
        else:
            raise OSError("AIR or VACUUM wavelengths not specified in "
                          f"{filename}")

        # If we're converting between air and vacuum, we want the transformed
        # wavelengths to have the same number of decimal places as the input
        self._decimals = max(len((line.strip().split()[0]+".").split(".")[1])
                             for line in data_lines)
        self._lines = np.genfromtxt(data_lines, usecols=[0])
        try:
            self._weights = np.genfromtxt(data_lines, usecols=[1])
        except ValueError:
            self._weights = None
        # np.genfromtxt() silently returns an array of NaNs if it finds a column
        # in the given location but which it can't coerce to numerical form.
        # The check below catches that situation.
        if (self._weights is not None) and (np.isnan(self._weights).all()):
            self._weights = None

    def wavelengths(self, in_vacuo=None, units=None):
        """Return line wavelengths in air/vacuum (possibly with particular units)"""
        if not in_vacuo in (True, False):
            raise ValueError(f"in_vacuo must be True or False, not '{in_vacuo}'")
        if in_vacuo:
            return self.vacuum_wavelengths(units=units)
        return self.air_wavelengths(units=units)

    def air_wavelengths(self, units=None):
        """
        Return wavelengths of lines in air

        Parameters
        ----------
        units : str/u.Unit/None
            if None, return a Quantity object
            otherwise return an array in the specified units
        """
        wavelengths = self._lines * self.units
        if self._in_vacuo:
            wavelengths = np.round(vac_to_air(wavelengths),
                                   decimals=self._decimals)
        if units is None:
            return wavelengths
        elif isinstance(units, str):
            units = u.Unit(units)
        return wavelengths.to(units).value

    def vacuum_wavelengths(self, units=None):
        """
        Return wavelengths of lines in vacuo

        Parameters
        ----------
        units : str/u.Unit/None
            if None, return a Quantity object
            otherwise return an array in the specified units
        """
        wavelengths = self._lines * self.units
        if not self._in_vacuo:
            wavelengths =  np.round(air_to_vac(wavelengths),
                                    decimals=self._decimals)
        if units is None:
            return wavelengths
        elif isinstance(units, str):
            units = u.Unit(units)
        return wavelengths.to(units).value


def find_line_peaks(data, mask=None, variance=None, fwidth=None, min_snr=3,
                    min_sep=2, reject_bad=False, nbright=0):
    """
    Find peaks in a 1D spectrum and return their locations and weights for
    a variety of weighting schemes.

    Parameters
    ----------
    data : ndarray
        1D array representing the data
    mask : ndarray / None
        mask to be applied to the data
    variance : ndarray / None
        variance of the data
    fwidth : float
        feature width (FWHM) in pixels
    min_snr : float
        minimum signal-to-noise ratio for line detection
    min_sep : float
        minimum separation in pixels between adjacent peaks
    reject_bad : bool
        reject peaks identified as bad by "forensic accounting"?
    nbright : int
        reject this number of the brightest peaks

    Returns
    -------
    peaks : ndarray
        the pixel locations of peaks
    weights : dict
        weight for each line for each of the weighting schemes
    """
    # Find peaks; convert width FWHM to sigma
    widths = 0.42466 * fwidth * np.arange(0.75, 1.26, 0.05)  # TODO!
    peaks, peak_snrs = tracing.find_wavelet_peaks(
        data, widths=widths, mask=mask, variance=variance, min_snr=min_snr,
        min_sep=min_sep, reject_bad=reject_bad)
    fit_this_peak = peak_snrs > min_snr
    fit_this_peak[np.argsort(peak_snrs)[len(peaks) - nbright:]] = False
    peaks = peaks[fit_this_peak]
    peak_snrs = peak_snrs[fit_this_peak]

    # Compute all the different types of weightings so we can
    # change between them as needs require
    weights = {"uniform": np.ones((len(peaks),)),
               "global": np.sqrt(peak_snrs)}
    # The "local" weights compares each line strength to
    # those of the lines close to it
    tree = cKDTree(np.array([peaks]).T)
    # Find lines within 10% of the array size
    indices = tree.query(np.array([peaks]).T, k=10,
                         distance_upper_bound=0.1 * len(data))[1]
    snrs = np.array(list(peak_snrs) + [np.nan])[indices]
    # Normalize weights by the median of these lines
    weights["local"] = peak_snrs / np.nanmedian(snrs, axis=1)

    return peaks, weights


def find_alternative_solutions(peaks, arc_lines, model, kdsigma, weights=None):
    """
    Searches for an alternative initial wavelength model, in case the
    descriptor return values are wrong.

    Parameters
    ----------
    peaks : array
        list of line peaks (pixels)
    arc_lines : array
        list of reference wavelengths
    model : Model
        initial solution for peaks->arc_lines mapping
    kdsigma : float
        KDTree fitter parameter
    weights : array / None
        weights assigned to peaks

    Returns
    -------
    Model / None
        an alternative initial model if one seems appropriate
    """
    fit_it = matching.KDTreeFitter(sigma=kdsigma, maxsig=5, k=1,
                                   method='differential_evolution')
    m_tweak = (models.Shift(0, bounds={"offset": (-100, 100)}) |
               models.Scale(1, bounds={"factor": (0.98, 1.02)}))
    peak_waves = model(peaks)
    m_out = fit_it(m_tweak, peak_waves, arc_lines, in_weights=weights)
    diffs = m_out(peak_waves) - peak_waves
    if abs(np.median(diffs)) > 10:
        new_model = model | m_out
        new_model.meta["domain"] = model.meta["domain"]
        return [new_model]


def get_center_from_correlation(data, arc_lines, peaks, sigma, c0, c1):
    len_data = len(data)
    m = models.Chebyshev1D(degree=1, c0=c0, c1=c1, domain=[0, len_data-1])
    w = m(np.arange(len_data))
    fake_arc = np.zeros_like(w)
    fake_data = np.zeros_like(w)
    for p in m(peaks):
        fake_data += np.exp(-0.5*(w-p)*(w-p)/(sigma*sigma))
    for p in arc_lines:
        fake_arc += np.exp(-0.5*(w-p)*(w-p)/(sigma*sigma))
    p = np.correlate(fake_data, fake_arc, mode='full').argmax() - len_data + 1
    return c0 - 2 * p * c1/(len_data - 1)



@insert_descriptor_values("dispersion_axis")
def initial_wavelength_model(ext, central_wavelength=None, dispersion=None,
                             dispersion_axis=None, axes={}):
    """
    Return the initial wavelength model for an NDData/NDAstroData object.

    This initially inspects the "wcs" attribute, and returns a model based on
    this, if it exists. If not, then a linear model is computed from the
    central_wavelength and dispersion parameters along the appropriate axis.
    The model need not be elegant since it is temporary and only going to be
    evaluated forwards.

    Parameters
    ----------
    ext : NDData-like
        data providing wavelength solution
    central_wavelength : float / None
        central wavelength in nm
    dispersion : float / None
        dispersion in nm/pixel
    dispersion_axis : int
        axis (python sense) along which data are dispersed
    axes : dict
        pixel locations along non-dispersion axes where WCS should be calculated

    Returns
    -------
    Model : a model with n_inputs=1 that returns the wavelength at that pixel
            along the 1D spectrum
    """
    npix = ext.shape[dispersion_axis]
    try:
        fwd_transform = ext.wcs.forward_transform.copy()
    except AttributeError:
        # Descriptors are not evaluated by the decorator to avoid overriding
        # the WCS (which may have done some tweaks, e.g., GMOS-S 1um offset)
        if central_wavelength is None:
            central_wavelength = ext.central_wavelength(asNanometers=True)
        if dispersion is None:
            dispersion = ext.dispersion(asNanometers=True)
        model = models.Chebyshev1D(degree=1, c0=central_wavelength,
                                   c1=0.5 * dispersion * (npix - 1),
                                   domain=[0, npix-1])
    else:
        ndim = len(ext.shape)
        #axis_dict = {ndim-i-1: axes.get(i, 0.5 * (length-1))
        #             for i, length in enumerate(ext.shape) if i != dispersion_axis}
        #model = (fix_inputs(fwd_transform, axis_dict) |
        #         models.Mapping((0,), n_inputs=fwd_transform.n_outputs))
        # Ugly hack until fix_inputs broadcasting is fixed
        # https://github.com/astropy/astropy/issues/12021
        axis_models = [models.Const1D(axes.get(i, 0.5 * (length-1)))
                       for i, length in enumerate(ext.shape)]
<<<<<<< HEAD
=======
        for m in axis_models:
            m.amplitude.fixed = True
        if isinstance(fwd_transform, CompoundModel):
            for m in fwd_transform:
                if m.name == "SKY":
                    for p in m.param_names:
                        getattr(m, p).fixed = True
>>>>>>> bf3b6c41
        axis_models[dispersion_axis] = models.Identity(1)
        model = (models.Mapping((0,) * ndim) |
                 reduce(Model.__and__, axis_models[::-1]) |
                 fwd_transform |
                 models.Mapping((0,), n_inputs=fwd_transform.n_outputs))
        if dispersion or central_wavelength:
            actual_cenwave = model(0.5 * (npix - 1))
            model |= models.Shift(-actual_cenwave)
            if dispersion:
                actual_dispersion = np.diff(model([0, npix - 1]))[0] / (npix - 1)
                model |= models.Scale(dispersion / actual_dispersion)
            model |= models.Shift(actual_cenwave if central_wavelength is None
                                  else central_wavelength)

    # The model might not have an actual domain but we want this information,
    # so stick it in the meta
    model.meta["domain"] = [0, npix - 1]
    return model


def create_interactive_inputs(ad, ui_params=None, p=None,
                              linelist=None, bad_bits=0):
    data = {"x": [], "y": [], "meta": []}
    for ext in ad:
        input_data, fit1d, _ = get_automated_fit(
            ext, ui_params, p=p, linelist=linelist, bad_bits=bad_bits)
        # peak locations and line wavelengths of matched peaks/lines
        data["x"].append(fit1d.points[~fit1d.mask])
        data["y"].append(fit1d.image[~fit1d.mask])
<<<<<<< HEAD

        # Get the data necessary for the reference spectrum plot, to be displayed
        # in a separate plot in the interactive mode
        if p._show_refplot(ext):
            # If the refplot_data has been generated earlier as a by-product of ATRAN
            #  line list generation, we don't need to re-generate it:
            if input_data["refplot_data"] is not None:
                input_data.update(input_data["refplot_data"])
            else:
                config=ui_params.toDict()
                refplot_data = p._make_refplot_data(ext=ext, refplot_linelist=input_data["linelist"],
                                config=config)
                if refplot_data is not None:
                    input_data.update(refplot_data)

=======
        input_data["init_models"] = [fit1d.model] + input_data["init_models"]
>>>>>>> bf3b6c41
        data["meta"].append(input_data)
    return data


def get_automated_fit(ext, ui_params, p=None, linelist=None, bad_bits=0):
    """
    Produces a wavelength fit for a given slice of an AstroData object.
    In non-interactive mode, this is the final result; in interactive mode
    it provides the starting point with a list of matched peaks and arc
    lines.

    Parameters
    ----------
    ext: single-slice AstroData
        the extension
    ui_params: UIParameters object
        class holding parameters for the UI, passed from the primitive's Config
    p: PrimitivesBASE object
        (needed to get the correct linelist... perhaps only need to pass that fn)
    linelist: str
        user-supplied linelist filename
    bad_bits : int
        bitwise-and the mask with this to produce the mask

    Returns
    -------
    input_data : a dict containing useful information
        (see get_all_input_data)
    fit1d : a fit_1D object
        containing the wavelength solution, plus an "image" attribute that
        lists the matched arc line wavelengths
    acceptable_fit : bool
        whether this fit is likely to be good
    """
    input_data = get_all_input_data(
        ext, p, ui_params.toDict(), linelist=linelist, bad_bits=bad_bits)
    spectrum = input_data["spectrum"]
    init_models = input_data["init_models"]
    peaks, weights = input_data["peaks"], input_data["weights"]
    fwidth = input_data["fwidth"]
    dw = np.diff(init_models[0](np.arange(spectrum.size))).mean()
    kdsigma = fwidth * abs(dw)
    k = 1 if kdsigma < 3 else 2
    fit1d, acceptable_fit = find_solution(
        init_models, ui_params.toDict(), peaks=peaks,
        peak_weights=weights[ui_params.weighting],
        linelist=input_data["linelist"], fwidth=fwidth, kdsigma=kdsigma, k=k,
<<<<<<< HEAD
        dcenwave = input_data["cenwave_accuracy"], filename=ext.filename)

    input_data["fit"] = fit1d
=======
        bounds_setter=input_data["bounds_setter"], filename=ext.filename)
>>>>>>> bf3b6c41
    return input_data, fit1d, acceptable_fit


def get_all_input_data(ext, p, config, linelist=None, bad_bits=0,
                       skylines=False, loglevel='stdinfo'):
    """
    There's a specific order needed to do things:
    1) The initial model and 1D spectrum give us the wavelength extrema
       and dispersion
    2) That allows us to read the linelist (if not user-supplied)
    3) The linelist and peak locations are needed before we can look
       for alternative models


    Parameters
    ----------
    ext : AstroData single slice
    p : PrimitivesBASE object
    bad_bits : int
        bitwise-and the mask with this to produce the mask
    config : dict
        dictionary of parameters
    skylines : bool
        True if the reference lines being used are skylines, othewise False if
        they are arc lines
    loglevel : str, ('stdinfo', 'fullinfo', 'debug')
        Sets the log level at which to print some output from the function. If
        left at the default 'stdinfo', all information will be printed to the
        terminal; setting it to a lower level will cause it by default to only
        appear in the reduction log (though it can appear in the terminal if
        the logging level specified there allows it).

    Returns
    -------
    dict : all input information, namely the following:
    "spectrum" : np.ma.masked_array of the 1D spectrum
    "init_models" : list of initial wavelength solution model(s)
    "peaks" : array of peak locations
    "weights" : dict of peaks weights in various weighting schemes
    "linelist" : LineList object
    "fwidth" : feature width (pixels)
    "location" : extraction location (if 2D spectrum)
<<<<<<< HEAD
    "cenwave_accuracy" : accuracy of the central wavelength
    """
    cenwave = config["central_wavelength"]
=======
     "bounds_setter" : a callable to set the uncertainty on polynomial parameters
   """
    cenwave = config.central_wavelength
>>>>>>> bf3b6c41

    log = FakeLog() if config["interactive"] == True else p.log
    # This allows suppression of the terminal log output by calling the function
    # with loglevel='debug'.
    logit = getattr(log, loglevel)

    # Create 1D spectrum for calibration
    if ext.data.ndim > 1:
        dispaxis = 2 - ext.dispersion_axis()  # python sense
        direction = "row" if dispaxis == 1 else "column"
        data, mask, variance, extract_slice = tracing.average_along_slit(
            ext, center=config["center"], nsum=config["nsum"], combiner=config["combine_method"])
        logit("Extracting 1D spectrum from {}s {} to {}".
              format(direction, extract_slice.start + 1, extract_slice.stop))
        middle = 0.5 * (extract_slice.start + extract_slice.stop - 1)
        axes = {dispaxis: middle}
        location = f"{direction} {int(middle)}"
    else:
        data = ext.data.copy()
        mask = ext.mask.copy()
        variance = ext.variance
        location = ""
        axes = {}
    # Mask bad columns but not saturated/non-linear data points
    if mask is not None:
        mask &= bad_bits
        data[mask > 0] = 0.

    if config["fwidth"] is None:
        fwidth = tracing.estimate_peak_width(data, mask=mask, boxcar_size=30)
        logit(f"Estimated feature width: {fwidth:.2f} pixels")
    else:
        fwidth = config["fwidth"]

    # If we are doing wavecal from sky absorption lines in object spectrum,
    # the most realistic variance estimation comes from pixel-to-pixel
    # variations, as done in `tracing.find_wavelet_peaks`.
    # The variance estimations coming from `tracing.average_along_slit` don't
    # provide sensible values in this particular case.
    if config.get("absorption") is True:
        variance = None
    peaks, weights = find_line_peaks(
        data, mask=mask, variance=variance,
        fwidth=fwidth, min_snr=config["min_snr"], min_sep=config["min_sep"],
        reject_bad=False, nbright=config.get("nbright", 0))
    if len(peaks) == 0:
        raise ValueError(f"No peaks were found; perhaps try a lower min_snr value?")
    # Do the second iteration of fwidth estimation and peak finding, this time using the number of peaks
    # found after the first fwidth estimation, in order to get more accurate
    # line widths. This step is mostly necessary when doing wavecal from sky lines, as for those
    # the brightest peaks also tend to be the widest, thus estimation from 10 brightest lines tends
    # to be too high.
    if config["fwidth"] is None:
        fwidth = tracing.estimate_peak_width(data, mask=mask, boxcar_size=30, nlines=len(peaks))
        peaks, weights = find_line_peaks(
            data, mask=mask, variance=variance,
            fwidth=fwidth, min_snr=config["min_snr"], min_sep=config["min_sep"],
            reject_bad=False, nbright=config.get("nbright", 0))
    # Get the initial wavelength solution
    m_init = initial_wavelength_model(
        ext, central_wavelength=cenwave,
        dispersion=config["dispersion"], axes=axes)

    waves = m_init([0, 0.5 * (data.size - 1), data.size - 1])
    dw0 = (waves[2] - waves[0]) / (data.size - 1)
    logit("Wavelengths at start, middle, end (nm), and dispersion "
          f"(nm/pixel):\n{waves} {dw0:.4f}")

    # Is ATRAN line list used for this mode?
    uses_atran_linelist = p._uses_atran_linelist(cenwave=ext.central_wavelength(asMicrometers=True),
                                                 absorption=config.get("absorption", False))
    refplot_dict = None

    if linelist is None:
        if uses_atran_linelist:
            # If the mode is supposed to use ATRAN line list, we generate it
            # on-the-fly (or use a previously generated one). When the line list is
            # generated on-the-fly, the reference plot data is created as a by-product,
            # so we return it here to avoid repeating the same calculations later.
            # Otherwise (in case of existing pre-calculated ATRAN line list)
            # refplot_dict is expected to be returned as None, and
            # can be populated in create_interactive_inputs
             linelist, refplot_dict= p._get_atran_linelist(ext=ext, config=config)
        else:
            # Get list of arc lines (probably from a text file dependent on the
            # input spectrum, so a private method of the primitivesClass). If a
            # user-defined file, only read it if arc_lines is undefined
            # (i.e., first time through the loop)
            linelist = p._get_arc_linelist(waves=m_init(np.arange(data.size)), ext=ext)
    # This wants to be logged even in interactive mode
    sky_or_arc = 'reference sky' if skylines else 'arc'
    msg = f"Found {len(peaks)} peaks and {len(linelist)} {sky_or_arc} lines"
    p.log.stdinfo(msg) if config["interactive"] == True else logit(msg)

    m_init = [m_init]
    kdsigma = fwidth * abs(dw0)
    if cenwave is None:
        if config["debug_alternative_centers"]:
            alt_models = find_alternative_solutions(
                peaks, linelist.wavelengths(in_vacuo=config["in_vacuo"], units="nm"),
                m_init[0], 2.5 * kdsigma, weights=weights["global"])
            if alt_models is not None:
                m_init.extend(alt_models)
                log.warning("Alternative model(s) found")
                for i, m in enumerate(alt_models, start=1):
                    log.warning(f"{i}. Offset {m.right.offset_0.value} "
                                f"scale {m.right.factor_1.value}")

    # Get the accuracy of the central wavelength
    dcenwave = p._get_cenwave_accuracy(ext=ext)

    return {"spectrum": np.ma.masked_array(data, mask=mask),
            "init_models": m_init, "peaks": peaks, "weights": weights,
            "linelist": linelist, "fwidth": fwidth, "location": location,
<<<<<<< HEAD
            "cenwave_accuracy" : dcenwave, "refplot_data": refplot_dict}


def find_solution(init_models, config, peaks=None, peak_weights=None,
                  linelist=None, fwidth=4,
                  kdsigma=1, k=1, filename=None, dcenwave=10):
=======
            "bounds_setter": partial(p._apply_wavelength_model_bounds, ext=ext)}

def find_solution(init_models, config, peaks=None, peak_weights=None,
                  linelist=None, fwidth=4,
                  kdsigma=1, k=1, filename=None, bounds_setter=None):
>>>>>>> bf3b6c41
    """
    Find the best wavelength solution from the set of initial models.

    init_models : list of Model instances
        starting models
    config : dict
        dictionary of parameters
    peaks : list of floats
        list of peaks found in image
    peak_weights : list of floats
        list of peak weights
    filename : str
        name of file being checked
<<<<<<< HEAD
=======
    bounds_setter : callable
        function to provide bounds for the wavelength model

>>>>>>> bf3b6c41
    Returns
    -------
    length-2 tuple
        A tuple of the best-fit model and a boolean denoting whether or not it
        is an acceptable fit.
    """
    log = logutils.get_logger(__name__)
    min_lines = [int(x) for x in str(config["debug_min_lines"]).split(',')]
    best_score = np.inf
    arc_lines = linelist.wavelengths(in_vacuo=config["in_vacuo"], units="nm")
    arc_weights = linelist.weights
<<<<<<< HEAD
=======
    # This allows suppression of the terminal log output by calling the function
    # with loglevel='debug'.
    loglevel = "stdinfo" if config.verbose else "fullinfo"
    logit = getattr(log, loglevel)
>>>>>>> bf3b6c41

    # Create an initial fit_1D object using the initial wavelength model
    # (always the first model in the init_models list) as a fallback in case
    # don't get a better solution. Since we can't create a fit_1D object
    # easily we evaluate the model at all pixels and fit. We do this by
    # fitting increasing orders until we hit the order requested by the
    # user or reach a low rms.
    model = init_models[0]
    domain = model.meta["domain"]
    x = np.arange(*domain)
    dw = abs(np.diff(model(domain))[0] / np.diff(domain)[0])
    order = 0
<<<<<<< HEAD
    while order < config["order"]:
        order += 1
        fit1d = fit_1D(model(x), points=x, function="chebyshev",
                       order=order, domain=domain,
                       niter=config["niter"], sigma_lower=config["lsigma"],
                       sigma_upper=config["hsigma"])
=======
    while order < config.order:
        order += 1
        fit1d = fit_1D(model(x), points=x, function="chebyshev",
                       order=order, domain=domain,
                       niter=config.niter, sigma_lower=config.lsigma,
                       sigma_upper=config.hsigma)
>>>>>>> bf3b6c41
        if fit1d.rms < 0.001 * dw:
            break
    fit1d.image = np.array([])
    fit1d.points = np.array([])
    fit1d.mask = np.array([], dtype=bool)
    initial_model_fit = fit1d

<<<<<<< HEAD
    # Iterate over models most rapidly
    for loc_start, min_lines_per_fit, model in cart_product(
            (0.5, 0.4, 0.6), min_lines, init_models):
=======
    # Iterate over start position models most rapidly
    for min_lines_per_fit, model, loc_start in cart_product(
            min_lines, init_models, (0.25, 0.5, 0.75)):
>>>>>>> bf3b6c41
        domain = model.meta["domain"]
        len_data = np.diff(domain)[0]  # actually len(data)-1
        pixel_start = domain[0] + loc_start * len_data

        matches = perform_piecewise_fit(model, peaks, arc_lines, pixel_start,
                                        kdsigma, order=config["order"],
                                        min_lines_per_fit=min_lines_per_fit,
<<<<<<< HEAD
                                        k=k, dcenwave=dcenwave)
=======
                                        k=k, bounds_setter=bounds_setter)
>>>>>>> bf3b6c41

        # We perform a regular least-squares fit to all the matches
        # we've made. This allows a high polynomial order to be
        # used without the risk of it going off the rails
        fit_it = fitting.LinearLSQFitter()
<<<<<<< HEAD
        if len(matches) > 1:  # need at least 2 lines, right?
            m_init = models.Chebyshev1D(degree=config["order"], domain=domain)
=======
        if len(matches) > 1:
            m_init = models.Chebyshev1D(degree=config.order, domain=domain)
>>>>>>> bf3b6c41
            for p, v in zip(model.param_names, model.parameters):
                if p in m_init.param_names:
                    setattr(m_init, p, v)
            matched = np.where(matches > -1)
            matched_peaks = peaks[matched]
            matched_arc_lines = arc_lines[matches[matched]]
            m_final = fit_it(m_init, matched_peaks, matched_arc_lines)

            # We're close to the correct solution, perform a KDFit
            m_init = m_final.copy()
            dw = abs(np.diff(m_final(m_final.domain))[0] / np.diff(m_final.domain)[0])
            fit_it = matching.KDTreeFitter(sigma=2 * abs(dw), maxsig=5,
                                           k=k, method='Nelder-Mead')
            m_final = fit_it(m_init, peaks, arc_lines, in_weights=peak_weights,
                             ref_weights=arc_weights, matches=matches)
            logit(f'{repr(m_final)} {fit_it.statistic}')

            # And then recalculate the matches
            match_radius = 4 * fwidth * abs(m_final.c1) / len_data  # 2*fwidth pixels
            try:
                matched = matching.match_sources(m_final(peaks), arc_lines,
                                                 radius=match_radius)
                incoords, outcoords = zip(*[(peaks[i], arc_lines[m])
                                            for i, m in enumerate(matched) if m > -1])
                # Probably incoords and outcoords as defined here should go to
                # the interactive fitter, but cull to derive the "best" model
                fit1d = fit_1D(outcoords, points=incoords, function="chebyshev",
                               order=m_final.degree, domain=m_final.domain,
                               niter=config["niter"], sigma_lower=config["lsigma"],
                               sigma_upper=config["hsigma"])
                fit1d.image = np.asarray(outcoords)
            except ValueError:
                log.warning("Line-matching failed")
                continue
            nmatched = np.sum(~fit1d.mask)
            logit(f"{filename} {repr(fit1d.model)} {nmatched} {fit1d.rms}")

            # Calculate how many lines *could* be fit. We require a constrained
            # fit but also that it fits some reasonable number of lines
            wmin, wmax = sorted(fit1d.evaluate(points=(0, len_data)))
            nfittable_lines = np.sum(np.logical_and(arc_lines > wmin, arc_lines < wmax))
            min_matches_required = max(config.order + min(nfittable_lines // 2, 3), 2)

            # Calculate how many lines *could* be fit. We require a constrained
            # fit but also that it fits some reasonable number of lines
            wmin, wmax = sorted(fit1d.evaluate(points=(0, len_data)))
            nfittable_lines = np.sum(np.logical_and(arc_lines > wmin, arc_lines < wmax))
            min_matches_required = max(config["order"] + min(nfittable_lines // 2, 3), 2)

            # Trial and error suggests this criterion works well
<<<<<<< HEAD
            if fit1d.rms < 0.8 / config["order"] * fwidth * abs(dw) and nmatched >= min_matches_required:
=======
            if fit1d.rms < 0.8 / config.order * fwidth * abs(dw) and nmatched >= min_matches_required:
                # print("PARAMETERS", fit1d.model.parameters)
>>>>>>> bf3b6c41
                return fit1d, True

            # This seems to be a reasonably ranking for poor models
            score = fit1d.rms / max(nmatched - config["order"] - 1, np.finfo(float).eps)
            if score < best_score:
                best_score = score
<<<<<<< HEAD
=======

>>>>>>> bf3b6c41
    return initial_model_fit, False


def perform_piecewise_fit(model, peaks, arc_lines, pixel_start, kdsigma,
                          order=3, min_lines_per_fit=15, k=1,
<<<<<<< HEAD
                          arc_weights=None, dcenwave=10):
=======
                          arc_weights=None, bounds_setter=None):
>>>>>>> bf3b6c41
    """
    This function performs fits in multiple regions of the 1D arc spectrum.
    Given a starting location, a suitable fitting region is "grown" outwards
    until it has at least the specified number of both input and output
    coordinates to fit. A fit (usually linear, but quadratic if more than
    half the array is being used and the final fit is order >= 2) is made
    to this region and coordinate matches are found. The matches at the
    extreme ends are then used as the starts of subsequent fits, moving
    outwards until the edges of the data are reached.

    Parameters
    ----------
    model: Model

    peaks : array-like
        pixel locations of detected arc lines
    arc_lines : array-like
        wavelengths of arc lines to be identified
    pixel_start : float
        pixel location from which to make initial regional fit
    kdsigma : float
        scale length for KDFitter (wavelength units)
    order : int
        order of Chebyshev fit providing complete solution
    min_lines_per_fit : int
        minimum number of peaks and arc lines needed to perform a regional fit
    k : int
        maximum number of arc lines to match each peak
    arc_weights : array-like/None
        weights of output coordinates
<<<<<<< HEAD
=======
    bounds_setter : callable
        function to provide bounds for the wavelength model
>>>>>>> bf3b6c41

    Returns
    -------
    array : index in arc_lines that each peak has been matched to (the
            value -1 means no match)
    """
    from datetime import datetime
    start_time = datetime.now()
    matches = np.full_like(peaks, -1, dtype=int)
    len_data = np.diff(model.meta["domain"])[0]
    wave_start = model(pixel_start)
    dw_start = np.diff(model([pixel_start - 0.5, pixel_start + 0.5]))[0]
    match_radius = 2 * abs(dw_start)
<<<<<<< HEAD
    dc0 = dcenwave
    fits_to_do = [(pixel_start, wave_start, dw_start)]
    # DB: Calculate a bound for the c2 component of the fitting function. If
    # the spectral range is less than ~200 nm, it needs to be smaller than the
    # default of 20 or nondeterministic behavior can occur in wavecal (e.g.,
    # non-monotonic assignment of wavelengths to lines sometimes, etc.).
    spect_range = (len_data - 1) * abs(dw_start)
    c2_bound = 20 if spect_range > 200. else spect_range / 10.
=======
    fits_to_do = [(pixel_start, wave_start, dw_start)]

    first = True
>>>>>>> bf3b6c41
    while fits_to_do:
        start = datetime.now()
        p0, c0, dw = fits_to_do.pop()
        #print(f"Pixel={p0:7.2f} c0={c0:9.4f} dw={dw:8.4f}")
        if min(len(arc_lines), len(peaks)) <= min_lines_per_fit:
            p1 = p0
        else:
            p1 = 0
        npeaks = narc_lines = 0
        while (min(npeaks, narc_lines) < min_lines_per_fit and
               not (p0 - p1 < 0 and p0 + p1 >= len_data)):
            p1 += 1
            i1 = bisect(peaks, p0 - p1)
            i2 = bisect(peaks, p0 + p1)
            npeaks = i2 - i1
            i1 = bisect(arc_lines, c0 - p1 * abs(dw))
            i2 = bisect(arc_lines, c0 + p1 * abs(dw))
            narc_lines = i2 - i1
        c1 = p1 * dw

        if p1 > 0.25 * len_data and order >= 2:
            m_init = models.Chebyshev1D(2, c0=c0, c1=c1,
                                        domain=[p0 - p1, p0 + p1])
<<<<<<< HEAD
            m_init.c2.bounds = (-c2_bound, c2_bound)
=======
            #m_init.c2.bounds = (-20, 20)
>>>>>>> bf3b6c41
        else:
            m_init = models.Chebyshev1D(1, c0=c0, c1=c1,
                                        domain=[p0 - p1, p0 + p1])
        #bounds_setter(m_init)
        #m_init.c0.bounds = (c0 - dc0, c0 + dc0)
        #m_init.c1.bounds = (c1 - 0.02 * abs(c1), c1 + 0.02 * abs(c1))
        #print(m_init.bounds)
        bounds_setter(m_init)
        if not first:
            m_init.c0.bounds = (c0 - 5 * abs(dw), c0 + 5 * abs(dw))
        #print(datetime.now() - start)

        # Need to set in_weights=None as there aren't many lines so
        # the fit could be swayed by a single very bright line
        m_this = _fit_region(m_init, peaks, arc_lines, kdsigma,
                             in_weights=None, ref_weights=arc_weights,
                             matches=matches, k=k, first=first)
        dw = 2 * m_this.c1 / np.diff(m_this.domain)[0]

        # Add new matches to the list
        new_matches = matching.match_sources(m_this(peaks), arc_lines,
                                             radius=match_radius)
        for i, (m, p) in enumerate(zip(new_matches, peaks)):
            if matches[i] == -1 and m > -1:
                if p0 - p1 <= p <= p0 + p1:
                    # automatically removes old (bad) match
                    matches[i] = m
        try:
            p_lo = peaks[matches > -1].min()
        except ValueError:
            pass
        else:
            if min(len(arc_lines), len(peaks)) > min_lines_per_fit:
                if p_lo < p0 <= pixel_start:
                    arc_line = arc_lines[matches[list(peaks).index(p_lo)]]
                    fits_to_do.append((p_lo, arc_line, dw))
                p_hi = peaks[matches > -1].max()
                if p_hi > p0 >= pixel_start:
                    arc_line = arc_lines[matches[list(peaks).index(p_hi)]]
                    fits_to_do.append((p_hi, arc_line, dw))
        #dc0 = 5 * abs(dw)
        first = False

    return matches


def _fit_region(m_init, peaks, arc_lines, kdsigma, in_weights=None,
                ref_weights=None, matches=None, k=1, first=False):
    """
    This function fits a region of a 1D spectrum (delimited by the domain of
    the input Chebyshev model) using the KDTreeFitter. Only detected peaks
    and arc lines within this domain (and a small border to prevent mismatches
    when a feature is near the edge) are matched. An improved version of the
    input model is returned.

    Parameters
    ----------
    m_init : Model
        initial model desccribing the wavelength solution
    peaks : array-like
        pixel locations of detected arc lines
    arc_lines : array-like
        wavelengths of plausible arc lines
    kdsigma : float
        scale length for KDFitter (wavelength units)
    in_weights : array-like/None
        weights of input coordinates
    ref_weights : array-like/None
        weights of output coordinates
    matches : array, same length as peaks
        existing matches (each element points to an index in arc_lines)
    k : int
        maximum number of arc lines to match each peak

    Returns
    -------
    Model : improved model fit
    """
    p0 = np.mean(m_init.domain)
    p1 = 0.5 * np.diff(m_init.domain)[0]
    # We're only interested in fitting lines in this region
    new_in_weights = (abs(peaks - p0) <= 1.05 * p1).astype(float)
    if in_weights is not None:
        new_in_weights *= in_weights
    w0 = m_init.c0.value
    w1 = abs(m_init.c1.value)
    new_ref_weights = (abs(arc_lines - w0) <= 1.05 * w1).astype(float)
    if ref_weights is not None:
        new_ref_weights *= ref_weights
    new_ref_weights = ref_weights
    # Maybe consider two fits here, one with a large kdsigma, and then
    # one with a small one (perhaps the second could use weights)?
    fit_it = matching.KDTreeFitter(sigma=kdsigma, maxsig=10, k=k, method='direct')
    m_init.linear = False  # supress warning
    m_this = fit_it(m_init, peaks, arc_lines, in_weights=new_in_weights,
                    ref_weights=new_ref_weights, matches=matches,
                    locally_biased=not first, eps=1e-2,
                    maxfun=80000, maxiter=20000, vol_tol=1e-6 if first else 1e-4)
    m_this.linear = True
    return m_this


def fit1d_from_kdfit(input_coords, output_coords, model,
                     match_radius, sigma_clip=None):
    """
    Creates a fit_1D object from a KDTree-fitted model. This does
    the matching between input and output coordinates and, if
    requested, iteratively sigma-clips.

    Parameters
    ----------
    input_coords: array-like
        untransformed input coordinates
    output_coords: array-like
        output coordinates
    model: Model
        transformation
    match_radius: float
        maximum distance for matching coordinates
    sigma_clip: float/None
        if not None, iteratively sigma-clip using this number of
        standard deviations

    Returns
    -------
    fit_1D : the fit
    """
    num_matches = None
    init_match_radius = match_radius
    while True:
        matched = matching.match_sources(model(input_coords), output_coords,
                                         radius=match_radius)
        incoords, outcoords = zip(*[(input_coords[i], output_coords[m])
                                    for i, m in enumerate(matched) if m > -1])
        fit1d = fit_1D(outcoords, points=incoords, function="chebyshev",
                       order=model.degree, domain=model.domain, niter=0)
        if sigma_clip is None or num_matches == len(incoords):
            break
        num_matches = len(incoords)
        match_radius = min(init_match_radius, sigma_clip * fit1d.rms)
    fit1d.image = np.asarray(outcoords)
    return fit1d


def update_wcs_with_solution(ext, fit1d, input_data, config):
    """
    Attach a WAVECAL table and update the WCS of a single AstroData slice
    based on the result of the wavelength solution model.

    Parameters
    ----------
    ext : single-slice AstroData
        the extension to be updated
    fit1d : fit_1D
        the best-fitting model
    input_data : dict
        stuff
    config : config
    """
    log = logutils.get_logger(__name__)
    in_vacuo = config.in_vacuo

    # Because of the way the fit_1D object is constructed, there
    # should be no masking. But it doesn't hurt to make sure, or
    # be futureproofed in case we change things.
    incoords = fit1d.points[~fit1d.mask]
    outcoords = fit1d.image[~fit1d.mask]

    m_final = fit1d.model
    domain = m_final.domain
    rms = fit1d.rms
    nmatched = len(incoords)
    log.stdinfo("Chebyshev coefficients: "+" ".join(
        f"{p:.5f}" for p in m_final.parameters))
    # TODO: Do we need input_data? config.fwidth?
    log.stdinfo(f"Matched {nmatched}/{len(input_data['peaks'])} lines with "
                f"rms = {rms:.3f} nm")

    dw = np.diff(m_final(domain))[0] / np.diff(domain)[0]
    max_rms = max(0.2 * rms / abs(dw), 1e-4)  # in pixels
    max_dev = 3 * max_rms
    m_inverse = am.make_inverse_chebyshev1d(m_final, rms=max_rms,
                                            max_deviation=max_dev)
<<<<<<< HEAD
    if len(incoords) > 1:
        inv_rms = np.std(m_inverse(m_final(incoords)) - incoords)
        log.stdinfo(f"Inverse model has rms = {inv_rms:.3f} pixels.")
=======
    inv_rms = np.std(m_inverse(m_final(incoords)) - incoords)
    log.stdinfo(f"Inverse model has rms = {inv_rms:.3f} pixels")
>>>>>>> bf3b6c41
    m_final.name = "WAVE"  # always WAVE, never AWAV
    m_final.inverse = m_inverse

    if len(incoords):
        indices = np.argsort(incoords)
        # Add 1 to pixel coordinates so they're 1-indexed
        incoords = np.float32(incoords[indices]) + 1
        outcoords = np.float32(outcoords[indices])
    temptable = am.model_to_table(m_final, xunit=u.pixel, yunit=u.nm)

    #### Temporary to ensure all the old stuff is still there
    # while I refactor tests
    temptable.add_columns([[1], [m_final.degree], [domain[0]], [domain[1]]],
                          names=("ndim", "degree", "domain_start", "domain_end"))
    temptable.add_columns([[rms], [input_data["fwidth"]]],
                          names=("rms", "fwidth"))
    if ext.data.ndim > 1:
        # TODO: Need to update this from the interactive tool's values
        direction, location = input_data["location"].split()
        temptable[direction] = int(location)
        temptable["nsum"] = config.nsum
    pad_rows = nmatched - len(temptable.colnames)
    if pad_rows < 0:  # Really shouldn't be the case
        incoords = list(incoords) + [0] * (-pad_rows)
        outcoords = list(outcoords) + [0] * (-pad_rows)
        pad_rows = 0

    fit_table = Table([temptable.colnames + [''] * pad_rows,
                       list(temptable[0].values()) + [0] * pad_rows,
                       incoords, outcoords],
                      names=("name", "coefficients", "peaks", "wavelengths"),
                      units=(None, None, u.pix, u.nm),
                      meta=temptable.meta)
    medium = "vacuo" if in_vacuo else "air"
    fit_table.meta['comments'] = [
        'coefficients are based on 0-indexing',
        'peaks column is 1-indexed',
        f'calibrated with wavelengths in {medium}']
    ext.WAVECAL = fit_table

    spectral_frame = (ext.wcs.output_frame if ext.data.ndim == 1
                      else ext.wcs.output_frame.frames[0])
    axis_name = "WAVE" if in_vacuo else "AWAV"
    new_spectral_frame = cf.SpectralFrame(
        axes_order=spectral_frame.axes_order,
        unit=spectral_frame.unit, axes_names=(axis_name,),
        name=adwcs.frame_mapping[axis_name].description)

    if ext.data.ndim == 1:
        ext.wcs.set_transform(ext.wcs.input_frame,
                              new_spectral_frame, m_final)
    else:
        # Write out a simplified WCS model so it's easier to
        # extract what we need later
        dispaxis = 2 - ext.dispersion_axis()  # python sense
        spatial_frame = cf.CoordinateFrame(
            naxes=1, axes_type="SPATIAL", axes_order=(1,),
            unit=u.pix, name="SPATIAL")
        output_frame = cf.CompositeFrame(
            [new_spectral_frame, spatial_frame], name='world')
        try:
            slit_model = ext.wcs.forward_transform[f'crpix{dispaxis + 1}']
        except IndexError:
            slit_model = models.Identity(1)
        slit_model.name = 'SKY'
        transform = m_final & slit_model
        if dispaxis == 0:
            transform = models.Mapping((1, 0)) | transform
        ext.wcs = gWCS([(ext.wcs.input_frame, transform),
                        (output_frame, None)])


def save_fit_as_pdf(data, peaks, arc_lines, filename):
    """
    Create and save a simple pdf plot of the arc spectrum with line
    identifications, useful for checking the validity of the solution.

    Parameters
    ----------
    data : 1d array
        the arc spectrum
    m : MatchBox
        model and matching information
    peaks : 1d array
        pixel locations of peaks
    filename : str
        filename
    """
    data_max = data.max()
    plt.ioff()
    fig, ax = plt.subplots()
    ax.plot(data, 'b-')
    ax.set_ylim(0, data_max * 1.05)
    if len(arc_lines) and np.diff(arc_lines)[0] / np.diff(peaks)[0] < 0:
        ax.set_xlim(len(data), -1)
    else:
        ax.set_xlim(-1, len(data))
    #for p in peaks:
    #    ax.plot([p, p], [0, 2 * data_max], 'r:')
    for p, w in zip(peaks, arc_lines):
        j = int(p + 0.5)
        ax.plot([p, p], [data[j], data[j] + 0.02 * data_max], 'k-')
        ax.text(p, data[j] + 0.03 * data_max, str('{:.5f}'.format(w)),
                horizontalalignment='center', rotation=90, fontdict={'size': 8})
    fig.set_size_inches(17, 11)
    plt.savefig(filename.replace('.fits', '.pdf'), bbox_inches='tight', dpi=600)
    plt.close()  # KL: otherwise the plot can pop up in subsequent plt.show()
    plt.ion()<|MERGE_RESOLUTION|>--- conflicted
+++ resolved
@@ -1,21 +1,13 @@
 import re
 from itertools import product as cart_product
-<<<<<<< HEAD
-from functools import reduce
-=======
 from functools import partial, reduce
->>>>>>> bf3b6c41
 
 import numpy as np
 from scipy.spatial import cKDTree
 from bisect import bisect
 
 from astropy import units as u
-<<<<<<< HEAD
-from astropy.modeling import fix_inputs, fitting, models, Model
-=======
 from astropy.modeling import fix_inputs, fitting, models, Model, CompoundModel
->>>>>>> bf3b6c41
 from astropy.table import Table
 from gwcs import coordinate_frames as cf
 from gwcs.wcs import WCS as gWCS
@@ -348,8 +340,6 @@
         # https://github.com/astropy/astropy/issues/12021
         axis_models = [models.Const1D(axes.get(i, 0.5 * (length-1)))
                        for i, length in enumerate(ext.shape)]
-<<<<<<< HEAD
-=======
         for m in axis_models:
             m.amplitude.fixed = True
         if isinstance(fwd_transform, CompoundModel):
@@ -357,7 +347,6 @@
                 if m.name == "SKY":
                     for p in m.param_names:
                         getattr(m, p).fixed = True
->>>>>>> bf3b6c41
         axis_models[dispersion_axis] = models.Identity(1)
         model = (models.Mapping((0,) * ndim) |
                  reduce(Model.__and__, axis_models[::-1]) |
@@ -387,7 +376,6 @@
         # peak locations and line wavelengths of matched peaks/lines
         data["x"].append(fit1d.points[~fit1d.mask])
         data["y"].append(fit1d.image[~fit1d.mask])
-<<<<<<< HEAD
 
         # Get the data necessary for the reference spectrum plot, to be displayed
         # in a separate plot in the interactive mode
@@ -403,9 +391,7 @@
                 if refplot_data is not None:
                     input_data.update(refplot_data)
 
-=======
         input_data["init_models"] = [fit1d.model] + input_data["init_models"]
->>>>>>> bf3b6c41
         data["meta"].append(input_data)
     return data
 
@@ -453,13 +439,10 @@
         init_models, ui_params.toDict(), peaks=peaks,
         peak_weights=weights[ui_params.weighting],
         linelist=input_data["linelist"], fwidth=fwidth, kdsigma=kdsigma, k=k,
-<<<<<<< HEAD
         dcenwave = input_data["cenwave_accuracy"], filename=ext.filename)
+        bounds_setter = input_data["bounds_setter"], filename = ext.filename)
 
     input_data["fit"] = fit1d
-=======
-        bounds_setter=input_data["bounds_setter"], filename=ext.filename)
->>>>>>> bf3b6c41
     return input_data, fit1d, acceptable_fit
 
 
@@ -502,15 +485,10 @@
     "linelist" : LineList object
     "fwidth" : feature width (pixels)
     "location" : extraction location (if 2D spectrum)
-<<<<<<< HEAD
     "cenwave_accuracy" : accuracy of the central wavelength
+     "bounds_setter" : a callable to set the uncertainty on polynomial parameters
     """
     cenwave = config["central_wavelength"]
-=======
-     "bounds_setter" : a callable to set the uncertainty on polynomial parameters
-   """
-    cenwave = config.central_wavelength
->>>>>>> bf3b6c41
 
     log = FakeLog() if config["interactive"] == True else p.log
     # This allows suppression of the terminal log output by calling the function
@@ -625,20 +603,12 @@
     return {"spectrum": np.ma.masked_array(data, mask=mask),
             "init_models": m_init, "peaks": peaks, "weights": weights,
             "linelist": linelist, "fwidth": fwidth, "location": location,
-<<<<<<< HEAD
             "cenwave_accuracy" : dcenwave, "refplot_data": refplot_dict}
-
+            "bounds_setter": partial(p._apply_wavelength_model_bounds, ext=ext)}
 
 def find_solution(init_models, config, peaks=None, peak_weights=None,
                   linelist=None, fwidth=4,
-                  kdsigma=1, k=1, filename=None, dcenwave=10):
-=======
-            "bounds_setter": partial(p._apply_wavelength_model_bounds, ext=ext)}
-
-def find_solution(init_models, config, peaks=None, peak_weights=None,
-                  linelist=None, fwidth=4,
-                  kdsigma=1, k=1, filename=None, bounds_setter=None):
->>>>>>> bf3b6c41
+                  kdsigma=1, k=1, filename=None, dcenwave=10, bounds_setter=None):
     """
     Find the best wavelength solution from the set of initial models.
 
@@ -652,12 +622,9 @@
         list of peak weights
     filename : str
         name of file being checked
-<<<<<<< HEAD
-=======
     bounds_setter : callable
         function to provide bounds for the wavelength model
 
->>>>>>> bf3b6c41
     Returns
     -------
     length-2 tuple
@@ -669,13 +636,11 @@
     best_score = np.inf
     arc_lines = linelist.wavelengths(in_vacuo=config["in_vacuo"], units="nm")
     arc_weights = linelist.weights
-<<<<<<< HEAD
-=======
+
     # This allows suppression of the terminal log output by calling the function
     # with loglevel='debug'.
-    loglevel = "stdinfo" if config.verbose else "fullinfo"
+    loglevel = "stdinfo" if config["verbose'] else "fullinfo"
     logit = getattr(log, loglevel)
->>>>>>> bf3b6c41
 
     # Create an initial fit_1D object using the initial wavelength model
     # (always the first model in the init_models list) as a fallback in case
@@ -688,21 +653,12 @@
     x = np.arange(*domain)
     dw = abs(np.diff(model(domain))[0] / np.diff(domain)[0])
     order = 0
-<<<<<<< HEAD
     while order < config["order"]:
         order += 1
         fit1d = fit_1D(model(x), points=x, function="chebyshev",
                        order=order, domain=domain,
                        niter=config["niter"], sigma_lower=config["lsigma"],
                        sigma_upper=config["hsigma"])
-=======
-    while order < config.order:
-        order += 1
-        fit1d = fit_1D(model(x), points=x, function="chebyshev",
-                       order=order, domain=domain,
-                       niter=config.niter, sigma_lower=config.lsigma,
-                       sigma_upper=config.hsigma)
->>>>>>> bf3b6c41
         if fit1d.rms < 0.001 * dw:
             break
     fit1d.image = np.array([])
@@ -710,15 +666,9 @@
     fit1d.mask = np.array([], dtype=bool)
     initial_model_fit = fit1d
 
-<<<<<<< HEAD
-    # Iterate over models most rapidly
-    for loc_start, min_lines_per_fit, model in cart_product(
-            (0.5, 0.4, 0.6), min_lines, init_models):
-=======
     # Iterate over start position models most rapidly
     for min_lines_per_fit, model, loc_start in cart_product(
             min_lines, init_models, (0.25, 0.5, 0.75)):
->>>>>>> bf3b6c41
         domain = model.meta["domain"]
         len_data = np.diff(domain)[0]  # actually len(data)-1
         pixel_start = domain[0] + loc_start * len_data
@@ -726,23 +676,15 @@
         matches = perform_piecewise_fit(model, peaks, arc_lines, pixel_start,
                                         kdsigma, order=config["order"],
                                         min_lines_per_fit=min_lines_per_fit,
-<<<<<<< HEAD
-                                        k=k, dcenwave=dcenwave)
-=======
-                                        k=k, bounds_setter=bounds_setter)
->>>>>>> bf3b6c41
+                                        k=k, dcenwave=dcenwave,
+                                        bounds_setter=bounds_setter)
 
         # We perform a regular least-squares fit to all the matches
         # we've made. This allows a high polynomial order to be
         # used without the risk of it going off the rails
         fit_it = fitting.LinearLSQFitter()
-<<<<<<< HEAD
         if len(matches) > 1:  # need at least 2 lines, right?
             m_init = models.Chebyshev1D(degree=config["order"], domain=domain)
-=======
-        if len(matches) > 1:
-            m_init = models.Chebyshev1D(degree=config.order, domain=domain)
->>>>>>> bf3b6c41
             for p, v in zip(model.param_names, model.parameters):
                 if p in m_init.param_names:
                     setattr(m_init, p, v)
@@ -784,41 +726,23 @@
             # fit but also that it fits some reasonable number of lines
             wmin, wmax = sorted(fit1d.evaluate(points=(0, len_data)))
             nfittable_lines = np.sum(np.logical_and(arc_lines > wmin, arc_lines < wmax))
-            min_matches_required = max(config.order + min(nfittable_lines // 2, 3), 2)
-
-            # Calculate how many lines *could* be fit. We require a constrained
-            # fit but also that it fits some reasonable number of lines
-            wmin, wmax = sorted(fit1d.evaluate(points=(0, len_data)))
-            nfittable_lines = np.sum(np.logical_and(arc_lines > wmin, arc_lines < wmax))
             min_matches_required = max(config["order"] + min(nfittable_lines // 2, 3), 2)
 
             # Trial and error suggests this criterion works well
-<<<<<<< HEAD
             if fit1d.rms < 0.8 / config["order"] * fwidth * abs(dw) and nmatched >= min_matches_required:
-=======
-            if fit1d.rms < 0.8 / config.order * fwidth * abs(dw) and nmatched >= min_matches_required:
-                # print("PARAMETERS", fit1d.model.parameters)
->>>>>>> bf3b6c41
                 return fit1d, True
 
             # This seems to be a reasonably ranking for poor models
             score = fit1d.rms / max(nmatched - config["order"] - 1, np.finfo(float).eps)
             if score < best_score:
                 best_score = score
-<<<<<<< HEAD
-=======
-
->>>>>>> bf3b6c41
+
     return initial_model_fit, False
 
 
 def perform_piecewise_fit(model, peaks, arc_lines, pixel_start, kdsigma,
                           order=3, min_lines_per_fit=15, k=1,
-<<<<<<< HEAD
-                          arc_weights=None, dcenwave=10):
-=======
-                          arc_weights=None, bounds_setter=None):
->>>>>>> bf3b6c41
+                          arc_weights=None, dcenwave=10, bounds_setter=None):
     """
     This function performs fits in multiple regions of the 1D arc spectrum.
     Given a starting location, a suitable fitting region is "grown" outwards
@@ -849,11 +773,8 @@
         maximum number of arc lines to match each peak
     arc_weights : array-like/None
         weights of output coordinates
-<<<<<<< HEAD
-=======
     bounds_setter : callable
         function to provide bounds for the wavelength model
->>>>>>> bf3b6c41
 
     Returns
     -------
@@ -867,20 +788,10 @@
     wave_start = model(pixel_start)
     dw_start = np.diff(model([pixel_start - 0.5, pixel_start + 0.5]))[0]
     match_radius = 2 * abs(dw_start)
-<<<<<<< HEAD
     dc0 = dcenwave
     fits_to_do = [(pixel_start, wave_start, dw_start)]
-    # DB: Calculate a bound for the c2 component of the fitting function. If
-    # the spectral range is less than ~200 nm, it needs to be smaller than the
-    # default of 20 or nondeterministic behavior can occur in wavecal (e.g.,
-    # non-monotonic assignment of wavelengths to lines sometimes, etc.).
-    spect_range = (len_data - 1) * abs(dw_start)
-    c2_bound = 20 if spect_range > 200. else spect_range / 10.
-=======
-    fits_to_do = [(pixel_start, wave_start, dw_start)]
 
     first = True
->>>>>>> bf3b6c41
     while fits_to_do:
         start = datetime.now()
         p0, c0, dw = fits_to_do.pop()
@@ -904,15 +815,9 @@
         if p1 > 0.25 * len_data and order >= 2:
             m_init = models.Chebyshev1D(2, c0=c0, c1=c1,
                                         domain=[p0 - p1, p0 + p1])
-<<<<<<< HEAD
-            m_init.c2.bounds = (-c2_bound, c2_bound)
-=======
-            #m_init.c2.bounds = (-20, 20)
->>>>>>> bf3b6c41
         else:
             m_init = models.Chebyshev1D(1, c0=c0, c1=c1,
                                         domain=[p0 - p1, p0 + p1])
-        #bounds_setter(m_init)
         #m_init.c0.bounds = (c0 - dc0, c0 + dc0)
         #m_init.c1.bounds = (c1 - 0.02 * abs(c1), c1 + 0.02 * abs(c1))
         #print(m_init.bounds)
@@ -1092,14 +997,9 @@
     max_dev = 3 * max_rms
     m_inverse = am.make_inverse_chebyshev1d(m_final, rms=max_rms,
                                             max_deviation=max_dev)
-<<<<<<< HEAD
     if len(incoords) > 1:
         inv_rms = np.std(m_inverse(m_final(incoords)) - incoords)
         log.stdinfo(f"Inverse model has rms = {inv_rms:.3f} pixels.")
-=======
-    inv_rms = np.std(m_inverse(m_final(incoords)) - incoords)
-    log.stdinfo(f"Inverse model has rms = {inv_rms:.3f} pixels")
->>>>>>> bf3b6c41
     m_final.name = "WAVE"  # always WAVE, never AWAV
     m_final.inverse = m_inverse
 
