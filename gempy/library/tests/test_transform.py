import pytest

import numpy as np
from geminidr.gmos.primitives_gmos_image import GMOSImage
from gempy.library import transform
from geminidr.gmos.lookups import geometry_conf as geotable

# Star locations: Use unique y values to enable sorting
GMOS_STAR_LOCATIONS = ((200, 50), (204, 450), (4000, 50), (4004, 450))

<<<<<<< HEAD
astrofaker = pytest.importorskip("astrofaker")

# This functionality (which isn't used in DRAGONS) is no longer available
@pytest.mark.skip("Functionality lost in refactor")
=======

>>>>>>> 0f5814ca
@pytest.mark.parametrize('binning', (1, 2, 4))
def test_inverse_transform_gmos(astrofaker, binning):
    # Creates GMOS images with stars at predefined points
    ad = astrofaker.create('GMOS-N')
    ad.init_default_extensions(binning=binning, overscan=False)
    for ext in ad:
        ext.add(np.random.randn(*ext.shape))
        for ystar, xstar in GMOS_STAR_LOCATIONS:
            ext.add_star(amplitude=10000, x=xstar / binning, y=ystar / binning)

    adg = transform.create_mosaic_transform(ad, geotable)
    admos = adg.transform(attributes=None, order=1)
    adout = adg.inverse_transform(admos, order=3)
    p = GMOSImage([adout])
    p.detectSources()
    adout = p.streams['main'][0]
    xbin, ybin = ad.detector_x_bin(), ad.detector_y_bin()
    for ext in adout:
        objcat = ext.OBJCAT
        objcat.sort(['Y_IMAGE'])
        for row, location in zip(objcat, GMOS_STAR_LOCATIONS):
            # OBJCAT is 1-indexed
            assert abs(row['Y_IMAGE'] - location[0] / ybin - 1) < 0.1
            assert abs(row['X_IMAGE'] - location[1] / xbin - 1) < 0.1<|MERGE_RESOLUTION|>--- conflicted
+++ resolved
@@ -8,14 +8,10 @@
 # Star locations: Use unique y values to enable sorting
 GMOS_STAR_LOCATIONS = ((200, 50), (204, 450), (4000, 50), (4004, 450))
 
-<<<<<<< HEAD
 astrofaker = pytest.importorskip("astrofaker")
 
 # This functionality (which isn't used in DRAGONS) is no longer available
 @pytest.mark.skip("Functionality lost in refactor")
-=======
-
->>>>>>> 0f5814ca
 @pytest.mark.parametrize('binning', (1, 2, 4))
 def test_inverse_transform_gmos(astrofaker, binning):
     # Creates GMOS images with stars at predefined points
