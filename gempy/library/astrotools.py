# Copyright(c) 2006,2016-2020 Association of Universities for Research in Astronomy, Inc.

"""
The astroTools module contains astronomy specific utility functions
"""

import os
import re
import numpy as np
from astropy import units as u


def array_from_list(list_of_quantities, unit=None):
    """
    Convert a list of Quantity objects to a numpy array. The elements of the
    input list must all be converted to the same units.

    Parameters
    ----------
    list_of_quantities: list
        Quantities objects that all have equivalencies

    Returns
    -------
    array: array representation of this list
    """
    if unit is None:
        unit = list_of_quantities[0].unit
    values = [x.to(unit).value for x in list_of_quantities]
    # subok=True is needed to handle magnitude/log units
    return u.Quantity(np.array(values), unit, subok=True)

def boxcar(data, operation=np.ma.median, size=1):
    """
    "Smooth" a 1D array by applying a boxcar filter along it. Any operation
    can be performed, as long as it can take a sequence and return a single
    value.

    Parameters
    ----------
    data: 1D ndarray
        the data to be maninpulated
    operation: callable
        function for the boxcar to use
    size: int
        the boxcar width will be 2*size+1

    Returns
    -------
    1D ndarray: same shape as data, after the boxcar operation
    """
    try:
        boxarray = np.array([operation(data[max(i-size, 0):i+size+1])
                             for i in range(len(data))])
    except ValueError:  # Handle things like np.logical_and
        boxarray = np.array([operation.reduce(data[max(i-size, 0):i+size+1])
                             for i in range(len(data))])
    return boxarray

def divide0(numerator, denominator):
    """
    Perform division, replacing division by zero with zero. This expands
    on the np.divide() function by having to deal with cases where either
    the numerator and/or denominator might be scalars, rather than arrays,
    and also deals with cases where they might be integer types.

    Parameters
    ----------
    numerator: float/array-like
        the numerator for the division
    denominator: float/array-like
        the denominator for the division

    Returns
    -------
    The quotient, with instances where the denominator is zero replace by zero
    """
    try:
        is_int = np.issubdtype(denominator.dtype, np.integer)
    except AttributeError:
        # denominator is a scalar
        if denominator == 0:
            try:
                return np.zeros(numerator.shape)
            except AttributeError:
                # numerator is also a scalar
                return 0
        else:
            return numerator / denominator
    else:
        dtype = np.float32 if is_int else denominator.dtype
<<<<<<< HEAD
        return np.divide(numerator, denominator, out=np.zeros_like(denominator, dtype=dtype), where=denominator!=0)


def section_contains(section1, section2):
    """
    Determine whether a rectangle lies completely within another rectangle
    from their vertices.

    Parameters
    ----------
    section1: 4-tuple (x1, x2, y1, y2)
    section2: 4-tuple (x1, x2, y1, y2)

    Returns
    -------
    bool: True if section1 fully contains section2
    """
    return (section2[0] >= section1[0] and section2[1] <= section1[1] and
            section2[2] >= section1[2] and section2[3] <= section1[3])


def section_overlaps(section1, section2):
    """
    Determine whether a rectangle overlaps with another rectangle
    from their vertices.

    Parameters
    ----------
    section1: 4-tuple (x1, x2, y1, y2)
    section2: 4-tuple (x1, x2, y1, y2)

    Returns
    -------
    4-tuple/None:
        coordinates of overlap rectangle (or None if no overlap)
    """
    mins = [min(v1, v2) for v1, v2 in zip(section1, section2)]
    maxs = [max(v1, v2) for v1, v2 in zip(section1, section2)]
    if mins[1] > maxs[0] and mins[3] > maxs[2]:
        return maxs[0], mins[1], maxs[2], mins[3]
    return None


def rasextodec(string):
    """
    Convert hh:mm:ss.sss to decimal degrees
    """
    match_ra = re.match(r"(\d+):(\d+):(\d+\.\d+)", string)
    if match_ra:
        hours = float(match_ra.group(1))
        minutes = float(match_ra.group(2))
        secs = float(match_ra.group(3))

        minutes += (secs/60.0)
        hours += (minutes/60.0)

        degrees = hours * 15.0
    else:
        raise ValueError('Invalid RA string')

    return degrees

def degsextodec(string):
    """
    Convert [-]dd:mm:ss.sss to decimal degrees
    """
    match_dec = re.match(r"(-*)(\d+):(\d+):(\d+\.\d+)", string)
    if match_dec:
        sign = match_dec.group(1)
        if sign == '-':
            sign = -1.0
=======
        try:
            out_shape = numerator.shape
        except:
            out_shape = denominator.shape
>>>>>>> 1c0de942
        else:
            # both are arrays so the final shape will be the one with the
            # higher dimensionality (if they're broadcastable)
            if len(out_shape) < len(denominator.shape):
                out_shape = denominator.shape

        return np.divide(numerator, denominator, out=np.zeros(out_shape, dtype=dtype),
                         where=abs(denominator) > np.finfo(dtype).tiny)


def cartesian_regions_to_slices(regions):
    """
    Convert a sample region(s) string, consisting of a comma-separated list
    of (colon-or-hyphen-separated) pixel ranges into Python slice objects.

    These ranges may describe either multiple 1D regions or a single higher-
    dimensional region (with one range per axis), a distinction which is not
    important here. The ranges are specified in 1-indexed Cartesian pixel
    co-ordinates, inclusive of the upper limit, and get converted to a tuple
    of Python slice objects (in reverse order), suitable for indexing a
    :mod:`numpy` array. If regions is None or empty, the resulting slice will
    select the entire array. Single indices may be used (eg. '1,2'), or '*'
    for the whole axis, lower and/or upper limits may be omitted to use the
    remainder of the range (eg. '10:,:') and/or an optional step may be
    specified using colon syntax (eg. '1:10:2' or '1-10:2').
    """
    origin = 1
    slices = []
    ranges = parse_user_regions(regions, allow_step=True)

    for limits in ranges[::-1]:           # reverse Cartesian order for Python
        nlim = len(limits)
        if nlim == 1:
            lim = int(limits[0])-origin
            sliceobj = slice(lim, lim+1)
        else:
            # Adjust only the lower limit for 1-based indexing since Python
            # ranges are exclusive:
            sliceobj = slice(*(int(lim)-adj if lim else None
                               for lim, adj in zip(limits, (origin, 0, 0))))
        slices.append(sliceobj)

    return tuple(slices)


def parse_user_regions(regions, dtype=int, allow_step=False):
    """
    Parse a string containing a list of sections into a list of tuples
    containing the same information

    Parameters
    ----------
    regions : str
        comma-separated list of regions of form start:stop:step
    dtype : dtype
        string values will be coerced into this dtype, raising an error if
        this is not possible
    allow_step : bool
        allow a step value in the ranges?

    Returns
    -------
    list of slice-like tuples with 2 or 3 values per tuple
    """
    if not regions:
        return [(None, None)]
    elif not isinstance(regions, str):
        raise TypeError(f"regions must be a string or None, not '{regions}'")

    if isinstance(dtype, np.dtype):
        dtype = getattr(np, dtype.name)

    ranges = []
    for range_ in regions.strip("[]").split(","):
        range_ = range_.strip()
        if range_ == "*":
            ranges.append((None, None))
            continue
        try:
            values = [dtype(x) if x else None
                      for x in range_.replace("-", ":", 1).split(":")]
            assert len(values) in (1, 2, 2+allow_step)
            if len(values) > 1 and values[0] is not None and values[1] is not None and values[0] > values[1]:
                values[0], values[1] = values[1], values[0]
        except (ValueError, AssertionError):
            raise ValueError(f"Failed to parse sample regions '{regions}'")
        ranges.append(tuple(values))
    return ranges

def create_mask_from_regions(points, regions=None):
    """
    Produce a boolean mask given an array of x-values and a list of unmasked
    regions. The regions can be specified either as slice objects (interpreted
    as pixel indices in the standard python sense) or (start, end) tuples with
    inclusive boundaries.

    Parameters
    ----------
    points : `numpy.ndarray`
        Input array
    regions : list, optional
        valid regions, either (start, end) or slice objects

    Returns
    -------
    mask : boolean `numpy.ndarray`
    """
    mask = np.ones_like(points, dtype=bool)
    if regions:
        for region in regions:
            if isinstance(region, slice):
                mask[region] = False
            else:
                x1 = min(points) if region[0] is None else region[0]
                x2 = max(points) if region[1] is None else region[1]
                if x1 > x2:
                    x1, x2 = x2, x1
                mask[np.logical_and(points >= x1, points <= x2)] = False
    return mask


def get_corners(shape):
    """
    This is a recursive function to calculate the corner indices
    of an array of the specified shape.

    :param shape: length of the dimensions of the array
    :type shape: tuple of ints, one for each dimension

    """
    if not type(shape) == tuple:
        raise TypeError('get_corners argument is non-tuple')

    if len(shape) == 1:
        corners = [(0,), (shape[0]-1,)]
    else:
        shape_less1 = shape[1:len(shape)]
        corners_less1 = get_corners(shape_less1)
        corners = []
        for corner in corners_less1:
            newcorner = (0,) + corner
            corners.append(newcorner)
            newcorner = (shape[0]-1,) + corner
            corners.append(newcorner)

    return corners


def get_spline3_extrema(spline):
    """
    Find the locations of the minima and maxima of a cubic spline.

    Parameters
    ----------
    spline: a callable spline object

    Returns
    -------
    minima, maxima: 1D arrays
    """
    derivative = spline.derivative()
    try:
        knots = derivative.get_knots()
    except AttributeError:  # for BSplines
        knots = derivative.k

    minima, maxima = [], []
    # We take each pair of knots and map to interval [-1,1]
    for xm, xp in zip(knots[:-1], knots[1:]):
        ym, y0, yp = derivative([xm, 0.5*(xm+xp), xp])
        # a*x^2 + b*x + c
        a = 0.5 * (ym+yp) - y0
        b = 0.5 * (yp-ym)
        c = y0
        for root in np.roots([a, b, c]):
            if np.isreal(root) and abs(root) <= 1:
                x = 0.5 * (root * (xp-xm) + (xp+xm))  # unmapped from [-1, 1]
                if 2*a*root + b > 0:
                    minima.append(x)
                else:
                    maxima.append(x)
    return np.array(minima), np.array(maxima)


def transpose_if_needed(*args, transpose=False, section=slice(None)):
    """
    This function takes a list of arrays and returns them (or a section of them),
    either untouched, or transposed, according to the parameter.

    Parameters
    ----------
    args : sequence of arrays
        The input arrays.
    transpose : bool
        If True, return transposed versions.
    section : slice object
        Section of output data to return.

    Returns
    -------
    list of arrays
        The input arrays, or their transposed versions.
    """
    return list(None if arg is None
                else arg.T[section] if transpose else arg[section] for arg in args)


def rotate_2d(degs):
    """
    Little helper function to return a basic 2-D rotation matrix.

    :param degs: rotation amount, in degrees
    :type degs: float
    """
    rads = np.radians(degs)
    sine = np.sin(rads)
    cosine = np.cos(rads)
    return np.array([[cosine, -sine], [sine, cosine]])


def clipped_mean(data):
    num_total = len(data)
    mean = data.mean()
    sigma = data.std()

    if num_total < 3:
        return mean, sigma

    num = num_total
    clipped_data = data
    clip = 0
    while num > 0.5 * num_total:
        # CJS: edited this as upper limit was mean+1*sigma => bias
        clipped_data = data[(data < mean + 3*sigma) & (data > mean - 3*sigma)]
        num = len(clipped_data)

        if num > 0:
            mean = clipped_data.mean()
            sigma = clipped_data.std()
        elif clip == 0:
            return mean, sigma
        else:
            break

        clip += 1
        if clip > 10:
            break

    return mean, sigma

def rasextodec(string):
    """
    Convert hh:mm:ss.sss to decimal degrees
    """
    match_ra = re.match(r"(\d+):(\d+):(\d+\.\d+)", string)
    if match_ra:
        hours = float(match_ra.group(1))
        minutes = float(match_ra.group(2))
        secs = float(match_ra.group(3))

        minutes += (secs/60.0)
        hours += (minutes/60.0)

        degrees = hours * 15.0
    else:
        raise ValueError('Invalid RA string')

    return degrees

def degsextodec(string):
    """
    Convert [-]dd:mm:ss.sss to decimal degrees
    """
    match_dec = re.match(r"(-*)(\d+):(\d+):(\d+\.\d+)", string)
    if match_dec:
        sign = match_dec.group(1)
        if sign == '-':
            sign = -1.0
        else:
            sign = +1.0

        degs = float(match_dec.group(2))
        minutes = float(match_dec.group(3))
        secs = float(match_dec.group(4))

        minutes += (secs/60.0)
        degs += (minutes/60.0)

        degs *= sign
    else:
        raise ValueError('Invalid Dec string')

    return degs


# The following functions and classes were borrowed from STSCI's spectools
# package, currently under development.  They might be able to be
# replaced with a direct import of spectools.util if/when it is available

IRAF_MODELS_MAP = {1.: 'chebyshev',
                   2.: 'legendre',
                   3.: 'spline3',
                   4.: 'spline1'}
INVERSE_IRAF_MODELS_MAP = {'chebyshev': 1.,
                           'legendre': 2.,
                           'spline3': 3.,
                           'spline1': 4.}

def get_records(fname):
    """
    Read the records of an IRAF database file ionto a python list

    Parameters
    ----------
    fname: string
           name of an IRAF database file

    Returns
    -------
        A list of records
    """
    filehandle = open(fname)
    dtb = filehandle.read()
    filehandle.close()
    records = []
    recs = dtb.split('begin')[1:]
    records = [Record(r) for r in recs]
    return records

def get_database_string(fname):
    """
    Read an IRAF database file

    Parameters
    ----------
    fname: string
          name of an IRAF database file

    Returns
    -------
        the database file as a string
    """
    f = open(fname)
    dtb = f.read()
    f.close()
    return dtb

class Record:
    """
    A base class for all records - represents an IRAF database record

    Attributes
    ----------
    recstr: string
            the record as a string
    fields: dict
            the fields in the record
    taskname: string
            the name of the task which created the database file
    """
    def __init__(self, recstr):
        self.recstr = recstr
        self.fields = self.get_fields()
        self.taskname = self.get_task_name()

    def aslist(self):
        reclist = self.recstr.split('\n')
        reclist = [l.strip() for l in reclist]
        out = [reclist.remove(l) for l in reclist if len(l) == 0]
        return reclist

    def get_fields(self):
        # read record fields as an array
        fields = {}
        flist = self.aslist()
        numfields = len(flist)
        for i in range(numfields):
            line = flist[i]
            if line and line[0].isalpha():
                field = line.split()
                if i+1 < numfields:
                    if not flist[i+1][0].isalpha():
                        fields[field[0]] = self.read_array_field(
                                             flist[i:i+int(field[1])+1])
                    else:
                        fields[field[0]] = " ".join(s for s in field[1:])
                else:
                    fields[field[0]] = " ".join(s for s in field[1:])
            else:
                continue
        return fields

    def get_task_name(self):
        try:
            return self.fields['task']
        except KeyError:
            return None

    def read_array_field(self, fieldlist):
        # Turn an iraf record array field into a numpy array
        fieldline = [l.split() for l in fieldlist[1:]]
        # take only the first 3 columns
        # identify writes also strings at the end of some field lines
        xyz = [l[:3] for l in fieldline]
        try:
            farr = np.array(xyz)
        except:
            print("Could not read array field %s" % fieldlist[0].split()[0])
        return farr.astype(np.float64)

class IdentifyRecord(Record):
    """
    Represents a database record for the longslit.identify task

    Attributes
    ----------
    x: array
       the X values of the identified features
       this represents values on axis1 (image rows)
    y: int
       the Y values of the identified features
       (image columns)
    z: array
       the values which X maps into
    modelname: string
        the function used to fit the data
    nterms: int
        degree of the polynomial which was fit to the data
        in IRAF this is the number of coefficients, not the order
    mrange: list
        the range of the data
    coeff: array
        function (modelname) coefficients
    """
    def __init__(self, recstr):
        super().__init__(recstr)
        self._flatcoeff = self.fields['coefficients'].flatten()
        self.x = self.fields['features'][:, 0]
        self.y = self.get_ydata()
        self.z = self.fields['features'][:, 1]
####here - ref?
        self.zref = self.fields['features'][:, 2]
        self.modelname = self.get_model_name()
        self.nterms = self.get_nterms()
        self.mrange = self.get_range()
        self.coeff = self.get_coeff()

    def get_model_name(self):
        return IRAF_MODELS_MAP[self._flatcoeff[0]]

    def get_nterms(self):
        return self._flatcoeff[1]

    def get_range(self):
        low = self._flatcoeff[2]
        high = self._flatcoeff[3]
        return [low, high]

    def get_coeff(self):
        return self._flatcoeff[4:]

    def get_ydata(self):
        image = self.fields['image']
        left = image.find('[')+1
        right = image.find(']')
        section = image[left:right]
        if ',' in section:
            yind = image.find(',')+1
            return int(image[yind:-1])
        else:
            return int(section)
        #xind = image.find('[')+1
        #yind = image.find(',')+1
        #return int(image[yind:-1])

class FitcoordsRecord(Record):
    """
    Represents a database record for the longslit.fitccords task

    Attributes
    ----------
    modelname: string
        the function used to fit the data
    xorder: int
        number of terms in x
    yorder: int
        number of terms in y
    xbounds: list
        data range in x
    ybounds: list
        data range in y
    coeff: array
        function coefficients

    """
    def __init__(self, recstr):
        super().__init__(recstr)
        self._surface = self.fields['surface'].flatten()
        self.modelname = IRAF_MODELS_MAP[self._surface[0]]
        self.xorder = self._surface[1]
        self.yorder = self._surface[2]
        self.xbounds = [self._surface[4], self._surface[5]]
        self.ybounds = [self._surface[6], self._surface[7]]
        self.coeff = self.get_coeff()

    def get_coeff(self):
        return self._surface[8:]

class IDB:
    """
    Base class for an IRAF identify database

    Attributes
    ----------
    records: list
             a list of all `IdentifyRecord` in the database
    numrecords: int
             number of records
    """
    def __init__(self, dtbstr):
        lst = self.aslist(dtbstr)
        self.records = [IdentifyRecord(rstr) for rstr in self.aslist(dtbstr)]
        self.numrecords = len(self.records)

    def aslist(self, dtb):
        # return a list of records
        # if the first one is a comment remove it from the list
        record_list = dtb.split('begin')
        try:
            rl0 = record_list[0].split('\n')
        except:
            return record_list
        if len(rl0) == 2 and rl0[0].startswith('#') and not rl0[1].strip():
            return record_list[1:]
        elif len(rl0) == 1 and not rl0[0].strip():
            return record_list[1:]
        else:
            return record_list

class ReidentifyRecord(IDB):
    """
    Represents a database record for the onedspec.reidentify task
    """
    def __init__(self, databasestr):
        super().__init__(databasestr)
        self.x = np.array([r.x for r in self.records])
        self.y = self.get_ydata()
        self.z = np.array([r.z for r in self.records])


    def get_ydata(self):
        y = np.ones(self.x.shape)
        y = y * np.array([r.y for r in self.records])[:, np.newaxis]
        return y


# This class pulls together fitcoords and identify databases into
# a single entity that can be written to or read from disk files
# or pyfits binary tables
class SpectralDatabase:
    def __init__(self, database_name=None, record_name=None,
                 binary_table=None):
        """
        database_name is the name of the database directory
        on disk that contains the database files associated with
        record_name.  For example, database_name="database",
        record_name="image_001" (corresponding to the first science
        extention in a data file called image.fits
        """
        self.database_name = database_name
        self.record_name = record_name
        self.binary_table = binary_table

        self.identify_database = None
        self.fitcoords_database = None

        # Initialize from database on disk
        if database_name is not None and record_name is not None:

            if not os.path.isdir(database_name):
                raise OSError('Database directory %s does not exist' %
                              database_name)

            # Read in identify database
            db_filename = "%s/id%s" % (database_name, record_name)
            if not os.access(db_filename, os.R_OK):
                raise OSError("Database file %s does not exist " \
                              "or cannot be accessed" % db_filename)

            db_str = get_database_string(db_filename)
            self.identify_database = IDB(db_str)

            # Read in fitcoords database
            db_filename = "%s/fc%s" % (database_name, record_name)
            if not os.access(db_filename, os.R_OK):
                raise OSError("Database file %s does not exist " \
                              "or cannot be accessed" % db_filename)

            db_str = get_database_string(db_filename)
            self.fitcoords_database = FitcoordsRecord(db_str)

        # Initialize from pyfits binary table in memory
        elif binary_table is not None:

            # Get record_name from header if not passed
            if record_name is not None:
                self.record_name = record_name
            else:
                self.record_name = binary_table.header["RECORDNM"]

            # Format identify information from header and table
            # data into a database string
            db_str = self._identify_db_from_table(binary_table)
            self.identify_database = IDB(db_str)

            # Format fitcoords information from header
            # into a database string
            db_str = self._fitcoords_db_from_table(binary_table)
            self.fitcoords_database = FitcoordsRecord(db_str)

        else:
            raise TypeError("Both database and binary table are None.")

    def _identify_db_from_table(self, tab):

        # Get feature information from table data
        features = tab.data
        nrows = len(features)
        nfeat = features["spectral_coord"].shape[1]
        ncoeff = features["fit_coefficients"].shape[1]

        db_str = ""

        for row in range(nrows):

            feature = features[row]

            # Make a dictionary to hold information gathered from
            # the table.  This structure is not quite the same as
            # the fields member of the Record class, but it is the
            # same principle
            fields = {}
            fields["id"] = self.record_name
            fields["task"] = "identify"
            fields["image"] = "%s[*,%d]" % (self.record_name,
                                            feature["spatial_coord"])
            fields["units"] = tab.header["IDUNITS"]

            zip_feature = np.array([feature["spectral_coord"],
                                    feature["fit_wavelength"],
                                    feature["ref_wavelength"]])
            fields["features"] = zip_feature.swapaxes(0, 1)

            fields["function"] = tab.header["IDFUNCTN"]
            fields["order"] = tab.header["IDORDER"]
            fields["sample"] = tab.header["IDSAMPLE"]
            fields["naverage"] = tab.header["IDNAVER"]
            fields["niterate"] = tab.header["IDNITER"]

            reject = tab.header["IDREJECT"].split()
            fields["low_reject"] = float(reject[0])
            fields["high_reject"] = float(reject[1])
            fields["grow"] = tab.header["IDGROW"]

            # coefficients is a list of numbers with the following elements:
            # 0: model number (function type)
            # 1: order
            # 2: x min
            # 3: x max
            # 4 on: function coefficients
            coefficients = []

            model_num = INVERSE_IRAF_MODELS_MAP[fields["function"]]
            coefficients.append(model_num)

            coefficients.append(fields["order"])

            idrange = tab.header["IDRANGE"].split()
            coefficients.append(float(idrange[0]))
            coefficients.append(float(idrange[1]))

            fit_coeff = feature["fit_coefficients"].tolist()
            coefficients.extend(fit_coeff)
            fields["coefficients"] = np.array(coefficients).astype(np.float64)


            # Compose fields into a single string
            rec_str = "%-8s%-8s %s\n" % \
                      ("begin", fields["task"], fields["image"])
            for field in ["id", "task", "image", "units"]:
                rec_str += "%-8s%-8s%s\n" % ("", field, str(fields[field]))
            rec_str += "%-8s%-8s %d\n" % \
                       ("", "features", len(fields["features"]))
            for feat in fields["features"]:
                rec_str += "%16s%10f %10f %10f\n" % \
                           ("", feat[0], feat[1], feat[2])
            for field in ["function", "order", "sample",
                          "naverage", "niterate", "low_reject",
                          "high_reject", "grow"]:
                rec_str += "%-8s%s %s\n" % ("", field, str(fields[field]))
            rec_str += "%-8s%-8s %d\n" % ("", "coefficients",
                                         len(fields["coefficients"]))
            for coeff in fields["coefficients"]:
                rec_str += "%-8s%-8s%E\n" % ("", "", coeff)
            rec_str += "\n"

            db_str += rec_str

        return db_str

    def _fitcoords_db_from_table(self, tab):

        # Make a dictionary to hold information gathered from
        # the table.  This structure is not quite the same as
        # the fields member of the Record class, but it is the
        # same principle
        fields = {}

        fields["begin"] = self.record_name
        fields["task"] = "fitcoords"
        fields["axis"] = tab.header["FCAXIS"]
        fields["units"] = tab.header["FCUNITS"]

        # The surface is a list of numbers with the following elements:
        # 0: model number (function type)
        # 1: x order
        # 2: y order
        # 3: cross-term type (always 1. for fitcoords)
        # 4. xmin
        # 5: xmax
        # 6. xmin
        # 7: xmax
        # 8 on: function coefficients
        surface = []

        model_num = INVERSE_IRAF_MODELS_MAP[tab.header["FCFUNCTN"]]
        surface.append(model_num)

        xorder = tab.header["FCXORDER"]
        yorder = tab.header["FCYORDER"]
        surface.append(xorder)
        surface.append(yorder)
        surface.append(1.)

        fcxrange = tab.header["FCXRANGE"].split()
        surface.append(float(fcxrange[0]))
        surface.append(float(fcxrange[1]))
        fcyrange = tab.header["FCYRANGE"].split()
        surface.append(float(fcyrange[0]))
        surface.append(float(fcyrange[1]))

        for i in range(int(xorder)*int(yorder)):
            coeff = tab.header["FCCOEF%d" % i]
            surface.append(coeff)

        fields["surface"] = np.array(surface).astype(np.float64)

        # Compose fields into a single string
        db_str = "%-8s%s\n" % ("begin", fields["begin"])
        for field in ["task", "axis", "units"]:
            db_str += "%-8s%-8s%s\n" % ("", field, str(fields[field]))
        db_str += "%-8s%-8s%d\n" % ("", "surface", len(fields["surface"]))
        for coeff in fields["surface"]:
            db_str += "%-8s%-8s%E\n" % ("", "", coeff)

        return db_str

    def write_to_disk(self, database_name=None, record_name=None):

        # Check for provided names; use names from self if not
        # provided as input
        if database_name is None and self.database_name is None:
            raise TypeError("No database_name provided")
        elif database_name is None and self.database_name is not None:
            database_name = self.database_name
        if record_name is None and self.record_name is None:
            raise TypeError("No record_name provided")
        elif record_name is None and self.record_name is not None:
            record_name = self.record_name

        # Make the directory if needed
        if not os.path.exists(database_name):
            os.mkdir(database_name)

        # Timestamp
        import datetime
        timestamp = str(datetime.datetime.now())

        # Write identify files
        id_db = self.identify_database
        if id_db is not None:
            db_filename = "%s/id%s" % (database_name, record_name)
            db_file = open(db_filename, "w")
            db_file.write("# "+timestamp+"\n")
            for record in id_db.records:
                db_file.write("begin")
                db_file.write(record.recstr)
            db_file.close()

        # Write fitcoords files
        fc_db = self.fitcoords_database
        if fc_db is not None:
            db_filename = "%s/fc%s" % (database_name, record_name)
            db_file = open(db_filename, "w")
            db_file.write("# "+timestamp+"\n")
            db_file.write(fc_db.recstr)
            db_file.close()

    def as_binary_table(self, record_name=None):

        # Should this be lazy loaded?
        import astropy.io.fits as pf

        if record_name is None:
            record_name = self.record_name

        # Get the maximum number of features identified in any
        # record.  Use this as the length of the array in the
        # wavelength_coord and fit_wavelength fields
        nfeat = max([len(record.x)
                     for record in self.identify_database.records])

        # The number of coefficients should be the same for all
        # records, so take the value from the first record
        ncoeff = self.identify_database.records[0].nterms

        # Get the number of rows from the number of identify records
        nrows = self.identify_database.numrecords

        # Create pyfits Columns for the table
        column_formats = [{"name":"spatial_coord", "format":"I"},
                          {"name":"spectral_coord", "format":"%dE"%nfeat},
                          {"name":"fit_wavelength", "format":"%dE"%nfeat},
                          {"name":"ref_wavelength", "format":"%dE"%nfeat},
                          {"name":"fit_coefficients", "format":"%dE"%ncoeff},]
        columns = [pf.Column(**fmt) for fmt in column_formats]

        # Make the empty table.  Use the number of records in the
        # database as the number of rows
        table = pf.new_table(columns, nrows=nrows)

        # Populate the table from the records
        for i in range(nrows):
            record = self.identify_database.records[i]
            row = table.data[i]
            row["spatial_coord"] = record.y
            row["fit_coefficients"] = record.coeff
            if len(row["spectral_coord"]) != len(record.x):
                row["spectral_coord"][:len(record.x)] = record.x
                row["spectral_coord"][len(record.x):] = -999
            else:
                row["spectral_coord"] = record.x
            if len(row["fit_wavelength"]) != len(record.z):
                row["fit_wavelength"][:len(record.z)] = record.z
                row["fit_wavelength"][len(record.z):] = -999
            else:
                row["fit_wavelength"] = record.z
            if len(row["ref_wavelength"]) != len(record.zref):
                row["ref_wavelength"][:len(record.zref)] = record.zref
                row["ref_wavelength"][len(record.zref):] = -999
            else:
                row["ref_wavelength"] = record.zref

        # Store the record name in the header
        table.header.update("RECORDNM", record_name)

        # Store other important values from the identify records in the header
        # These should be the same for all records, so take values
        # from the first record
        first_record = self.identify_database.records[0]
        table.header.update("IDUNITS", first_record.fields["units"])
        table.header.update("IDFUNCTN", first_record.modelname)
        table.header.update("IDORDER", first_record.nterms)
        table.header.update("IDSAMPLE", first_record.fields["sample"])
        table.header.update("IDNAVER", first_record.fields["naverage"])
        table.header.update("IDNITER", first_record.fields["niterate"])
        table.header.update("IDREJECT", "%s %s" %
                            (first_record.fields["low_reject"],
                             first_record.fields["high_reject"]))
        table.header.update("IDGROW", first_record.fields["grow"])
        table.header.update("IDRANGE", "%s %s" %
                            (first_record.mrange[0], first_record.mrange[1]))

        # Store fitcoords information in the header
        fc_record = self.fitcoords_database
        table.header.update("FCUNITS", fc_record.fields["units"])
        table.header.update("FCAXIS", fc_record.fields["axis"])
        table.header.update("FCFUNCTN", fc_record.modelname)
        table.header.update("FCXORDER", fc_record.xorder)
        table.header.update("FCYORDER", fc_record.yorder)
        table.header.update("FCXRANGE", "%s %s" %
                            (fc_record.xbounds[0], fc_record.xbounds[1]))
        table.header.update("FCYRANGE", "%s %s" %
                            (fc_record.ybounds[0], fc_record.ybounds[1]))
        for i in range(len(fc_record.coeff)):
            coeff = fc_record.coeff[i]
            table.header.update("FCCOEF%d" % i, coeff)
####here -- comments

        return table<|MERGE_RESOLUTION|>--- conflicted
+++ resolved
@@ -89,9 +89,18 @@
             return numerator / denominator
     else:
         dtype = np.float32 if is_int else denominator.dtype
-<<<<<<< HEAD
-        return np.divide(numerator, denominator, out=np.zeros_like(denominator, dtype=dtype), where=denominator!=0)
-
+        try:
+            out_shape = numerator.shape
+        except:
+            out_shape = denominator.shape
+        else:
+            # both are arrays so the final shape will be the one with the
+            # higher dimensionality (if they're broadcastable)
+            if len(out_shape) < len(denominator.shape):
+                out_shape = denominator.shape
+
+        return np.divide(numerator, denominator, out=np.zeros(out_shape, dtype=dtype),
+                         where=abs(denominator) > np.finfo(dtype).tiny)
 
 def section_contains(section1, section2):
     """
@@ -161,12 +170,29 @@
         sign = match_dec.group(1)
         if sign == '-':
             sign = -1.0
-=======
+        else:
+            sign = +1.0
+
+        degs = float(match_dec.group(2))
+        minutes = float(match_dec.group(3))
+        secs = float(match_dec.group(4))
+
+        minutes += (secs/60.0)
+        degs += (minutes/60.0)
+
+        degs *= sign
+    else:
+        raise ValueError('Invalid Dec string')
+
+    return degs
+
+def section_str_to_tuple(section, log=None):
+    warn = log.warning if log else print
+    if section is not None:
         try:
             out_shape = numerator.shape
         except:
             out_shape = denominator.shape
->>>>>>> 1c0de942
         else:
             # both are arrays so the final shape will be the one with the
             # higher dimensionality (if they're broadcastable)
@@ -193,7 +219,17 @@
     remainder of the range (eg. '10:,:') and/or an optional step may be
     specified using colon syntax (eg. '1:10:2' or '1-10:2').
     """
+    if not regions:
+        return (slice(None, None, None),)
+
+    if not isinstance(regions, str):
+        raise TypeError('region must be a string or None, not \'{}\''
+                        .format(regions))
+
     origin = 1
+
+    ranges = regions.strip('[]').split(',')
+
     slices = []
     ranges = parse_user_regions(regions, allow_step=True)
 
