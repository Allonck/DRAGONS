--- conflicted
+++ resolved
@@ -17,18 +17,15 @@
 
 from .transform import Transform
 from .astromodels import Pix2Sky
-<<<<<<< HEAD
-=======
-
-
->>>>>>> 3e4151b8
+
+
 ##############################################################################
 class MatchBox(object):
     """
     A class to hold two sets of coordinates that have a one-to-one
     correspondence, and the transformations that go between them.
     """
-<<<<<<< HEAD
+
     def __init__(self, input_coords, output_coords, forward_model=None,
                  backward_model=None, fitter=fitting.LinearLSQFitter,
                  **kwargs):
@@ -66,46 +63,6 @@
             if not None, iteratively sigma-clip using this number of
             standard deviations
 
-=======
-
-    def __init__(self, input_coords, output_coords, forward_model=None,
-                 backward_model=None, fitter=fitting.LinearLSQFitter,
-                 **kwargs):
-        super(MatchBox, self).__init__(**kwargs)
-        self._input_coords = list(input_coords)
-        self._output_coords = list(output_coords)
-        try:
-            self._ndim = len(self._input_coords[0])
-        except TypeError:
-            self._ndim = 1
-        self.validate_coords()
-        self._forward_model = forward_model
-        self._backward_model = backward_model
-        self._fitter = fitter
-
-    @classmethod
-    def create_from_kdfit(cls, input_coords, output_coords, model,
-                          match_radius, sigma_clip=None, priority=[]):
-        """
-        Creates a MatchBox object from a KDTree-fitted model. This does
-        the matching between input and output coordinates and, if
-        requested, iteratively sigma-clips.
-
-        Parameters
-        ----------
-        input_coords: array-like
-            untransformed input coordinates
-        output_coords: array-like
-            output coordinates
-        model: Model
-            transformation
-        match_radius: float
-            maximum distance for matching coordinates
-        sigma_clip: float/None
-            if not None, iteratively sigma-clip using this number of
-            standard deviations
-
->>>>>>> 3e4151b8
         Returns
         -------
         MatchBox
@@ -116,11 +73,7 @@
             matched = match_sources(model(input_coords), output_coords,
                                     radius=match_radius)
             incoords, outcoords = zip(*[(input_coords[i], output_coords[m])
-<<<<<<< HEAD
-                                        for i, m in enumerate(matched) if m>-1])
-=======
                                         for i, m in enumerate(matched) if m > -1])
->>>>>>> 3e4151b8
             m = cls(incoords, outcoords, forward_model=model)
             m.fit_forward()
             if sigma_clip is None or num_matches == len(incoords):
@@ -139,11 +92,7 @@
         if len(input_coords) != len(output_coords):
             raise ValueError("Coordinate lists have different lengths")
         try:
-<<<<<<< HEAD
-            for coord in input_coords+output_coords:
-=======
             for coord in input_coords + output_coords:
->>>>>>> 3e4151b8
                 try:
                     assert len(coord) == self._ndim
                 except TypeError:
@@ -260,7 +209,6 @@
                 self._forward_model = fitted_model.inverse
             except NotImplementedError:
                 pass
-<<<<<<< HEAD
 
     def add_coords(self, input_coords, output_coords):
         """
@@ -290,37 +238,6 @@
         """
         Sort the coordinate lists, either by input or output.
 
-=======
-
-    def add_coords(self, input_coords, output_coords):
-        """
-        Add coordinates to the input and output coordinate lists
-
-        Parameters
-        ----------
-        input_coords: array-like/value
-            New input coordinates
-        output_coords: array-like/value
-            New output coordinates
-        """
-        try:  # Replace value with single-element list
-            len(input_coords)
-        except TypeError:
-            input_coords = [input_coords]
-            output_coords = [output_coords]
-        self.validate_coords(input_coords, output_coords)
-        self._input_coords.extend(input_coords)
-        self._output_coords.extend(output_coords)
-
-    def __delitem__(self, index):
-        del self._input_coords[index]
-        del self._output_coords[index]
-
-    def sort(self, by_output=False, reverse=False):
-        """
-        Sort the coordinate lists, either by input or output.
-
->>>>>>> 3e4151b8
         Parameters
         ----------
         by_output: bool
@@ -329,11 +246,7 @@
             If set, put the largest elements at the start of the list
         """
         ordered = zip(*sorted(zip(self._input_coords, self._output_coords),
-<<<<<<< HEAD
-                                  reverse=reverse, key=lambda x: x[1 if by_output else 0]))
-=======
                               reverse=reverse, key=lambda x: x[1 if by_output else 0]))
->>>>>>> 3e4151b8
         self._input_coords, self._output_coords = ordered
 
     @property
@@ -346,13 +259,8 @@
         except TypeError:
             return self._output_coords - self.forward(self._input_coords)
         else:
-<<<<<<< HEAD
-            return list(c1[i]-c2[i] for c1, c2 in zip(self._output_coords,
-                                                      self.forward(self._input_coords))
-=======
             return list(c1[i] - c2[i] for c1, c2 in zip(self._output_coords,
                                                         self.forward(self._input_coords))
->>>>>>> 3e4151b8
                         for i in range(self._ndim))
 
     @property
@@ -375,16 +283,10 @@
         except TypeError:
             return np.std(coords1 - coords2)
         else:
-<<<<<<< HEAD
-            return list(np.std([c1[i]-c2[i] for c1,c2 in zip(coords1,coords2)])
-                        for i in range(self._ndim))
-
-=======
             return list(np.std([c1[i] - c2[i] for c1, c2 in zip(coords1, coords2)])
                         for i in range(self._ndim))
 
 
->>>>>>> 3e4151b8
 ##############################################################################
 
 class Chebyshev1DMatchBox(MatchBox):
@@ -392,10 +294,7 @@
     A MatchBox that specifically has Chebyshev1D transformations, and provides
     additional plotting methods for analysis.
     """
-<<<<<<< HEAD
-=======
-
->>>>>>> 3e4151b8
+
     def __init__(self, input_coords, output_coords, forward_model=None,
                  backward_model=None, fitter=fitting.LinearLSQFitter,
                  **kwargs):
@@ -428,34 +327,20 @@
 
         model = self.forward.copy()
         if not (remove_orders is None or remove_orders < 0):
-<<<<<<< HEAD
-            for i in range(0, remove_orders+1):
-=======
             for i in range(0, remove_orders + 1):
->>>>>>> 3e4151b8
                 setattr(model, 'c{}'.format(i), 0)
 
         limits = self._forward_model.domain or (min(self._input_coords), max(self._input_coords))
         x = np.linspace(limits[0], limits[1], 1000)
         axes.plot(self.forward(x), model(x))
-<<<<<<< HEAD
-        axes.plot(self.forward(self._input_coords), model(self._input_coords)+self.residuals, 'ko')
+        axes.plot(self.forward(self._input_coords), model(self._input_coords) + self.residuals, 'ko')
 
         if show:
             plt.show()
 
+
 ##############################################################################
 
-=======
-        axes.plot(self.forward(self._input_coords), model(self._input_coords) + self.residuals, 'ko')
-
-        if show:
-            plt.show()
-
-
-##############################################################################
-
->>>>>>> 3e4151b8
 def _landstat(landscape, updated_model, in_coords):
     """
     Compute the statistic for transforming coordinates onto an existing
@@ -476,10 +361,7 @@
     float:
         statistic representing quality of fit to be minimized
     """
-<<<<<<< HEAD
-=======
-
->>>>>>> 3e4151b8
+
     def _element_if_in_bounds(arr, index):
         try:
             return arr[index]
@@ -489,20 +371,12 @@
     out_coords = updated_model(*in_coords)
     if len(in_coords) == 1:
         out_coords = (out_coords,)
-<<<<<<< HEAD
-    out_coords2 = tuple((coords-0.5).astype(int) for coords in out_coords)
-=======
     out_coords2 = tuple((coords - 0.5).astype(int) for coords in out_coords)
->>>>>>> 3e4151b8
     sum = np.sum(_element_if_in_bounds(landscape, coord[::-1]) for coord in zip(*out_coords2))
     ################################################################################
     # This stuff replaces the above 3 lines if speed doesn't hold up
     #    sum = np.sum(landscape[i] for i in out_coords if i>=0 and i<len(landscape))
-<<<<<<< HEAD
-    #elif len(in_coords) == 2:
-=======
     # elif len(in_coords) == 2:
->>>>>>> 3e4151b8
     #    xt, yt = out_coords
     #    sum = np.sum(landscape[iy,ix] for ix,iy in zip((xt-0.5).astype(int),
     #                                                   (yt-0.5).astype(int))
@@ -510,10 +384,7 @@
     #                                     and iy<landscape.shape[0])
     ################################################################################
     return -sum  # to minimize
-<<<<<<< HEAD
-=======
-
->>>>>>> 3e4151b8
+
 
 class BruteLandscapeFitter(Fitter):
     """
@@ -598,11 +469,7 @@
 
         # Remember, coords are x-first (reversed python order)
         if landscape is None:
-<<<<<<< HEAD
-            landshape = tuple(int(max(np.max(inco), np.max(refco))+10)
-=======
             landshape = tuple(int(max(np.max(inco), np.max(refco)) + 10)
->>>>>>> 3e4151b8
                               for inco, refco in zip(in_coords, ref_coords))[::-1]
             landscape = self.mklandscape(ref_coords, sigma, maxsig, landshape)
 
@@ -620,11 +487,7 @@
             else:
                 # We don't check that the value of a fixed param is within bounds
                 if diff > 0 and not model_copy.fixed[p]:
-<<<<<<< HEAD
-                    ranges.append(slice(*(bounds+(min(0.5*sigma, 0.1*diff),))))
-=======
                     ranges.append(slice(*(bounds + (min(0.5 * sigma, 0.1 * diff),))))
->>>>>>> 3e4151b8
                     continue
             ranges.append((getattr(model_copy, p).value,) * 2)
 
@@ -641,38 +504,6 @@
     Fitter class that uses minimization (the method can be passed as a
     parameter to the instance) to determine the transformation to map a set
     of input coordinates to a set of reference coordinates.
-<<<<<<< HEAD
-    """
-    @staticmethod
-    def gaussian(distance, sigma):
-        return np.exp(-0.5 * distance * distance / (sigma * sigma))
-
-    @staticmethod
-    def lorentzian(distance, sigma):
-        return 1./(distance * distance + sigma * sigma)
-
-    def __init__(self, proximity_function=None, sigma=5.0, maxsig=5.0, k=5):
-        """
-
-        Parameters
-        ----------
-        proximity_function: callable/None
-            function to call to determine score for proximity of reference
-            and transformed input coordinates. Must take two arguments: the
-            distance and a "sigma" factor, indicating the matching scale
-            (in the reference frame). If None, use the default.
-        sigma: float
-            matching scale (in the reference frame)
-        maxsig: float
-            maximum number of scale lengths for a match to be counted
-        k: int
-            maximum number of matches to be considered
-        """
-        self.statistic = None
-        self.niter = None
-        if proximity_function is None:
-            proximity_function = KDTreeFitter.gaussian
-=======
 
     Parameters
     ----------
@@ -701,15 +532,11 @@
 
         self.statistic = None
         self.niter = None
->>>>>>> 3e4151b8
         self.sigma = sigma
         self.maxsep = self.sigma * maxsig
         self.k = k
         self.proximity_function = partial(proximity_function, sigma=self.sigma)
-<<<<<<< HEAD
-=======
-
->>>>>>> 3e4151b8
+
         super(KDTreeFitter, self).__init__(optimize.minimize,
                                            statistic=self._kdstat)
 
@@ -767,15 +594,9 @@
             for p in model_copy.param_names:
                 pval = getattr(model_copy, p).value
                 ### EDITED THIS LINE SO TAKE A LOOK IF 2D MATCHING GOES WRONG!!
-<<<<<<< HEAD
-                if abs(pval) < 20*xtol and not model_copy.fixed[p]:  # and 'offset' in p
-                    getattr(model_copy, p).value = 20*xtol if pval == 0 \
-                        else (np.sign(pval) * 20*xtol)
-=======
                 if abs(pval) < 20 * xtol and not model_copy.fixed[p]:  # and 'offset' in p
                     getattr(model_copy, p).value = 20 * xtol if pval == 0 \
                         else (np.sign(pval) * 20 * xtol)
->>>>>>> 3e4151b8
 
         if in_weights is None:
             in_weights = np.ones((len(in_coords[0]),))
@@ -792,11 +613,7 @@
         if kwargs.get('method') == 'basinhopping':
             kwargs['args'] = farg
             kwargs['method'] = 'Nelder-Mead'
-<<<<<<< HEAD
-            result = optimize.basinhopping(self.objective_function, p0, T=0.1*len(in_coords),
-=======
             result = optimize.basinhopping(self.objective_function, p0, T=0.1 * len(in_coords),
->>>>>>> 3e4151b8
                                            niter=20, stepsize=5, minimizer_kwargs=kwargs)
         else:
             result = self._opt_method(self.objective_function, p0, farg,
@@ -808,45 +625,6 @@
         self.niter = result['nit']
         return model_copy
 
-<<<<<<< HEAD
-    def _kdstat(self, tree, updated_model, in_coords, in_weights, ref_weights):
-        """
-        Compute the statistic for transforming coordinates onto a set of reference
-        coordinates. This uses mathematical calulations and is not pixellated like
-        the landscape-array methods.
-
-        Parameters
-        ----------
-        tree: KDTree
-            a KDTree made from the reference coordinates
-        updated_model: Model
-            transformation (input -> reference) being investigated
-        x, y: float arrays
-            input x, y coordinates
-        sigma: float
-            standard deviation of Gaussian (in pixels) used to represent each source
-        maxsig: float
-            maximum number of standard deviations of Gaussian extent
-
-        Returns
-        -------
-        float:
-            statistic representing quality of fit to be minimized
-        """
-        out_coords = updated_model(*in_coords)
-        if len(in_coords) == 1:
-            out_coords = (out_coords,)
-        dist, idx = tree.query(list(zip(*out_coords)), k=self.k,
-                               distance_upper_bound=self.maxsep)
-        if self.k > 1:
-            sum = np.sum(in_wt*ref_weights[i]*self.proximity_function(d)
-                         for in_wt, dd, ii in zip(in_weights, dist, idx)
-                         for d, i in zip(dd, ii))
-        else:
-            sum = np.sum(in_wt*ref_weights[i]*self.proximity_function(d)
-                         for in_wt, d, i in zip(in_weights, dist, idx))
-        return -sum  # to minimize
-=======
     @staticmethod
     def gaussian(distance, sigma):
         return np.exp(-0.5 * distance * distance / (sigma * sigma))
@@ -901,7 +679,6 @@
                            for in_wt, d, i in zip(in_weights, dist, idx)])
 
         return -sum_  # to minimize
->>>>>>> 3e4151b8
 
 
 def fit_model(model, xin, xout, sigma=5.0, tolerance=1e-8, brute=True,
@@ -973,11 +750,7 @@
     # We don't care about how much the function value changes (ftol), only
     # that the position is robust (xtol)
     final_model = fit_it(m, xin, xout, method='Nelder-Mead',
-<<<<<<< HEAD
-                     options={'xtol': tolerance})
-=======
                          options={'xtol': tolerance})
->>>>>>> 3e4151b8
     if verbose:
         log.stdinfo(_show_model(final_model, "Final model in {:.2f} seconds".
                                 format((datetime.now() - start).total_seconds())))
@@ -1000,14 +773,10 @@
                     model_str += "{}: {}\n".format(param.name, param.value)
     return model_str
 
+
 ##############################################################################
 
-<<<<<<< HEAD
-=======
-##############################################################################
-
-
->>>>>>> 3e4151b8
+
 def align_catalogs(incoords, refcoords, transform=None, tolerance=0.1):
     """
     Generic interface for a 2D catalog match. Either an initial model guess
@@ -1035,32 +804,21 @@
     Model: a model that maps (xin, yin) to (xref, yref)
     """
     if transform is None:
-<<<<<<< HEAD
-=======
-
->>>>>>> 3e4151b8
+
         if len(incoords) == 2:
             transform = Transform.create2d()
         else:
             raise ValueError("No transformation provided and data are not 2D")
 
     final_model = fit_model(transform.asModel(), incoords, refcoords,
-<<<<<<< HEAD
-                               sigma=10.0, tolerance=tolerance, brute=True)
+                            sigma=10.0, tolerance=tolerance, brute=True)
+
     transform.replace(final_model)
+
     return transform
 
-#def match_sources(incoords, refcoords, radius=2.0, priority=[]):
-=======
-                            sigma=10.0, tolerance=tolerance, brute=True)
-
-    transform.replace(final_model)
-
-    return transform
-
 
 # def match_sources(incoords, refcoords, radius=2.0, priority=[]):
->>>>>>> 3e4151b8
 #    """
 #    Match two sets of sources that are on the same reference frame. In general
 #    the closest match will be used, but there can be a priority list that will
@@ -1103,10 +861,7 @@
 #                matched[inidx[0]] = i
 #    return matched
 
-<<<<<<< HEAD
-=======
-
->>>>>>> 3e4151b8
+
 def match_sources(incoords, refcoords, radius=2.0):
     """
     Match two sets of sources that are on the same reference frame. In general
@@ -1150,16 +905,10 @@
         # Remove this incoord from the pool
         dist[min_arg[0], :] = np.inf
         # Remove this refcoord from the pool
-<<<<<<< HEAD
-        dist[idx==i] = np.inf
-    return matched
-
-=======
         dist[idx == i] = np.inf
     return matched
 
 
->>>>>>> 3e4151b8
 def align_images_from_wcs(adinput, adref, transform=None, cull_sources=False,
                           min_sources=1, search_radius=10, rotate=False,
                           scale=False, full_wcs=False, return_matches=False):
@@ -1238,15 +987,9 @@
     # OBJCAT coords immutably, and then the fit_transform is the fittable
     # thing we're trying to get to map those to the input OBJCAT coords
     ref_transform = Transform(Pix2Sky(WCS(adref[0].hdr)))
-<<<<<<< HEAD
-    #pixel_range = max(adinput[0].data.shape)
-    if full_wcs:
-        #fit_transform = Transform(Pix2Sky(WCS(adinput[0].hdr), factor=pixel_range, factor_scale=pixel_range, angle_scale=pixel_range/57.3).inverse)
-=======
     # pixel_range = max(adinput[0].data.shape)
     if full_wcs:
         # fit_transform = Transform(Pix2Sky(WCS(adinput[0].hdr), factor=pixel_range, factor_scale=pixel_range, angle_scale=pixel_range/57.3).inverse)
->>>>>>> 3e4151b8
         fit_transform = Transform(Pix2Sky(WCS(adinput[0].hdr)).rename('WCS').inverse)
         fit_transform.angle.fixed = not rotate
         fit_transform.factor.fixed = not scale
