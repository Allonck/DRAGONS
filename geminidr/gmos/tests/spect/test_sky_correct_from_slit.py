"""
Regression tests for GMOS LS `skyCorrectFromSlit`. These tests run on real data
to ensure that the output is always the same. Further investigation is needed
to check if these outputs are scientifically relevant.
"""

import os

import astrodata
import astropy
import gemini_instruments  # noqa
import geminidr
import numpy as np
import pytest
from astrodata.testing import download_from_archive
from astropy.utils import minversion
from geminidr.gmos import primitives_gmos_spect
from gempy.utils import logutils
from recipe_system.reduction.coreReduce import Reduce

ASTROPY_LT_42 = not minversion(astropy, '4.2')

# Test parameters -------------------------------------------------------------
# Each test input filename contains the original input filename with
# "_aperturesTraced" suffix
test_datasets = [
    (
        "N20180508S0021_aperturesTraced.fits",  # B600 720
        dict(order=5, grow=0),
        'N20180508S0021_ref_1.fits',
    ),
    (
        "N20180508S0021_aperturesTraced.fits",  # B600 720
        dict(order=8, grow=2, regions=':200,310:'),
        'N20180508S0021_ref_2.fits',
    ),
    (
        "N20180508S0021_aperturesTraced.fits",  # B600 720
        dict(order=5, grow=2, function='chebyshev', regions=':200,310:'),
        'N20180508S0021_ref_3.fits',
    ),
    (
        "N20180508S0021_aperturesTraced.fits",  # B600 720
        dict(order=5, function='legendre', lsigma=2, hsigma=2, max_iters=2),
        'N20180508S0021_ref_4.fits',
    ),
    (
        "S20190204S0079_aperturesTraced.fits",  # R400 : 0.750
        dict(order=8, lsigma=5, hsigma=5, grow=2),
        'S20190204S0079_ref_1.fits',
    ),
]

# Tests Definitions -----------------------------------------------------------


@pytest.mark.gmosls
@pytest.mark.preprocessed_data
<<<<<<< HEAD
@pytest.mark.parametrize("filename, params, refname", test_datasets)
def test_regression_extract_1d_spectra(filename, params, refname,
                                       change_working_dir, path_to_inputs,
                                       path_to_refs):
=======
@pytest.mark.regression
@pytest.mark.parametrize("ad", test_datasets, indirect=True)
def test_regression_extract_1d_spectra(ad, change_working_dir,
                                       ref_ad_factory):
>>>>>>> 59d03b41

    func = params.get('function', 'spline')
    if not func.startswith('spline') and ASTROPY_LT_42:
        pytest.skip('Astropy 4.2 is required to use the linear fitter '
                    'with weights')

    path = os.path.join(path_to_inputs, filename)
    ad = astrodata.open(path)

    with change_working_dir():
        logutils.config(file_name=f'log_regression_{ad.data_label()}.txt')
        p = primitives_gmos_spect.GMOSSpect([ad])
        p.viewer = geminidr.dormantViewer(p, None)
        p.skyCorrectFromSlit(**params)
        sky_subtracted_ad = p.writeOutputs(outfilename=refname).pop()

    ref_ad = astrodata.open(os.path.join(path_to_refs, refname))

    for ext, ref_ext in zip(sky_subtracted_ad, ref_ad):
        np.testing.assert_allclose(ext.data, ref_ext.data, atol=0.01)


# -- Recipe to create pre-processed data --------------------------------------
def create_inputs_recipe():
    """
    Creates input data for tests using pre-processed standard star and its
    calibration files.

    The raw files will be downloaded and saved inside the path stored in the
    `$DRAGONS_TEST/raw_inputs` directory. Processed files will be stored inside
    a new folder called "dragons_test_inputs". The sub-directory structure
    should reflect the one returned by the `path_to_inputs` fixture.
    """

    input_data = {
        "N20180508S0021.fits": {
            "arc": "N20180615S0409.fits",
        },
        "S20190204S0079.fits": {
            "arc": "S20190206S0030.fits",
        },
    }

    root_path = os.path.join("./dragons_test_inputs/")
    module_path = "geminidr/gmos/spect/{}".format(__file__.split('.')[0])
    path = os.path.join(root_path, module_path)
    os.makedirs(path, exist_ok=True)
    os.chdir(path)
    os.makedirs("inputs/", exist_ok=True)
    print('Current working directory:\n    {:s}'.format(os.getcwd()))

    for filename, pars in input_data.items():

        print('Downloading files...')
        sci_path = download_from_archive(filename)
        arc_path = download_from_archive(pars['arc'])

        sci_ad = astrodata.open(sci_path)
        data_label = sci_ad.data_label()

        print('Reducing ARC for {:s}'.format(data_label))
        logutils.config(file_name='log_arc_{}.txt'.format(data_label))
        arc_reduce = Reduce()
        arc_reduce.files.extend([arc_path])
        arc_reduce.runr()
        arc = arc_reduce.output_filenames.pop()

        print('Reducing pre-processed data:')
        logutils.config(file_name='log_{}.txt'.format(data_label))
        p = primitives_gmos_spect.GMOSSpect([sci_ad])
        p.prepare()
        p.addDQ(static_bpm=None)
        p.addVAR(read_noise=True)
        p.overscanCorrect()
        p.ADUToElectrons()
        p.addVAR(poisson_noise=True)
        p.mosaicDetectors()
        p.distortionCorrect(arc=arc)
        p.findSourceApertures(max_apertures=1)
        p.traceApertures(trace_order=2,
                         nsum=20,
                         step=10,
                         max_shift=0.09,
                         max_missed=5)

        os.chdir("inputs/")
        processed_ad = p.writeOutputs().pop()
        os.chdir("../")
        print(f'Wrote pre-processed file to:\n    {processed_ad.filename}')


if __name__ == '__main__':
    import sys
    if "--create-inputs" in sys.argv[1:]:
        create_inputs_recipe()
    else:
        pytest.main()<|MERGE_RESOLUTION|>--- conflicted
+++ resolved
@@ -56,17 +56,11 @@
 
 @pytest.mark.gmosls
 @pytest.mark.preprocessed_data
-<<<<<<< HEAD
+@pytest.mark.regression
 @pytest.mark.parametrize("filename, params, refname", test_datasets)
 def test_regression_extract_1d_spectra(filename, params, refname,
                                        change_working_dir, path_to_inputs,
                                        path_to_refs):
-=======
-@pytest.mark.regression
-@pytest.mark.parametrize("ad", test_datasets, indirect=True)
-def test_regression_extract_1d_spectra(ad, change_working_dir,
-                                       ref_ad_factory):
->>>>>>> 59d03b41
 
     func = params.get('function', 'spline')
     if not func.startswith('spline') and ASTROPY_LT_42:
