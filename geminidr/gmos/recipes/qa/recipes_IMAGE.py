"""
Recipes available to data with tags ['GMOS', 'IMAGE'].
Default is "reduce_nostack".
"""
recipe_tags = set(['GMOS', 'IMAGE'])

def reduce(p):
    """
    This recipe performs the standardization and corrections needed to
    convert the raw input science images into a stacked image.
    QA metrics are being calculated at different point during the reduction.

    Parameters
    ----------
    p : PrimitivesBASE object
        A primitive set matching the recipe_tags.
    """

    p.prepare()
    p.addDQ()
    p.addVAR(read_noise=True)
    p.detectSources()
    p.addReferenceCatalog()
    p.determineAstrometricSolution()
    p.measureIQ(display=True)
    p.measureBG()
    p.measureCC()
    p.overscanCorrect()
    p.biasCorrect()
    p.ADUToElectrons()
    p.addVAR(poisson_noise=True)
    p.flatCorrect()
<<<<<<< HEAD
    p.mosaicDetectors()
    p.makeFringeForQA()
=======
    p.makeFringe()
>>>>>>> 342c2b39
    p.fringeCorrect()
    p.mosaicDetectors()
    p.detectSources()
    p.determineAstrometricSolution()
    p.measureIQ(display=True)
    p.measureBG()
    p.measureCC()
    p.addToList(purpose='forStack')
    p.getList(purpose='forStack')
    p.adjustWCSToReference()
    p.resampleToCommonFrame()
    p.stackFrames()
    p.detectSources()
    p.determineAstrometricSolution()
    p.measureIQ(display=True)
    p.measureBG()
    p.measureCC()
    p.writeOutputs()
    return


def reduce_nostack(p):
    """
    This recipe performs the standardization and corrections needed to
    convert the raw input science images into an image ready to be stacked.
    QA metrics are being calculated at different point during the reduction.

    Parameters
    ----------
    p : PrimitivesBASE object
        A primitive set matching the recipe_tags.
    """

    p.prepare()
    p.addDQ()
    p.addVAR(read_noise=True)
    p.detectSources()
    p.measureIQ(display=True)
    p.measureBG()
    p.addReferenceCatalog()
    p.determineAstrometricSolution()
    p.measureCC()
    p.overscanCorrect()
    p.biasCorrect()
    p.ADUToElectrons()
    p.addVAR(poisson_noise=True)
    p.flatCorrect()
    p.writeOutputs()
    p.mosaicDetectors()
    p.makeFringeForQA()
    p.fringeCorrect()
    p.detectSources()
    p.measureIQ(display=True)
    p.measureBG()
    p.determineAstrometricSolution()
    p.measureCC()
    p.addToList(purpose='forStack')
    p.writeOutputs()
    return

# we have to use the nostack version for qap because stacking is too slow.
# KL: is this still true with gemini_python 2.0?
# KRA: unknown yet.
_default = reduce_nostack

def stack(p):
    """
    This recipe stacks images already reduced up to stacking.  It will
    collect data marked "forStack", for example the output of
    reduce_nostack.  The product is a stack of the aligned inputs with
    suffix "_stack".  QA metrics are measured.

    Parameters
    ----------
    p : PrimitivesBASE object
        A primitive set matching the recipe_tags.
    """
    p.getList(purpose='forStack')
    p.adjustWCSToReference()
    p.resampleToCommonFrame()
    p.correctBackgroundToReference()
    p.stackFrames()
    p.detectSources()
    p.measureIQ(display=True)
    p.measureBG()
    p.determineAstrometricSolution()
    p.measureCC()
    p.writeOutputs()
    return

def makeProcessedFringe(p):
    """
    This recipe performs the standardization and corrections needed to
    convert the raw input fringe images into a single stacked fringe
    image. This output processed fringe is stored on disk using
    storeProcessedFringe and has a name equal to the name of the first
    input fringe image with "_fringe.fits" appended.

    Fringe frames are normally generated with normal science data.  There
    isn't a keyword identifying raw frames as fringe frames.  Therefore
    we cannot put this recipe in a set specific to a fringe tag.

    Parameters
    ----------
    p : PrimitivesBASE object
        A primitive set matching the recipe_tags.
    """
    p.prepare()
    p.addDQ()
    p.addVAR(read_noise=True)
    p.overscanCorrect()
    p.biasCorrect()
    p.ADUToElectrons()
    p.addVAR(poisson_noise=True)
    p.flatCorrect()
    p.addToList(purpose="forFringe")
    p.getList(purpose="forFringe")
    p.makeFringeFrame()
    p.storeProcessedFringe()
    p.writeOutputs()
    return<|MERGE_RESOLUTION|>--- conflicted
+++ resolved
@@ -30,12 +30,7 @@
     p.ADUToElectrons()
     p.addVAR(poisson_noise=True)
     p.flatCorrect()
-<<<<<<< HEAD
-    p.mosaicDetectors()
     p.makeFringeForQA()
-=======
-    p.makeFringe()
->>>>>>> 342c2b39
     p.fringeCorrect()
     p.mosaicDetectors()
     p.detectSources()
