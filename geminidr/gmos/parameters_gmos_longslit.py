--- conflicted
+++ resolved
@@ -60,14 +60,7 @@
         self.niter = 3
 
 
-<<<<<<< HEAD
-class slitIllumCorrectConfig(config.Config):
-    do_illum = config.Field("Perform Slit Illumination Correction?",
-                            bool, True, optional=True)
-=======
 class slitIllumCorrectConfig(parameters_generic.calRequirementConfig):
-
->>>>>>> 78cf7380
     slit_illum = config.ListField("Slit Illumination Response",
                                   (str, AstroData), None, optional=True, single=True)
     suffix = config.Field("Filename suffix",
