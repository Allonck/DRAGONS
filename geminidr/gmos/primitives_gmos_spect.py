--- conflicted
+++ resolved
@@ -450,7 +450,6 @@
             ad.update_filename(suffix=params["suffix"], strip=True)
         return adinputs
 
-<<<<<<< HEAD
     def standardizeWCS(self, adinputs=None, suffix=None):
         """
         This primitive updates the WCS attribute of each NDAstroData extension
@@ -486,17 +485,10 @@
 
     def _get_arc_linelist(self, waves=None):
         use_second_order = waves.max() > 1000 and abs(np.diff(waves).mean()) < 0.2
-=======
-    def _get_arc_linelist(self, ext, w1=None, w2=None, dw=None, in_vacuo=False):
-        use_second_order = w2 > 1000 and abs(dw) < 0.2
->>>>>>> 10b4bc51
+
         use_second_order = False
         lookup_dir = os.path.dirname(import_module('.__init__',
                                                    self.inst_lookups).__file__)
         filename = os.path.join(lookup_dir,
                                 'CuAr_GMOS{}.dat'.format('_mixord' if use_second_order else ''))
-<<<<<<< HEAD
-        return wavecal.LineList(filename)
-=======
-        return self._read_and_convert_linelist(filename, w2=w2, in_vacuo=in_vacuo)
->>>>>>> 10b4bc51
+        return wavecal.LineList(filename)