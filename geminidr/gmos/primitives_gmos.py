from __future__ import division
from __future__ import print_function
#
#                                                                  gemini_python
#
#                                                             primitives_gmos.py
# ------------------------------------------------------------------------------
from builtins import zip
from builtins import range
from past.utils import old_div
import os
import numpy as np
from copy import deepcopy

import astrodata
import gemini_instruments

from gempy.gemini import eti
from gempy.gemini import gemini_tools as gt
#from gempy.scripts.gmoss_fix_headers import correct_headers
from gempy.gemini import hdr_fixing as hdrfix

from geminidr.core import CCD
from ..gemini.primitives_gemini import Gemini
from .parameters_gmos import ParametersGMOS
from .lookups.array_gaps import gmosArrayGaps
from .lookups import maskdb

from gemini_instruments.gmos.pixel_functions import get_bias_level

from recipe_system.utils.decorators import parameter_override
# ------------------------------------------------------------------------------
@parameter_override
class GMOS(Gemini, CCD):
    """
    This is the class containing all of the preprocessing primitives
    for the GMOS level of the type hierarchy tree. It inherits all
    the primitives from the level above
    """
    tagset = set(["GEMINI", "GMOS"])

    def __init__(self, adinputs, **kwargs):
        super(GMOS, self).__init__(adinputs, **kwargs)
        self.inst_lookups = 'geminidr.gmos.lookups'
        self.parameters = ParametersGMOS

    def mosaicDetectors(self, adinputs=None, **params):
        """
        This primitive will mosaic the frames of the input images. It uses
        the the ETI and pyraf to call gmosaic from the gemini IRAF package.

        Parameters
        ----------
        suffix: str
            suffix to be added to output files
        tile: bool
            tile images instead of a proper mosaic?
        interpolate_gaps: bool
            interpolate across gaps?
        interpolator: str
            type of interpolation to use across chip gaps
            (linear, nearest, poly3, poly5, spline3, sinc)
        """
        log = self.log
        log.debug(gt.log_message("primitive", self.myself(), "starting"))
        timestamp_key = self.timestamp_keys[self.myself()]

        adoutputs = []
        for ad in adinputs:
            # Data validation
            if ad.phu.get('GPREPARE') is None and ad.phu.get('PREPARE') is None:
                raise IOError('{} must be prepared'.format(ad.filename))

            if ad.phu.get(timestamp_key):
                log.warning("No changes will be made to {}, since it has "
                            "already been processed by mosaicDetectors".
                            format(ad.filename))
                continue

            if len(ad) == 1:
                log.stdinfo("No changes will be made to {}, since it "
                            "contains only one extension".format(ad.filename))
                continue

            # Save keywords for restoration after gmosaic
            bunit = set(ad.hdr.get('BUNIT'))
            if len(bunit) > 1:
                raise IOError("BUNIT needs to be the same for all extensions")
            else:
                bunit = bunit.pop()
            try:
                avg_overscan = np.mean([overscan for overscan in
                                ad.hdr.get('OVERSCAN') if overscan is not None])
            except TypeError:
                avg_overscan = None
            all_ampname = ','.join(ampname for ampname in ad.hdr.get('AMPNAME')
                                   if ampname is not None)

            old_detsec = min(ad.detector_section(), key=lambda x: x.x1)

            # Instantiate ETI and then run the task
            gmosaic_task = eti.gmosaiceti.GmosaicETI([], params, ad)
            ad_out = gmosaic_task.run()

            # Get new DATASEC keyword, using the full shape
            data_shape = ad_out[0].data.shape
            new_datasec = "[1:{1},1:{0}]".format(*data_shape)

            # Make new DETSEC keyword
            xbin = ad_out.detector_x_bin()
            unbin_width = data_shape[1] if xbin is None else data_shape[1]*xbin
            new_detsec = "" if old_detsec is None else "[{}:{},{}:{}]".format(
                                    old_detsec.x1+1, old_detsec.x1+unbin_width,
                                    old_detsec.y1+1, old_detsec.y2)

            # Truncate long comments to avoid an error
            if all_ampname is not None:
                ampcomment = self.keyword_comments["AMPNAME"]
                if len(all_ampname)>=65:
                    ampcomment = ""
                else:
                    ampcomment = ampcomment[0:65-len(all_ampname)]
            else:
                ampcomment = ""

            # Restore keywords to extension header
            if bunit:
                ad_out.hdr.set('BUNIT', bunit, self.keyword_comments["BUNIT"])
            if avg_overscan:
                ad_out.hdr.set('OVERSCAN', avg_overscan,
                               comment=self.keyword_comments["OVERSCAN"])
            if all_ampname:
                ad_out.hdr.set('AMPNAME', all_ampname, comment=ampcomment)
            ad_out.hdr.set("DETSEC", new_detsec,
                              comment=self.keyword_comments["DETSEC"])
            ad_out.hdr.set("CCDSEC", new_detsec,
                              comment=self.keyword_comments["CCDSEC"])
            ad_out.hdr.set("DATASEC", new_datasec,
                              comment=self.keyword_comments["DATASEC"])
            ad_out.hdr.set("CCDNAME", ad.detector_name(),
                              comment=self.keyword_comments["CCDNAME"])

            if hasattr(ad, 'REFCAT'):
                ad_out.REFCAT = deepcopy(ad.REFCAT)

            gt.mark_history(ad_out, primname=self.myself(), keyword=timestamp_key)
            adoutputs.append(ad_out)
        return adoutputs

    def standardizeInstrumentHeaders(self, adinputs=None, **params):
        """
        This primitive is used to make the changes and additions to the
        keywords in the headers of GMOS data, specifically.

        Parameters
        ----------
        suffix: str
            suffix to be added to output files
        """
        log = self.log
        log.debug(gt.log_message("primitive", self.myself(), "starting"))
        timestamp_key = self.timestamp_keys[self.myself()]

        adoutputs = []
        for ad in adinputs:
            if ad.phu.get(timestamp_key):
                log.warning("No changes will be made to {}, since it has "
                            "already been processed by "
                            "standardizeInstrumentHeaders".format(ad.filename))
                adoutputs.append(ad)
                continue

            # Standardize the headers of the input AstroData object. Update the
            # keywords in the headers that are specific to GMOS.
            log.status("Updating keywords that are specific to GMOS")

            ##M Some of the header keywords are wrong for certain types of
            ##M Hamamatsu data. This is temporary fix until GMOS-S DC is fixed
#             if ad.detector_name(pretty=True) == "Hamamatsu-S":
#                 log.status("Fixing headers for GMOS-S Hamamatsu data")
#                 # Image extension headers appear to be correct - MS 2014-10-01
#                 #     correct_image_extensions=Flase
#                 # As does the DATE-OBS but as this seemed to break even after
#                 # apparently being fixed, still perform this check. - MS
#                 hdulist = ad.to_hdulist()
# #                correct_headers(hdulist, logger=log,
# #                                correct_image_extensions=False)
#                 # When we create the new AD object, it needs to retain the
#                 # filename information
#                 orig_path = ad.path
#                 ad = astrodata.open(hdulist)
#                 ad.path = orig_path

            # KL Commissioning GMOS-N Hamamatsu.  Headers are not fully
            # KL settled yet.
            if ad.detector_name(pretty=True) == "Hamamatsu-N":
                log.status("Fixing headers for GMOS-N Hamamatsu data")
                hdulist = ad.to_hdulist()
                updated = hdrfix.gmosn_ham_fixes(hdulist, verbose=False)
                # When we create a new AD object, it needs to retain the
                # filename information
                if updated:
                    orig_path = ad.path
                    ad = astrodata.open(hdulist)
                    ad.path = orig_path

            # Update keywords in the image extensions. The descriptors return
            # the true values on unprepared data.
            descriptors = ['pixel_scale', 'read_noise', 'gain_setting',
                               'gain', 'saturation_level']
            for desc in descriptors:
                keyword = ad._keyword_for(desc)
                comment = self.keyword_comments[keyword]
                dv = getattr(ad, desc)()
                if isinstance(dv, list):
                    for ext, value in zip(ad, dv):
                        ext.hdr.set(keyword, value, comment)
                else:
                    ad.hdr.set(keyword, dv, comment)

            if 'SPECT' in ad.tags:
                kw = ad._keyword_for('dispersion_axis')
                ad.hdr.set(kw, 1, self.keyword_comments[kw])

            # And the bias level too!
            bias_level = get_bias_level(adinput=ad,
                                        estimate='qa' in self.mode)
            for ext, bias in zip(ad, bias_level):
                if bias is not None:
                    ext.hdr.set('RAWBIAS', bias,
                                self.keyword_comments['RAWBIAS'])

            # Timestamp and update filename
            gt.mark_history(ad, primname=self.myself(), keyword=timestamp_key)
            ad.update_filename(suffix=params["suffix"], strip=True)
            adoutputs.append(ad)
        return adoutputs

    def subtractOverscan(self, adinputs=None, **params):
        """
        Subtract the overscan level from the image by fitting a polynomial
        to the overscan region. This sets the appropriate parameters for GMOS
        (the gireduce defaults) and calls the CCD-level method.

        Parameters
        ----------
        suffix: str
            suffix to be added to output files
        niterate: int
            number of rejection iterations
        high_reject: float
            number of standard deviations above which to reject high pixels
        low_reject: float
            number of standard deviations above which to reject low pixels
        overscan_section: str/None
            comma-separated list of IRAF-style overscan sections
        nbiascontam: int/None
            number of columns adjacent to the illuminated region to reject
        function: str
            function to fit ("polynomial" | "spline" | "none")
        order: int
            order of Chebyshev fit or spline/None
        """
        detname = adinputs[0].detector_name(pretty=True)
        if params["order"] is None and params["function"].startswith('poly'):
            params["order"] = 6 if detname.startswith('Hamamatsu') else 0
        if params["nbiascontam"] is None:
            params["nbiascontam"] = 5 if detname == 'e2vDD' else 4

        # Set the overscan_section and data_section keywords to chop off the
        # bottom 48 (unbinned) rows, as Gemini-IRAF does
        if detname.startswith('Hamamatsu') and params["function"].startswith('poly'):
            for ad in adinputs:
                y1 = 48 // ad.detector_y_bin()
                dsec_list = ad.data_section()
                osec_list = ad.overscan_section()
                for ext, dsec, osec in zip(ad, dsec_list, osec_list):
                    ext.hdr['BIASSEC'] = '[{}:{},{}:{}]'.format(osec.x1+1,
                                                    osec.x2, y1+1, osec.y2)
                    ext.hdr['DATASEC'] = '[{}:{},{}:{}]'.format(dsec.x1+1,
                                                    dsec.x2, y1+1, dsec.y2)

        adinputs = super(GMOS, self).subtractOverscan(adinputs, **params)
        return adinputs

<<<<<<< HEAD
    def tileArrays(self, adinputs=None, **params):
        """
        This tiles the GMOS detectors together

        Parameters
        ----------
        suffix: str
            suffix to be added to output files
        tile_all: bool
            tile to a single extension (as opposed to one extn per CCD)?
        """
        log = self.log
        log.debug(gt.log_message("primitive", self.myself(), "starting"))
        timestamp_key = self.timestamp_keys[self.myself()]
        tile_all = params["tile_all"]

        adoutputs = []
        for ad in adinputs:
            # Start building output AD object with the input PHU
            adoutput = astrodata.create(ad.phu)
#            out_hdulist = ad.to_hdulist()[:1]

            # Do nothing if there is only one science extension
            if len(ad) == 1:
                log.fullinfo("Only one science extension found; "
                             "no tiling done for {}".format(ad.filename))
                adoutputs.append(ad)
                continue

            # First trim off any overscan regions still present
            # so they won't get tiled with science data
            log.fullinfo("Trimming data to data section:")
            old_shape = [ext.data.shape for ext in ad]
            ad = gt.trim_to_data_section(deepcopy(ad),
                                         keyword_comments=self.keyword_comments)
            new_shape = [ext.data.shape for ext in ad]
            changed = old_shape!=new_shape

            # Make chip gaps to tile with science extensions if tiling all
            # Gap width comes from a lookup table
            gap_height = int(ad[0].data.shape[0])
            gap_width = _obtain_arraygap(ad)
            chip_gap = np.zeros((gap_height,gap_width), dtype=ad[0].data.dtype)

            # Get the correct order of the extensions by sorting on
            # the first element in detector section
            # (raw ordering is whichever amps read out first)
            ampsorder = np.argsort([detsec.x1
                                    for detsec in ad.detector_section()])
            in_order = all(ampsorder == np.arange(len(ad)))

            # Get array sections for determining when a new array is found
            ccdx1 = np.array([ccdsec.x1 for ccdsec in ad.array_section()])[ampsorder]

            # Make a list of the output extensions where each array ends up
            num_ccd = 1
            ccd_map = [num_ccd]
            for i in range(1, len(ccdx1)):
                if ccdx1[i]<=ccdx1[i-1]:
                    num_ccd += 1
                ccd_map.append(num_ccd)
            if num_ccd==len(ad) and in_order and not tile_all:
                log.fullinfo("Only one amplifier per array; no tiling done "
                             "for {}".format(ad.filename))
                # If the file has been trimmed, it needs to be timestamped later
                if changed:
                    adoutput = ad
                else:
                    # Otherwise we can move onto the next adinput
                    adoutputs.append(ad)
                    continue
            else:
                if not in_order:
                    log.fullinfo("Reordering data by detector section")
                if tile_all:
                    log.fullinfo("Tiling all data into one extension")
                elif num_ccd != len(ad):
                    log.fullinfo("Tiling data into one extension per array")

                chip_xshift = 0  # Shift due to CCDs on left of reference
                ccd_map = np.array(ccd_map)
                for ccd in range(1, num_ccd+1):
                    amps_on_ccd = ampsorder[ccd_map==ccd]
                    extns = [ad[i] for i in amps_on_ccd]
=======
#     def tileArrays(self, adinputs=None, **params):
#         """
#         This tiles the GMOS detectors together

#         Parameters
#         ----------
#         suffix: str
#             suffix to be added to output files
#         tile_all: bool
#             tile to a single extension (as opposed to one extn per CCD)?
#         """
#         log = self.log
#         log.debug(gt.log_message("primitive", self.myself(), "starting"))
#         timestamp_key = self.timestamp_keys[self.myself()]
#         tile_all = params["tile_all"]

#         adoutputs = []
#         for ad in adinputs:
#             # Start building output AD object with the input PHU
#             adoutput = astrodata.create(ad.header[0])
# #            out_hdulist = ad.to_hdulist()[:1]

#             # Do nothing if there is only one science extension
#             if len(ad) == 1:
#                 log.fullinfo("Only one science extension found; "
#                              "no tiling done for {}".format(ad.filename))
#                 adoutputs.append(ad)
#                 continue

#             # First trim off any overscan regions still present
#             # so they won't get tiled with science data
#             log.fullinfo("Trimming data to data section:")
#             old_shape = [ext.data.shape for ext in ad]
#             ad = gt.trim_to_data_section(deepcopy(ad),
#                                          keyword_comments=self.keyword_comments)
#             #
#             print("data type from gt.trim_to_data_section(): {}".format(type(ad.data)))
#             new_shape = [ext.data.shape for ext in ad]
#             changed = old_shape!=new_shape

#             # Make chip gaps to tile with science extensions if tiling all
#             # Gap width comes from a lookup table
#             gap_height = int(ad[0].data.shape[0])
#             gap_width = _obtain_arraygap(ad)
#             chip_gap = np.zeros((gap_height,gap_width), dtype=ad[0].data.dtype)

#             # Get the correct order of the extensions by sorting on
#             # the first element in detector section
#             # (raw ordering is whichever amps read out first)
#             ampsorder = np.argsort([detsec.x1
#                                     for detsec in ad.detector_section()])
#             in_order = all(ampsorder == np.arange(len(ad)))

#             # Get array sections for determining when a new array is found
#             ccdx1 = np.array([ccdsec.x1 for ccdsec in ad.array_section()])[ampsorder]

#             # Make a list of the output extensions where each array ends up
#             num_ccd = 1
#             ccd_map = [num_ccd]
#             for i in range(1, len(ccdx1)):
#                 if ccdx1[i]<=ccdx1[i-1]:
#                     num_ccd += 1
#                 ccd_map.append(num_ccd)
#             if num_ccd==len(ad) and in_order and not tile_all:
#                 log.fullinfo("Only one amplifier per array; no tiling done "
#                              "for {}".format(ad.filename))
#                 # If the file has been trimmed, it needs to be timestamped later
#                 if changed:
#                     adoutput = ad
#                 else:
#                     # Otherwise we can move onto the next adinput
#                     adoutputs.append(ad)
#                     continue
#             else:
#                 if not in_order:
#                     log.fullinfo("Reordering data by detector section")
#                 if tile_all:
#                     log.fullinfo("Tiling all data into one extension")
#                 elif num_ccd != len(ad):
#                     log.fullinfo("Tiling data into one extension per array")

#                 chip_xshift = 0  # Shift due to CCDs on left of reference
#                 ccd_map = np.array(ccd_map)
#                 for ccd in range(1, num_ccd+1):
#                     amps_on_ccd = ampsorder[ccd_map==ccd]
#                     extns = [ad[i] for i in amps_on_ccd]
>>>>>>> 42df5885
                    
#                     # Use the centre-left amplifier's HDU as basis for new HDU
#                     ref_ext = amps_on_ccd[(len(amps_on_ccd) - 1) // 2]
#                     # Stack the data, etc.
#                     data = np.hstack([ext.data for ext in extns])
#                     mask = None if any(ext.mask is None for ext in extns) \
#                         else np.hstack([ext.mask for ext in extns])
#                     var = None if any(ext.variance is None for ext in extns) \
#                         else np.hstack([ext.variance for ext in extns])
#                     try:
#                         objmask = np.hstack([ext.OBJMASK for ext in extns])
#                     except AttributeError:
#                         objmask = None

#                     # Store this information from the leftmost extension
#                     if ccd==1 or not tile_all:
#                         old_detsec = extns[0].detector_section()
#                         old_ccdsec = extns[0].array_section()

#                     # Add the widths of all arrays to the left of the reference
#                     xshift = sum(ext.data.shape[1] for
#                                  ext in extns[:int((len(amps_on_ccd) - 1) // 2)])

#                     if tile_all and ccd>1:
#                         # Set reference extension to be the centre-left of all
#                         ref_ext = ampsorder[(len(ampsorder) - 1) // 2]
#                         # Calculate total horizontal shift if the reference
#                         # array is on this CCD
#                         if ref_ext in amps_on_ccd:
#                             chip_xshift += all_data.shape[1] + chip_gap.shape[1]

#                         # Add a gap and this CCD to the existing tiled data
#                         all_data = np.hstack([all_data, chip_gap, data])
#                         if all_mask is not None and mask is not None:
#                             all_mask = np.hstack([all_mask,
#                                         chip_gap.astype(np.int16)+16, mask])
#                         else:
#                             all_mask = None
#                         if all_var is not None and var is not None:
#                             all_var = np.hstack([all_var, chip_gap, var])
#                         else:
#                             all_var = None
#                         if all_objmask is not None and objmask is not None:
#                             all_objmask = np.hstack([all_objmask, chip_gap,
#                                                      objmask])
#                         else:
#                             all_objmask = None
#                         ampslist.extend(ad[i].array_name() for i in amps_on_ccd)
#                     else:
#                         all_data = data
#                         all_mask = mask
#                         all_var = var
#                         all_objmask = objmask
#                         ampslist = [ad[i].array_name() for i in amps_on_ccd]

#                     if ccd==num_ccd or not tile_all:
#                         # Append what we've got. Base it on the reference extn
#                         ext_to_add = deepcopy(ad[ref_ext])
#                         ext_to_add[0].reset(all_data, all_mask, all_var)
#                         if all_objmask is not None:
#                             ext_to_add[0].OBJMASK = all_objmask

#                         # Update keywords in the header
#                         ext_to_add.hdr.set('CCDNAME', ad.detector_name(),
#                                            self.keyword_comments['CCDNAME'])
#                         ext_to_add.hdr.set('AMPNAME', ','.join(ampslist),
#                                            self.keyword_comments['AMPNAME'])

#                         data_shape = ext_to_add[0].data.shape
#                         new_datasec = '[1:{1},1:{0}]'.format(*data_shape)
#                         ext_to_add.hdr.set('DATASEC', new_datasec,
#                                            self.keyword_comments['DATASEC'])

#                         unbin_width = data_shape[1] * ad.detector_x_bin()
#                         new_detsec = '[{}:{},{}:{}]'.format(old_detsec.x1+1,
#                                     old_detsec.x1+unbin_width, old_detsec.y1+1,
#                                                             old_detsec.y2)
#                         ext_to_add.hdr.set('DETSEC', new_detsec,
#                                            self.keyword_comments['DETSEC'])

#                         new_ccdsec = '[{}:{},{}:{}]'.format(old_ccdsec.x1+1,
#                                     old_ccdsec.x1+unbin_width, old_ccdsec.y1+1,
#                                                             old_ccdsec.y2)
#                         ext_to_add.hdr.set('CCDSEC', new_ccdsec,
#                                            self.keyword_comments['CCDSEC'])

#                         crpix1 = ext_to_add.hdr.get('CRPIX1')[0]
#                         if crpix1:
#                             # xshift is the shift due to other arrays on CCD
#                             # full_xshift is total shift when tile_all=True
#                             crpix1 += xshift
#                             if tile_all:
#                                 crpix1 += chip_xshift
#                             ext_to_add.hdr.set('CRPIX1', crpix1,
#                                            self.keyword_comments['CRPIX1'])
#                         adoutput.append(ext_to_add[0].nddata, reset_ver=True)
#                         #out_hdulist.extend(ext_to_add.to_hdulist()[1:])

#                 # Create new AD object, reset the EXTVERs
#                 #adoutput = astrodata.open(out_hdulist)
#                 adoutput.filename = ad.filename
#                 #for extver, ext in enumerate(adoutput, start=1):
#                 #    ext.hdr['EXTVER'] = extver

#                 # Update and attach OBJCAT if needed
#                 if any(hasattr(ext, 'OBJCAT') for ext in ad):
#                     # Create new mapping as all input extensions => output 1
#                     if tile_all:
#                         ccd_map = np.full_like(ccd_map, 1)
#                     adoutput = gt.tile_objcat(adinput=ad, adoutput=adoutput,
#                                               ext_mapping=ccd_map,
#                                               sx_dict=self.sx_dict)

#                 # Attach MDF if it exists
#                 if hasattr(ad, 'MDF'):
#                     adoutput.MDF = ad.MDF

#             # Timestamp and update filename
#             gt.mark_history(adoutput, primname=self.myself(),
#                             keyword=timestamp_key)
#             adoutput.update_filename(suffix=params["suffix"], strip=True)
#             adoutputs.append(adoutput)
#         return adoutputs

    def _get_bpm_filename(self, ad):
        """
        Gets bad pixel mask for input GMOS science frame.

        Returns
        -------
        str/None: Filename of the appropriate bpms
        """
        log = self.log
        bpm_dir = os.path.join(os.path.dirname(maskdb.__file__), 'BPM')

        inst = ad.instrument()  # Could be GMOS-N or GMOS-S
        xbin = ad.detector_x_bin()
        ybin = ad.detector_y_bin()
        det = ad.detector_name(pretty=True)[:3]
        amps = '{}amp'.format(3 * ad.phu['NAMPS'])
        mos = '_mosaic' if (ad.phu.get(self.timestamp_keys['mosaicDetectors'])
            or ad.phu.get(self.timestamp_keys['tileArrays'])) else ''
        key = '{}_{}_{}{}_{}_{}{}'.format(inst, det, xbin, ybin, amps,
                                          'v1', mos)
        try:
            bpm = maskdb.bpm_dict[key]
        except:
            log.warning('No BPM found for {}'.format(ad.filename))
            return None

        # Prepend standard path if the filename doesn't start with '/'
        return bpm if bpm.startswith(os.path.sep) else os.path.join(bpm_dir, bpm)

##############################################################################
# Below are the helper functions for the primitives in this module           #
##############################################################################

def _obtain_arraygap(adinput=None):
    """
    This function obtains the raw array gap size for the different GMOS
    detectors and returns it after correcting for binning.
    """
    det_type = adinput.phu.get('DETTYPE')

    # Obtain the array gap value and fix for any binning
    arraygap = int(old_div(gmosArrayGaps[det_type], adinput.detector_x_bin()))
    return arraygap
<|MERGE_RESOLUTION|>--- conflicted
+++ resolved
@@ -283,92 +283,6 @@
         adinputs = super(GMOS, self).subtractOverscan(adinputs, **params)
         return adinputs
 
-<<<<<<< HEAD
-    def tileArrays(self, adinputs=None, **params):
-        """
-        This tiles the GMOS detectors together
-
-        Parameters
-        ----------
-        suffix: str
-            suffix to be added to output files
-        tile_all: bool
-            tile to a single extension (as opposed to one extn per CCD)?
-        """
-        log = self.log
-        log.debug(gt.log_message("primitive", self.myself(), "starting"))
-        timestamp_key = self.timestamp_keys[self.myself()]
-        tile_all = params["tile_all"]
-
-        adoutputs = []
-        for ad in adinputs:
-            # Start building output AD object with the input PHU
-            adoutput = astrodata.create(ad.phu)
-#            out_hdulist = ad.to_hdulist()[:1]
-
-            # Do nothing if there is only one science extension
-            if len(ad) == 1:
-                log.fullinfo("Only one science extension found; "
-                             "no tiling done for {}".format(ad.filename))
-                adoutputs.append(ad)
-                continue
-
-            # First trim off any overscan regions still present
-            # so they won't get tiled with science data
-            log.fullinfo("Trimming data to data section:")
-            old_shape = [ext.data.shape for ext in ad]
-            ad = gt.trim_to_data_section(deepcopy(ad),
-                                         keyword_comments=self.keyword_comments)
-            new_shape = [ext.data.shape for ext in ad]
-            changed = old_shape!=new_shape
-
-            # Make chip gaps to tile with science extensions if tiling all
-            # Gap width comes from a lookup table
-            gap_height = int(ad[0].data.shape[0])
-            gap_width = _obtain_arraygap(ad)
-            chip_gap = np.zeros((gap_height,gap_width), dtype=ad[0].data.dtype)
-
-            # Get the correct order of the extensions by sorting on
-            # the first element in detector section
-            # (raw ordering is whichever amps read out first)
-            ampsorder = np.argsort([detsec.x1
-                                    for detsec in ad.detector_section()])
-            in_order = all(ampsorder == np.arange(len(ad)))
-
-            # Get array sections for determining when a new array is found
-            ccdx1 = np.array([ccdsec.x1 for ccdsec in ad.array_section()])[ampsorder]
-
-            # Make a list of the output extensions where each array ends up
-            num_ccd = 1
-            ccd_map = [num_ccd]
-            for i in range(1, len(ccdx1)):
-                if ccdx1[i]<=ccdx1[i-1]:
-                    num_ccd += 1
-                ccd_map.append(num_ccd)
-            if num_ccd==len(ad) and in_order and not tile_all:
-                log.fullinfo("Only one amplifier per array; no tiling done "
-                             "for {}".format(ad.filename))
-                # If the file has been trimmed, it needs to be timestamped later
-                if changed:
-                    adoutput = ad
-                else:
-                    # Otherwise we can move onto the next adinput
-                    adoutputs.append(ad)
-                    continue
-            else:
-                if not in_order:
-                    log.fullinfo("Reordering data by detector section")
-                if tile_all:
-                    log.fullinfo("Tiling all data into one extension")
-                elif num_ccd != len(ad):
-                    log.fullinfo("Tiling data into one extension per array")
-
-                chip_xshift = 0  # Shift due to CCDs on left of reference
-                ccd_map = np.array(ccd_map)
-                for ccd in range(1, num_ccd+1):
-                    amps_on_ccd = ampsorder[ccd_map==ccd]
-                    extns = [ad[i] for i in amps_on_ccd]
-=======
 #     def tileArrays(self, adinputs=None, **params):
 #         """
 #         This tiles the GMOS detectors together
@@ -455,7 +369,6 @@
 #                 for ccd in range(1, num_ccd+1):
 #                     amps_on_ccd = ampsorder[ccd_map==ccd]
 #                     extns = [ad[i] for i in amps_on_ccd]
->>>>>>> 42df5885
                     
 #                     # Use the centre-left amplifier's HDU as basis for new HDU
 #                     ref_ext = amps_on_ccd[(len(amps_on_ccd) - 1) // 2]
@@ -621,5 +534,5 @@
     det_type = adinput.phu.get('DETTYPE')
 
     # Obtain the array gap value and fix for any binning
-    arraygap = int(old_div(gmosArrayGaps[det_type], adinput.detector_x_bin()))
+    arraygap = int(gmosArrayGaps[det_type] / adinput.detector_x_bin())
     return arraygap
