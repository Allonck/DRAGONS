#
#                                                                  gemini_python
#
#                                                           primitives_gemini.py
# ------------------------------------------------------------------------------
<<<<<<< HEAD
import datetime
from copy import deepcopy
import numpy as np

from astropy.coordinates import SkyCoord
from astropy import units as u
from astropy.modeling import models
=======
from astropy.coordinates import SkyCoord
>>>>>>> 7b9b3eba

from gempy.gemini import gemini_tools as gt
from gempy.library import astrotools as at

from geminidr.core import Bookkeeping, CalibDB, Preprocess
from geminidr.core import Visualize, Standardize, Stack

from .primitives_qa import QA
from . import parameters_gemini

from recipe_system.utils.decorators import parameter_override, capture_provenance


# ------------------------------------------------------------------------------
@parameter_override
@capture_provenance
class Gemini(Standardize, Bookkeeping, Preprocess, Visualize, Stack, QA,
             CalibDB):
    """
    This is the class containing the generic Gemini primitives.

    """
    tagset = {"GEMINI"}

    def _initialize(self, adinputs, **kwargs):
        super()._initialize(adinputs, **kwargs)
        self._param_update(parameters_gemini)

    def addMDF(self, adinputs=None, suffix=None, mdf=None):
        """
        This primitive is used to add an Mask Definition File (MDF) extension to
        the input AstroData object. This MDF extension consists of a FITS binary
        table with information about where the spectroscopy slits are in
        the focal plane mask. In IFU, it is the position of the fibers. In
        Multi-Object Spectroscopy, it is the position of the multiple slits.
        In longslit is it the position of the single slit.

        If only one MDF is provided, that MDF will be added to all input AstroData
        object(s). If more than one MDF is provided, the number of MDF AstroData
        objects must match the number of input AstroData objects.

        If no MDF is provided, the primitive will attempt to determine an
        appropriate MDF.

        Parameters
        ----------
        suffix: str
            suffix to be added to output files
        mdf: str/None
            name of MDF to add (None => use default)
        """
        log = self.log
        log.debug(gt.log_message("primitive", self.myself(), "starting"))
        # timestamp_key = self.timestamp_keys[self.myself()]

        mdf_list = mdf or self.caldb.get_calibrations(adinputs, caltype="mask").files

        for ad, mdf in zip(*gt.make_lists(adinputs, mdf_list, force_ad=True)):
            self._addMDF(ad, suffix, mdf)

        return adinputs

    def standardizeObservatoryHeaders(self, adinputs=None, **params):
        """
        This primitive is used to make the changes and additions to the
        keywords in the headers of Gemini data.

        Parameters
        ----------
        suffix: str
            suffix to be added to output files
        """
        log = self.log
        log.debug(gt.log_message("primitive", self.myself(), "starting"))
        timestamp_key = self.timestamp_keys[self.myself()]

        log.status("Updating keywords that are common to all Gemini data")
        for ad in adinputs:
            if ad.phu.get(timestamp_key):
                log.warning(f"No changes will be made to {ad.filename}, "
                            "since it has already been processed by "
                            "standardizeObservatoryHeaders")
                continue

            # Update various header keywords
            ad.hdr.set('BUNIT', 'adu', self.keyword_comments['BUNIT'])
            for ext in ad:
                if 'RADECSYS' in ext.hdr:
                    ext.hdr['RADESYS'] = (ext.hdr['RADECSYS'], ext.hdr.comments['RADECSYS'])
                    del ext.hdr['RADECSYS']

            # Timestamp and update filename
            gt.mark_history(ad, primname=self.myself(), keyword=timestamp_key)
            ad.update_filename(suffix=params["suffix"], strip=True)
            log.debug(f"Successfully updated keywords for {ad.filename}")
        return adinputs

    def standardizeStructure(self, adinputs=None, **params):
        """
        This primitive is used to standardize the structure of Gemini data,
        specifically.

        Parameters
        ----------
        suffix: str
            suffix to be added to output files
        attach_mdf: bool
            attach an MDF to the AD objects?
        mdf: str
            full path of the MDF to attach
        """
        log = self.log
        log.debug(gt.log_message("primitive", self.myself(), "starting"))
        timestamp_key = self.timestamp_keys[self.myself()]

        # If attach_mdf=False, this just zips up the ADs with a list of Nones,
        # which has no side-effects.
        for ad, mdf in zip(*gt.make_lists(adinputs, params['mdf'])):
            if ad.phu.get(timestamp_key):
                log.warning("No changes will be made to {}, since it has "
                            "already been processed by standardizeStructure".
                            format(ad.filename))
                continue

            # Attach an MDF to each input AstroData object if it seems appropriate
            if params["attach_mdf"] and (ad.tags & {'LS', 'MOS', 'IFU', 'XD'}):
                self.addMDF([ad], mdf=mdf)

            # Timestamp and update filename
            gt.mark_history(ad, primname=self.myself(), keyword=timestamp_key)
            ad.update_filename(suffix=params["suffix"], strip=True)
        return adinputs

<<<<<<< HEAD
    def standardizeWCS(self, adinputs=None, **params):
        """
        This primitive attempts to identify inputs with a bad WCS based on the
        relationship between the WCS and other header keywords. If any such
        inputs are found, the reduction may either exit, or it may attempt to
        fix the WCS using header keywords describing the telescope offsets.
        In addition, it is also possible to construct entirely new WCS objects
        for each input based on the offsets.

        The primitive defines "groups" which are sequences of ADs with the
        same observation_id() and without a significant amount of dead time
        between successive exposures. Within each group, a base "Pointing" is
        constructed from the first AD with a self-consistent WCS, and the most
        recent self-consistent WCS is also stored. When an AD with a bad WCS is
        encountered, an attempt is made to fix it using the base Pointing first
        and then the most recent. This is done because only GNIRS can handle
        rotations between images and, if a sequence includes rotations, this
        rotation could become large over the course of a group, but might be
        small enough to ignore between successive images.

        Note that this method must be called BEFORE any instrument-specific
        WCS modifications, such as adding a spectroscopic axis. Child
        standardizeWCS() methods should super() this one before doing their
        own work.

        Parameters
        ----------
        suffix: str
            suffix to be added to output files
        bad_wcs: str (exit | fix | new | ignore)
            how to handle a bad WCS, or whether to create a complete new set
        debug_consistency_limit: float
            maximum separation (in arcsec) between the WCS location and the
            expected location to not flag this AD object
        debug_max_deadtime: float
            maximum time (in seconds) between the end of the previous exposure
            and the start of this one for them to be considered part of the
            same group (and hence have the same base pointing position), if
            the observation_id()s also agree
        """
        log = self.log
        log.debug(gt.log_message("primitive", self.myself(), "starting"))
        timestamp_key = self.timestamp_keys[self.myself()]
        suffix = params["suffix"]
        bad_wcs = params["bad_wcs"]
        limit = params["debug_consistency_limit"]
        max_deadtime = params["debug_max_deadtime"]

        want_to_fix = bad_wcs not in ('exit', 'ignore')
        bad_wcs_list = []
        base_pointing = None
        last_pointing = None
        last_obsid = None
        last_endtime = None
        for ad in adinputs:
            if ad.tags.intersection({'ARC', 'BIAS', 'DARK', 'FLAT'}):
                log.debug(f"Skipping {ad.filename} due to its tags")
                continue
            if (ad.instrument() == 'NIRI' and ad.is_ao() and
                    ad.phu.get('CRFOLLOW') == 'no'):
                log.fullinfo(f"Skipping {ad.filename} as the Cass rotator is fixed")
                continue

            try:
                start = ad.phu['UTSTART']
            except KeyError:
                this_starttime = ad.ut_datetime()
            else:
                if '.' not in start:
                    start + '.'
                if len(start) not in (12, 15):
                    start += '0' * (15 - len(start))
                this_starttime = datetime.datetime.combine(
                    ad.ut_date(), datetime.time.fromisoformat(start))
            this_obsid = ad.observation_id()
            if last_endtime is not None and (this_obsid != last_obsid or
                    (this_starttime - last_endtime).seconds > max_deadtime):
                if base_pointing is None:
                    raise ValueError(f"Now processing {ad.filename} but could "
                                     "not find a valid pointing in the "
                                     "previous group")
                log.debug(f"Starting new group with {ad.filename}")
                base_pointing = None
                last_pointing = None

            p = Pointing(ad)
            needs_fixing = (bad_wcs == 'new' or
                            not p.self_consistent(limit=limit))
            if base_pointing is not None:
                needs_fixing |= not base_pointing.consistent_with(p)

            if needs_fixing:
                if bad_wcs == 'new' and base_pointing is None:
                    # Create a new base Pointing and update this AD
                    log.stdinfo(p.fix_pointing())
                    for ext, wcs in zip(ad, p.wcs):
                        ext.wcs = wcs
                    base_pointing = p
                elif not want_to_fix or base_pointing is None:
                    # Do not want to, or cannot yet, fix
                    bad_wcs_list.append(ad)
                else:
                    # Want to, and can, fix, so fix!
                    if last_pointing is None:
                        log.stdinfo(base_pointing.fix_wcs(ad))
                    else:  # can try both the base and the last Pointings
                        try:
                            log.stdinfo(base_pointing.fix_wcs(ad))
                        except NotImplementedError:
                            log.debug(f"Could not fix {ad.filename} using "
                                      f"{base_pointing.filename}")
                            log.stdinfo(last_pointing.fix_wcs(ad))

            if not needs_fixing:
                last_pointing = p
                if base_pointing is None:
                    # Found a reliable base WCS
                    base_pointing = p
                    # Fix all backed up ADs if we want to
                    if want_to_fix:
                        while bad_wcs_list:
                            log.stdinfo(base_pointing.fix_wcs(bad_wcs_list.pop(0)))

            # UTEND time is wrong for F2 data before 2015 Nov 30; it's the end
            # of the *previous* exposure. Hence just add the exposure time to
            # the start time to try to estimate the exposure end.
            if 'UTEND' not in ad.phu or (ad.instrument() == 'F2' and this_starttime <
                    datetime.datetime(year=2015, month=12, day=1)):
                last_endtime = this_starttime + datetime.timedelta(
                    seconds=ad.exposure_time())
            else:
                end = ad.phu['UTEND']
                if '.' not in end:
                    end += '.'
                if len(end) not in (12, 15):
                    end += '0' * (15 - len(end))
                last_endtime = datetime.datetime.combine(
                    ad.ut_date(), datetime.time.fromisoformat(end))
            last_obsid = this_obsid

        if not want_to_fix and bad_wcs_list:
            log.stdinfo("The following files were identified as having bad "
                        "WCS information:")
            for ad in bad_wcs_list:
                log.stdinfo(f"    {ad.filename}")
            if bad_wcs == 'exit':
                raise ValueError("Some files have bad WCS information and "
                                 "user has requested an exit")
            else:
                log.stdinfo("This is being ignored as requested.")

        for ad in adinputs:
            # Timestamp and update filename
            gt.mark_history(ad, primname=self.myself(), keyword=timestamp_key)
            ad.update_filename(suffix=suffix, strip=True)

        return adinputs

    def _addMDF(self, ad, suffix, mdf):
        """
        This function performs the actual work of adding an MDF. See the addMDF
        doscring for additional details.

        Parameters
        ----------
        ad : astrodata object
            an astrodata object to have an MDF added
        suffix : str
            suffix to be added output files
        mdf : str/None
            name of MDF to add (None => use default)

        Returns
        -------
        None.

        """

        if ad.phu.get(self.timestamp_keys[self.myself().lstrip('_')]):
            self.log.warning('No changes will be made to {}, since it has '
                             'already been processed by addMDF'.
                             format(ad.filename))
            return

        if hasattr(ad, 'MDF'):
            self.log.warning('An MDF extension already exists in {}, so no '
                             'MDF will be added'.format(ad.filename))
            return

        if mdf is None:
            self.log.stdinfo('No MDF could be retrieved for {}'.
                             format(ad.filename))
            return

        try:
            # This will raise some sort of exception unless the MDF file
            # has a single MDF Table extension
            ad.MDF = mdf.MDF
        except:
            if len(mdf.tables) == 1:
                ad.MDF = getattr(mdf, mdf.tables.pop())
            else:
                self.log.warning('Cannot find MDF in {}, so no MDF will be '
                            'added'.format(mdf.filename))

        self.log.fullinfo('Attaching the MDF {} to {}'.format(mdf.filename,
                                                              ad.filename))

        gt.mark_history(ad, primname=self.myself(),
                        keyword=self.timestamp_keys[self.myself().lstrip('_')])
        ad.update_filename(suffix=suffix, strip=True)


class Pointing:
    """
    A class that holds some information about the telescope pointing, both
    from the PHU keywords and the WCS keywords. The class needs to contain
    enough information to determine whether these two locations are consistent,
    and to create a new WCS from the PHU information.
    """
    # (x, y), 0-indexed
    center_of_rotation_dict = {'GNIRS': (629., 519.)}

    def __init__(self, ad):
        self.phu = ad.phu.copy()
        self.instrument = ad.instrument()
        self.wcs = [ext.wcs for ext in ad]
        self.target_coords = SkyCoord(ad.target_ra(), ad.target_dec(),
                                      unit=u.deg)
        self.coords = SkyCoord(ad.wcs_ra(), ad.wcs_dec(), unit=u.deg)
        self.expected_coords = self.target_coords.spherical_offsets_by(
            self.phu['RAOFFSET']*u.arcsec, self.phu['DECOFFSE']*u.arcsec)
        self.pa = ad.position_angle()
        self.xoffset = ad.detector_x_offset()
        self.yoffset = ad.detector_y_offset()
        self.pixel_scale = ad.pixel_scale()
        self.filename = ad.filename

    def __repr__(self):
        return f"Pointing object from {self.filename}"

    def self_consistent(self, limit=10):
        """
        Determine whether the WCS information in this Pointing is
        self-consistent and therefore (presumably) reliable. This
        is done by determining the sky distance between the WCS
        coordinates and the target+offset coordinates.

        Parameters
        ----------
        limit: float
            maximum discrepancy (in arcseconds) between the expected and
            actual pointings for the pointing to be considered OK

        Returns
        -------
        bool: is the pointing self-consistent?
        """
        return self.coords.separation(self.expected_coords).arcsec <= limit

    def consistent_with(self, other):
        """
        Determine whether the WCS information in two Pointings is consistent.
        The detector offsets indicate how sources move, so if an offset is +20
        between two frames, then the sources will move 20 pixels in the +ve
        direction. The test is made by computing the pixel coordinates of the
        base Pointing's reference (RA, Dec) in both Pointings and confirming
        that the pixel distance between these is at least half what it expected
        from the detector offsets (if the expected distance is at least 10
        pixels). This is a scalar calculation, rather than checking each
        coordinate separately, in order to avoid issues where the expected
        difference is small.

        Parameters
        ----------
        other: Pointing object
            a second Pointing

        Returns
        -------
        bool: are these pointings consistent?
        """
        for wcs1, wcs2 in zip(self.wcs, other.wcs):
            try:
                ra, dec = at.get_center_of_projection(wcs1)
            except TypeError:  # if this returns None
                return False
            x, y = wcs1.invert(ra, dec)
            x2, y2 = wcs2.invert(ra, dec)
            dx = other.xoffset - self.xoffset
            dy = other.yoffset - self.yoffset
            distsq = dx * dx + dy * dy
            if distsq > 100 and (x-x2)**2 + (y-y2)**2 < 0.25 * distsq:
                return False
        return True

    def fix_pointing(self):
        """
        Fix the WCS objects in this Pointing object based on the target
        coordinates and RA/DEC offsets. We do not change the pixel location
        of the projection center.

        Returns
        -------
        str: message indicating how the WCS has been fixed
        """
        for wcs in self.wcs:
            for m in wcs.forward_transform:
                if isinstance(m, models.AffineTransformation2D):
                    aftran = m
                elif isinstance(m, models.RotateNative2Celestial):
                    nat2cel = m
                    break
            else:
                raise ValueError("Cannot find center point of projection")
            # Update projection center with coordinates
            nat2cel.lon = self.expected_coords.ra.value
            nat2cel.lat = self.expected_coords.dec.value
            # Try to construct a new CD matrix. Whether East is to the left or
            # right when North is up may depend on the port the instrument is
            # on, but we can assume that the matrix in the header is correct
            # in this regard since the instrument won't have switched ports.
            # Not true for GNIRS where there was a sign error, but GNIRS is
            # always flipped (East is to the right if North is up).
            flipped = (aftran.matrix[0, 0] * aftran.matrix[1, 1] > 0 or
                       aftran.matrix[0, 1] * aftran.matrix[1, 0] < 0 or
                       self.instrument == "GNIRS")
            new_matrix = self.pixel_scale / 3600 * np.identity(2)
            pa = -self.pa if flipped else self.pa
            new_matrix = np.asarray(models.Rotation2D(pa)(*new_matrix))
            if not flipped:
                new_matrix[0] *= -1
            aftran.matrix = new_matrix

        return f"Reset WCS for {self.filename} using target coordinates"

    def fix_wcs(self, ad):
        """
        Fix another AD based on this pointing. The aim here is to preserve
        the pixel location around which the Pix2Sky projection occurs.

        Parameters
        ----------
        ad: AstroData object
            the AD whose WCS needs fixing

        Returns
        -------
        str: message indicating how the WCS has been fixed
        """
        xoffset, yoffset = ad.detector_x_offset(), ad.detector_y_offset()
        delta_pa = self.phu['PA'] - ad.phu['PA']
        rotate = abs(delta_pa) > 0.1
        if rotate:
            try:
                x0, y0 = self.center_of_rotation_dict[ad.instrument()]
            except KeyError:
                raise NotImplementedError("No center of rotation defined for "
                                          f"{ad.instrument()}. Please contact "
                                          "the HelpDesk for advice.")
            t = ((models.Shift(-xoffset - x0) & models.Shift(-yoffset - y0)) |
                 models.Rotation2D(delta_pa) |
                 (models.Shift(self.xoffset + x0) & models.Shift(self.yoffset + y0)))
        else:
            t = models.Shift(self.xoffset - xoffset) & models.Shift(self.yoffset - yoffset)

        # Copy the WCS of each extension of the "Pointing" AD, but update
        # the (RA, DEC) of the projection center, and the rotation matrix
        for ext, wcs in zip(ad, self.wcs):
            for m in wcs.forward_transform:
                if isinstance(m, models.AffineTransformation2D):
                    aftran = m
                elif isinstance(m, models.RotateNative2Celestial):
                    nat2cel = m
                    break
            else:
                raise ValueError("Cannot find center point of projection")
            x, y = wcs.invert(nat2cel.lon.value, nat2cel.lat.value)
            xnew, ynew = t(x, y)
            new_lon, new_lat = wcs(xnew, ynew)
            ext.wcs = deepcopy(wcs)
            for m in ext.wcs.forward_transform:
                if isinstance(m, models.AffineTransformation2D) and rotate:
                    m.matrix = models.Rotation2D(delta_pa)(*aftran.matrix.value)
                elif isinstance(m, models.RotateNative2Celestial):
                    m.lon = new_lon
                    m.lat = new_lat

        return f"Fixing the WCS for {ad.filename} using {self.filename}"
=======
    def checkWCS(self, adinputs=None, tolerance=None):
        """
        This primitive checks for consistency within the WCS by comparing the
        header offsets with the WCS coordinates

        Parameters
        ----------
        tolerance: float
            positional tolerance in arcseconds
        """
        log = self.log
        log.debug(gt.log_message("primitive", self.myself(), "starting"))

        if len(set(ad.instrument() for ad in adinputs)) > 1:
            raise ValueError("Not all data are from the same instrument")
        if any('PREPARED' in ad.tags for ad in adinputs):
            raise ValueError(f"'{self.myself()}' requires unprepared data")

        adref = adinputs[0]
        refindex = (len(adref) - 1) // 2
        refpixel = tuple(length // 2 for length in adref[refindex].shape[::-1])

        bad = []
        for i, ad in enumerate(adinputs):
            offsets = ad.detector_x_offset(), ad.detector_y_offset()
            pixel = tuple(r + o for r, o in zip(refpixel, offsets)) + refpixel[2:]
            # Be wary of third F2 axis
            coord = SkyCoord(*ad[refindex].wcs(*pixel)[:2], unit='deg')
            if i == 0:
                log.stdinfo(f"Using {ad.filename} as the reference")
                ref_coord = coord
            else:
                sep = ref_coord.separation(coord).arcsec
                if sep > tolerance:
                    bad.append((ad.filename, sep))

        for (fname, sep) in bad:
            log.stdinfo(f"{fname} has a discrepancy of {sep:.2f} arcsec")

        if len(bad) > len(adinputs) // 2:
            log.stdinfo(f"The first frame ({adref.filename}) is likely to "
                        "be the one in error")
        elif not bad:
            log.stdinfo("All files appear to be OK")

        return adinputs
>>>>>>> 7b9b3eba
<|MERGE_RESOLUTION|>--- conflicted
+++ resolved
@@ -3,7 +3,6 @@
 #
 #                                                           primitives_gemini.py
 # ------------------------------------------------------------------------------
-<<<<<<< HEAD
 import datetime
 from copy import deepcopy
 import numpy as np
@@ -11,9 +10,6 @@
 from astropy.coordinates import SkyCoord
 from astropy import units as u
 from astropy.modeling import models
-=======
-from astropy.coordinates import SkyCoord
->>>>>>> 7b9b3eba
 
 from gempy.gemini import gemini_tools as gt
 from gempy.library import astrotools as at
@@ -147,7 +143,6 @@
             ad.update_filename(suffix=params["suffix"], strip=True)
         return adinputs
 
-<<<<<<< HEAD
     def standardizeWCS(self, adinputs=None, **params):
         """
         This primitive attempts to identify inputs with a bad WCS based on the
@@ -361,6 +356,54 @@
         ad.update_filename(suffix=suffix, strip=True)
 
 
+    def checkWCS(self, adinputs=None, tolerance=None):
+        """
+        This primitive checks for consistency within the WCS by comparing the
+        header offsets with the WCS coordinates
+
+        Parameters
+        ----------
+        tolerance: float
+            positional tolerance in arcseconds
+        """
+        log = self.log
+        log.debug(gt.log_message("primitive", self.myself(), "starting"))
+
+        if len(set(ad.instrument() for ad in adinputs)) > 1:
+            raise ValueError("Not all data are from the same instrument")
+        if any('PREPARED' in ad.tags for ad in adinputs):
+            raise ValueError(f"'{self.myself()}' requires unprepared data")
+
+        adref = adinputs[0]
+        refindex = (len(adref) - 1) // 2
+        refpixel = tuple(length // 2 for length in adref[refindex].shape[::-1])
+
+        bad = []
+        for i, ad in enumerate(adinputs):
+            offsets = ad.detector_x_offset(), ad.detector_y_offset()
+            pixel = tuple(r + o for r, o in zip(refpixel, offsets)) + refpixel[2:]
+            # Be wary of third F2 axis
+            coord = SkyCoord(*ad[refindex].wcs(*pixel)[:2], unit='deg')
+            if i == 0:
+                log.stdinfo(f"Using {ad.filename} as the reference")
+                ref_coord = coord
+            else:
+                sep = ref_coord.separation(coord).arcsec
+                if sep > tolerance:
+                    bad.append((ad.filename, sep))
+
+        for (fname, sep) in bad:
+            log.stdinfo(f"{fname} has a discrepancy of {sep:.2f} arcsec")
+
+        if len(bad) > len(adinputs) // 2:
+            log.stdinfo(f"The first frame ({adref.filename}) is likely to "
+                        "be the one in error")
+        elif not bad:
+            log.stdinfo("All files appear to be OK")
+
+        return adinputs
+
+
 class Pointing:
     """
     A class that holds some information about the telescope pointing, both
@@ -536,52 +579,4 @@
                     m.lon = new_lon
                     m.lat = new_lat
 
-        return f"Fixing the WCS for {ad.filename} using {self.filename}"
-=======
-    def checkWCS(self, adinputs=None, tolerance=None):
-        """
-        This primitive checks for consistency within the WCS by comparing the
-        header offsets with the WCS coordinates
-
-        Parameters
-        ----------
-        tolerance: float
-            positional tolerance in arcseconds
-        """
-        log = self.log
-        log.debug(gt.log_message("primitive", self.myself(), "starting"))
-
-        if len(set(ad.instrument() for ad in adinputs)) > 1:
-            raise ValueError("Not all data are from the same instrument")
-        if any('PREPARED' in ad.tags for ad in adinputs):
-            raise ValueError(f"'{self.myself()}' requires unprepared data")
-
-        adref = adinputs[0]
-        refindex = (len(adref) - 1) // 2
-        refpixel = tuple(length // 2 for length in adref[refindex].shape[::-1])
-
-        bad = []
-        for i, ad in enumerate(adinputs):
-            offsets = ad.detector_x_offset(), ad.detector_y_offset()
-            pixel = tuple(r + o for r, o in zip(refpixel, offsets)) + refpixel[2:]
-            # Be wary of third F2 axis
-            coord = SkyCoord(*ad[refindex].wcs(*pixel)[:2], unit='deg')
-            if i == 0:
-                log.stdinfo(f"Using {ad.filename} as the reference")
-                ref_coord = coord
-            else:
-                sep = ref_coord.separation(coord).arcsec
-                if sep > tolerance:
-                    bad.append((ad.filename, sep))
-
-        for (fname, sep) in bad:
-            log.stdinfo(f"{fname} has a discrepancy of {sep:.2f} arcsec")
-
-        if len(bad) > len(adinputs) // 2:
-            log.stdinfo(f"The first frame ({adref.filename}) is likely to "
-                        "be the one in error")
-        elif not bad:
-            log.stdinfo("All files appear to be OK")
-
-        return adinputs
->>>>>>> 7b9b3eba
+        return f"Fixing the WCS for {ad.filename} using {self.filename}"