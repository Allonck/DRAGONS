--- conflicted
+++ resolved
@@ -11,10 +11,5 @@
 
 class ParametersGemini(ParametersBookkeeping, ParametersPreprocess,
                        ParametersStandardize, ParametersVisualize,
-<<<<<<< HEAD
-                       ParametersStack, ParametersCalibDB,
-                       ParametersQA):
-=======
                        ParametersStack, ParametersCalibDB, ParametersQA):
->>>>>>> 51a9ce0a
     pass