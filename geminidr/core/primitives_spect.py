# Copyright(c) 2016-2020 Association of Universities for Research in Astronomy, Inc.
#
#
#                                                                  gemini_python
#
#                                                             primtives_spect.py
# ------------------------------------------------------------------------------
import os
import re
import warnings
from copy import copy
from functools import partial, reduce
from importlib import import_module

import matplotlib
import numpy as np
from astropy import units as u
from astropy.io.ascii.core import InconsistentTableError
from astropy.io.registry import IORegistryError
from astropy.io import fits
from astropy.utils.exceptions import AstropyUserWarning
from astropy.modeling import Model, fitting, models
from astropy.stats import sigma_clip
from astropy.table import Table, vstack, MaskedColumn
from gwcs import coordinate_frames as cf
from gwcs.wcs import WCS as gWCS
from matplotlib import pyplot as plt
from numpy.ma.extras import _ezclump
from scipy import optimize
from specutils import SpectralRegion
from specutils.utils.wcs_utils import air_to_vac, vac_to_air

import astrodata
from gemini_instruments.gemini import get_specphot_name
import geminidr.interactive.server
from astrodata import AstroData
from astrodata.provenance import add_provenance
from geminidr.core.primitives_resample import Resample
from geminidr.gemini.lookups import DQ_definitions as DQ
from geminidr.gemini.lookups import extinction_data as extinct
from geminidr.interactive.fit import fit1d
from geminidr.interactive.fit.aperture import interactive_find_source_apertures
from geminidr.interactive.fit.tracing import interactive_trace_apertures
from geminidr.interactive.fit.wavecal import WavelengthSolutionVisualizer
from gempy.gemini import gemini_tools as gt
from gempy.library import astromodels as am
from gempy.library import astrotools as at
from gempy.library import tracing, transform, wavecal
from gempy.library.astrotools import array_from_list, transpose_if_needed
from gempy.library.config import RangeField
from gempy.library.fitting import fit_1D
from gempy.library.spectral import Spek1D
from recipe_system.utils.decorators import parameter_override, capture_provenance
from recipe_system.utils.md5 import md5sum

from . import parameters_spect
from ..interactive.fit.help import CALCULATE_SENSITIVITY_HELP_TEXT, SKY_CORRECT_FROM_SLIT_HELP_TEXT
from ..interactive.interactive import UIParameters

matplotlib.rcParams.update({'figure.max_open_warning': 0})

# ------------------------------------------------------------------------------


# noinspection SpellCheckingInspection
@parameter_override
@capture_provenance
class Spect(Resample):
    """
    This is the class containing all of the pre-processing primitives
    for the `Spect` level of the type hierarchy tree.
    """
    tagset = {"GEMINI", "SPECT"}

    def _initialize(self, adinputs, **kwargs):
        super()._initialize(adinputs, **kwargs)
        self._param_update(parameters_spect)

    def adjustWCSToReference(self, adinputs=None, **params):
        """
        Compute offsets along the slit by cross-correlation, or use offset
        from the headers (QOFFSET). The computed offset is stored in the
        SLITOFF keyword.

        Parameters
        ----------
        adinputs : list of :class:`~astrodata.AstroData`
            Wavelength calibrated 1D or 2D spectra.
        suffix : str
            Suffix to be added to output files
        method : str ['correlation' | 'offsets']
            Method to use to compute offsets. 'correlation' uses a
            correlation of the slit profiles (the 2d images stacked
            on the dispersion axis), 'offsets' uses the QOFFSET keyword.
        region: str / None
            pixel region for determining slit profile for cross-correlation
        tolerance : float
            Maximum distance from the header offset, for the correlation
            method (arcsec). If the correlation computed offset is too
            different from the header offset, then the latter is used.

        """
        log = self.log
        log.debug(gt.log_message("primitive", self.myself(), "starting"))
        timestamp_key = self.timestamp_keys[self.myself()]
        methods = (params["method"], params["fallback"])
        region = slice(*at.parse_user_regions(params["region"])[0])
        tolerance = params["tolerance"]
        integer_offsets = params["debug_block_resampling"]

        if len(adinputs) <= 1:
            log.warning("No correction will be performed, since at least two "
                        "input images are required")
            return adinputs

        if not all(len(ad) == 1 for ad in adinputs):
            raise OSError("All input images must have only one extension")

        if {len(ad[0].shape) for ad in adinputs} != {2}:
            raise OSError("All inputs must be two dimensional")

        # Use first image in list as reference
        refad = adinputs[0]
        ref_sky_model = am.get_named_submodel(refad[0].wcs.forward_transform, 'SKY').copy()
        ref_sky_model.name = None
        log.stdinfo(f"Reference image: {refad.filename}")
        refad.phu['SLITOFF'] = 0
        if any('sources' in m for m in methods):
            ref_profile = tracing.stack_slit(refad[0], section=region)
        if 'sources_wcs' in methods:
            world_coords = (refad[0].central_wavelength(asNanometers=True),
                            refad.target_ra(), refad.target_dec())
            ref_coords = refad[0].wcs.backward_transform(*world_coords)

        # The reference doesn't go through the loop so update it now
        gt.mark_history(adinputs[0], primname=self.myself(), keyword=timestamp_key)
        adinputs[0].update_filename(suffix=params["suffix"], strip=True)

        for ad in adinputs[1:]:
            for method in methods:
                if method is None:
                    break

                adjust = False
                dispaxis = 2 - ad[0].dispersion_axis()  # python sense

                # Calculate offset determined by header (WCS or offsets)
                if method == 'sources_wcs':
                    coords = ad[0].wcs.backward_transform(*world_coords)
                    hdr_offset = ref_coords[dispaxis] - coords[dispaxis]
                elif dispaxis == 1:
                    hdr_offset = refad.detector_y_offset() - ad.detector_y_offset()
                else:
                    hdr_offset = refad.detector_x_offset() - ad.detector_x_offset()

                # Cross-correlate to find real offset and compare. Only look
                # for a peak in the range defined by "tolerance".
                if 'sources' in method:
                    profile = tracing.stack_slit(ad[0], section=region)
                    corr = np.correlate(ref_profile, profile, mode='full')
                    expected_peak = corr.size // 2 + hdr_offset
                    peaks, snrs = tracing.find_wavelet_peaks(corr, np.arange(3, 20),
                                                             reject_bad=False, pinpoint_index=0)
                    if peaks.size:
                        if tolerance is None:
                            found_peak = peaks[snrs.argmax()]
                        else:
                            # Go down the peaks in order of decreasing SNR
                            # until we find one within "tolerance"
                            found_peak = None
                            for peak, snr in sorted(zip(peaks, snrs),
                                                    key=lambda pair: pair[1],
                                                    reverse=True):
                                if (abs(peak - expected_peak) <=
                                        tolerance / ad.pixel_scale()):
                                    found_peak = peak
                                    break
                        if found_peak:
                            # found_peak = tracing.pinpoint_peaks(corr, None, found_peak)[0]
                            offset = found_peak - ref_profile.shape[0] + 1
                            adjust = True
                        else:
                            log.warning("No cross-correlation peak found for "
                                        f"{ad.filename} within tolerance")
                    else:
                        log.warning(f"{ad.filename}: Cross-correlation failed")

                elif method == 'offsets':
                    offset = hdr_offset
                    adjust = True

                if adjust:
                    wcs = ad[0].wcs
                    frames = wcs.available_frames
                    if integer_offsets:
                        offset = np.round(offset)
                    for input_frame, output_frame in zip(frames[:-1], frames[1:]):
                        t = wcs.get_transform(input_frame, output_frame)
                        try:
                            sky_model = am.get_named_submodel(t, 'SKY')
                        except IndexError:
                            pass
                        else:
                            new_sky_model = models.Shift(offset) | ref_sky_model
                            new_sky_model.name = 'SKY'
                            ad[0].wcs.set_transform(input_frame, output_frame,
                                                    t.replace_submodel('SKY', new_sky_model))
                            break
                    else:
                        raise OSError("Cannot find 'SKY' model in WCS for "
                                      f"{ad.filename}")

                    log.stdinfo("Offset for image {} : {:.2f} pixels"
                                .format(ad.filename, offset))
                    ad.phu['SLITOFF'] = offset
                    break

            if not adjust:
                no_offset_msg = f"Cannot determine offset for {ad.filename}"
                if 'sq' in self.mode:
                    raise OSError(no_offset_msg)
                else:
                    log.warning(no_offset_msg)
            else:
                # Timestamp and update filename
                gt.mark_history(ad, primname=self.myself(), keyword=timestamp_key)
                ad.update_filename(suffix=params["suffix"], strip=True)

        return adinputs

    def attachWavelengthSolution(self, adinputs=None, **params):
        """
        Attach the distortion map (a Chebyshev2D model) and the mapping from
        distortion-corrected pixels to wavelengths (a Chebyshev1D model, when
        available after successful line matching) from a processed arc, or
        similar wavelength reference, to the WCS of the input data.

        Parameters
        ----------
        adinputs : list of :class:`~astrodata.AstroData`
            2D spectral images.
        suffix : str
            Suffix to be added to output files.
        arc : :class:`~astrodata.AstroData` or str or None
            Arc(s) containing distortion map & wavelength calibration.

        Returns
        -------
        list of :class:`~astrodata.AstroData`
            Modified input objects with the WCS updated for each extension.

        """
        log = self.log
        log.debug(gt.log_message("primitive", self.myself(), "starting"))
        timestamp_key = self.timestamp_keys[self.myself()]

        sfx = params["suffix"]
        arc = params["arc"]

        # Get a suitable arc frame (with distortion map) for every science AD
        if arc is None:
            arc_list = self.caldb.get_processed_arc(adinputs)
        else:
            arc_list = (arc, None)

        fail = False

        adoutputs = []
        # Provide an arc AD object for every science frame, and an origin
        for ad, arc, origin in zip(*gt.make_lists(adinputs, *arc_list,
                                                  force_ad=(1,))):
            # We don't check for a timestamp since it's not unreasonable
            # to do multiple distortion corrections on a single AD object

            len_ad = len(ad)
            if arc is None:
                log.warning(f"{ad.filename}: no arc was specified. "
                            "Continuing.")
                if 'sq' in self.mode:
                    fail = True
                adoutputs.append(ad)
                continue

                # By analogy with distortionCorrect, we should probably still
                # attach the mosaic transform here if there's no arc and the
                # data are not already mosaicked, but it would be better to
                # separate that out into a different step anyway (and call it
                # here if necessary), so leave that for further refactoring
                # and just keep the original WCS for now (which currently won't
                # prevent distortionCorrect from mosaicking the data).

            origin_str = f" (obtained from {origin})" if origin else ""
            log.stdinfo(f"{ad.filename}: using the arc {arc.filename}"
                        f"{origin_str}")
            len_arc = len(arc)
            if len_arc not in (1, len_ad):
                log.warning(f"{ad.filename} has {len_ad} extensions but "
                            f"{arc.filename} had {len_arc} extensions so "
                            "cannot calibrate the distortion.")
                if 'sq' in self.mode:
                    fail = True
                adoutputs.append(ad)
                continue

            xbin, ybin = ad.detector_x_bin(), ad.detector_y_bin()
            if arc.detector_x_bin() != xbin or arc.detector_y_bin() != ybin:
                log.warning(f"Science frame {ad.filename} and arc "
                            f"{arc.filename} have different binnings.")
                if 'sq' in self.mode:
                    fail = True
                adoutputs.append(ad)
                continue

            ad_detsec = ad.detector_section()

            # Check that the arc is at least as large as the science frame
            # We only do this for single-extension arcs now, which is true
            # for GMOSLongslit
            if len_arc == 1:
                arc_detsec = arc.detector_section()[0]
                detsec_array = np.asarray(ad_detsec)
                x1, _, y1, _ = detsec_array.min(axis=0)
                x2, _, y2, _ = detsec_array.max(axis=0)
                if (x1 < arc_detsec.x1 or x2 > arc_detsec.x2 or
                        y1 < arc_detsec.y1 or y2 > arc_detsec.y2):
                    log.warning(f"Science frame {ad.filename} is larger than "
                                f"the arc {arc.filename}")
                    fail = True
                    adoutputs.append(ad)
                    continue

            # Read all the arc's distortion maps. Do this now so we only have
            # one block of reading and verifying them
            distortion_models, wave_models, wave_frames = [], [], []
            for ext in arc:
                wcs = ext.nddata.wcs

                # Any failures must be handled in the outer loop processing
                # ADs, so just set the found transforms to empty and present
                # the warning at the end
                try:
                    if 'distortion_corrected' not in wcs.available_frames:
                        distortion_models = []
                        break
                except AttributeError:
                    distortion_models = []
                    break

                m_distcorr = wcs.get_transform(wcs.input_frame,
                                               'distortion_corrected')
                distortion_models.append(m_distcorr)

                try:
                    wave_model = am.get_named_submodel(wcs.forward_transform,
                                                       'WAVE')
                except IndexError:
                    wave_models.append(None)
                    wave_frames.append(None)
                else:
                    wave_models.append(wave_model)
                    wave_frames.extend([frame for frame in wcs.output_frame.frames
                                        if isinstance(frame, cf.SpectralFrame)])

            if not distortion_models:
                log.warning("Could not find a 'distortion_corrected' frame "
                            f"in arc {arc.filename} extension {ext.id} - "
                            "continuing")
                if 'sq' in self.mode:
                    fail = True
                continue

            # Determine whether we're producing a single-extension AD
            # or keeping the number of extensions as-is
            if len_arc == 1:

                distortion_models *= len_ad
                wave_models *= len_ad
                wave_frames *= len_ad

                # Save spatial WCS from input ext we're transforming WRT:
                ref_idx = transform.find_reference_extension(ad)
                sky_models = [
                    am.get_named_submodel(ad[ref_idx].wcs.forward_transform,
                                          'SKY')
                ] * len_ad
                output_frames = [ad[ref_idx].wcs.output_frame.frames] * len_ad

                if len_ad > 1:
                    # We need to apply the mosaicking geometry, and add the
                    # same distortion correction to each input extension.
                    geotable = import_module('.geometry_conf', self.inst_lookups)
                    transform.add_mosaic_wcs(ad, geotable)
                    for ext in ad:
                        # TODO: use insert_frame() method
                        new_pipeline = []
                        for item in ext.wcs.pipeline:
                            if item[0].name == 'mosaic':
                                new_pipeline.extend([(item[0], m_distcorr),
                                                     (cf.Frame2D(name='distortion_corrected'), None)])
                                break
                            else:
                                new_pipeline.append(item)
                        ext.wcs = gWCS(new_pipeline)

                    # We need to consider the different pixel frames of the
                    # science and arc. The input->mosaic transform of the
                    # science maps to the default pixel space, but the arc
                    # will have had an origin shift before the distortion
                    # correction was calculated.
                    shifts = [c2 - c1 for c1, c2 in zip(np.array(ad_detsec).min(axis=0),
                                                        arc_detsec)]
                    xoff1, yoff1 = shifts[0] / xbin, shifts[2] / ybin  # x1, y1
                    if xoff1 or yoff1:
                        log.debug(f"Found a shift of ({xoff1},{yoff1}) "
                                  f"pixels between {ad.filename} and the "
                                  f"calibration {arc.filename}")
                    shifts = [c2 - c1 for c1, c2 in zip(np.array(ad_detsec).max(axis=0),
                                                        arc_detsec)]
                    xoff2, yoff2 = shifts[1] / xbin, shifts[3] / ybin  # x2, y2
                    nzeros = [xoff1, xoff2, yoff1, yoff2].count(0)
                    if nzeros < 2:
                        raise ValueError("I don't know how to process the "
                                         f"offsets between {ad.filename} "
                                         f"and {arc.filename}")

                    arc_ext_shapes = [(ext.shape[0] - yoff1 + yoff2,
                                       ext.shape[1] - xoff1 + xoff2) for ext in ad]
                    arc_corners = np.concatenate([transform.get_output_corners(
                        ext.wcs.get_transform(ext.wcs.input_frame, 'mosaic'),
                        input_shape=arc_shape, origin=(yoff1, xoff1))
                        for ext, arc_shape in zip(ad, arc_ext_shapes)], axis=1)
                    arc_origin = tuple(np.ceil(min(corners)) for corners in arc_corners)

                    # So this is what was applied to the ARC to get the
                    # mosaic frame to its pixel frame, in which the distortion
                    # correction model was calculated. Convert coordinates
                    # from python order to Model order.
                    origin_shift = reduce(Model.__and__, [models.Shift(-origin)
                                          for origin in arc_origin[::-1]])

                    for ext in ad:
                        ext.wcs.insert_transform('mosaic', origin_shift, after=True)

                    # ARC and AD aren't the same size
                    if nzeros < 4:
                        ad_corners = np.concatenate([transform.get_output_corners(
                            ext.wcs.get_transform(ext.wcs.input_frame, 'mosaic'),
                            input_shape=ext.shape) for ext in ad], axis=1)
                        ad_origin = tuple(np.ceil(min(corners)) for corners in ad_corners)

                        # But a full-frame ARC and subregion AD may have different
                        # origin shifts. We only care about the one in the
                        # wavelength direction, since we need the AD to be on the
                        # same pixel basis before applying the new wave_model
                        offsets = tuple(o_ad - o_arc
                                        for o_ad, o_arc in zip(ad_origin, arc_origin))[::-1]
                        # Shift the distortion-corrected co-ordinates back from
                        # the arc's ROI to the native one after transforming:
                        for ext in ad:
                            ext.wcs.insert_transform(
                                'distortion_corrected',
                                reduce(Model.__and__,
                                       [models.Shift(-offset) for
                                        offset in offsets]),
                                after=False
                            )
                        # len(arc)=1 so we only have one wave_model, but need to
                        # update the entry in the list, which gets used later
                        if wave_model is not None:
                            offset = offsets[ext.dispersion_axis()-1]
                            if offset != 0:
                                wave_model.name = None
                                wave_model = models.Shift(offset) | wave_model
                                wave_model.name = 'WAVE'
                                wave_models = [wave_model] * len_ad

                else:
                    # Single-extension AD, with single Transform
                    ad_detsec = ad.detector_section()[0]
                    if ad_detsec != arc_detsec:
                        if self.timestamp_keys['mosaicDetectors'] in ad.phu:
                            # Shouldn't this be allowed with a full-frame arc?
                            log.warning("Cannot calibrate distortions in "
                                        "mosaicked data unless arc has the "
                                        "same ROI. Continuing.")
                            if 'sq' in self.mode:
                                fail = True
                            adoutputs.append(ad)
                            continue
                        # No mosaicking, so we can just do a shift
                        m_shift = (models.Shift((ad_detsec.x1 - arc_detsec.x1) / xbin) &
                                   models.Shift((ad_detsec.y1 - arc_detsec.y1) / ybin))
                        m_distcorr = m_shift | m_distcorr
                    # TODO: use insert_frame method
                    new_pipeline = [(ad[0].wcs.input_frame, m_distcorr),
                                    (cf.Frame2D(name='distortion_corrected'), None)]
                    ad[0].wcs = gWCS(new_pipeline)

                if wave_model is None:
                    log.warning(f"{arc.filename} has no wavelength solution")
                    if 'sq' in self.mode:
                        fail = True

            else:
                log.warning("Distortion calibration with multiple-extension "
                            "arcs has not been tested.")

                sky_models, output_frames = [], []

                for i, (ext, ext_arc, dist_model) in enumerate(zip(ad, arc, distortion_models)):
                    # Save spatial WCS from input ext we're transforming WRT:
                    sky_models.append(
                        am.get_named_submodel(ext.wcs.forward_transform, 'SKY')
                    )
                    output_frames.append(ext.wcs.output_frame.frames)

                    # Shift science so its pixel coords match the arc's before
                    # applying the distortion correction
                    shifts = [c1 - c2 for c1, c2 in zip(ext.detector_section(),
                                                        ext_arc.detector_section())]
                    dist_model = (models.Shift(shifts[0] / xbin) &
                                  models.Shift(shifts[1] / ybin)) | dist_model
                    # TODO: use insert_frame method
                    new_pipeline = [(ext.wcs.input_frame, dist_model),
                                    (cf.Frame2D(name='distortion_corrected'), None)]
                    ext.wcs = gWCS(new_pipeline)

                    if wave_model is None:
                        log.warning(f"{arc.filename} extension {ext.id} has "
                                    "no wavelength solution")
                        if 'sq' in self.mode:
                            fail = True

            for i, (ext, wave_model, wave_frame, sky_model, output_frame) in \
              enumerate(zip(ad, wave_models, wave_frames, sky_models,
                            output_frames)):

                if ext.dispersion_axis() == 1:
                    t = wave_model & sky_model
                else:
                    t = sky_model & wave_model
                # We need to create a new output frame with a copy of the
                # ARC's SpectralFrame in case there's a change from air->vac
                # or vice versa
                new_output_frame = cf.CompositeFrame(
                    [copy(wave_frame) if isinstance(frame, cf.SpectralFrame)
                     else frame for frame in output_frame], name='world'
                )
                ext.wcs.insert_frame('distortion_corrected', t,
                                     new_output_frame)

            # Timestamp and update the filename
            gt.mark_history(ad, primname=self.myself(), keyword=timestamp_key)
            ad.update_filename(suffix=sfx, strip=True)
            adoutputs.append(ad)
            if arc.path:
                add_provenance(ad, arc.filename, md5sum(arc.path) or "", self.myself())

        if fail:
            raise OSError("No suitable arc calibration for one or more "
                          "input(s)")

        return adoutputs

    def calculateSensitivity(self, adinputs=None, **params):
        """
        Calculates the overall sensitivity of the observation system
        (instrument, telescope, detector, etc) for each wavelength using
        spectrophotometric data. It is obtained using the ratio
        between the observed data and the reference look-up data.

        For that, it looks for reference data using the stripped and lower
        case name of the observed object inside :mod:`geminidr.gemini.lookups`,
        :mod:`geminidr.core.lookups` and inside the instrument lookup module.

        The reference data is fit using a Spline in order to match the input
        data sampling.

        See Also
        --------
        - :class:`~gempy.library.astromodels.UnivariateSplineWithOutlierRemoval`

        Parameters
        ----------
        adinputs : list of :class:`~astrodata.AstroData`
            1D spectra of spectrophotometric standard stars

        suffix :  str, optional
            Suffix to be added to output files (default: _sensitivityCalculated).

        filename: str or None, optional
            Location of spectrophotometric data file. If it is None, uses
            look up data based on the object name stored in OBJECT header key
            (default).

        function : str
            type of function to fit (splineN or polynomial types)

        order : int
            Order of the spline fit to be performed

        lsigma, hsigma : float/None
            lower and upper rejection limit in standard deviations

        niter : int
            maximum number of rejection iterations

        bandpass : float, optional
            default bandpass width (in nm) to use if not present in the
            spectrophotometric data table (default: 5.)

        interactive: bool, optional
            Run the interactive UI for selecting the fit parameters

        individual : bool - TODO - Not in calculateSensitivityConfig
            Calculate sensitivity for each AD spectrum individually?

        Returns
        -------
        list of :class:`~astrodata.AstroData`
            The same input list is used as output but each object now has a
            `.SENSFUNC` table appended to each of its extensions. This table
            provides details of the fit which describes the sensitivity as
            a function of wavelength.
        """
        log = self.log
        log.debug(gt.log_message("primitive", self.myself(), "starting"))
        timestamp_key = self.timestamp_keys[self.myself()]
        sfx = params["suffix"]
        datafile = params["filename"]
        in_vacuo = params["in_vacuo"]
        bandpass = params["bandpass"]
        resample_interval = params["resampling"]
        airmass0 = params["debug_airmass0"]
        debug_plot = params["debug_plot"]
        interactive = params["interactive"]
        fit1d_params = fit_1D.translate_params(params)

        # We're going to look in the generic (gemini) module as well as the
        # instrument module, so define that
        module = self.inst_lookups.split('.')
        module[-2] = 'gemini'
        gemini_lookups = '.'.join(module)

        for ad in adinputs:
            if datafile is None:
                specphot_name = get_specphot_name(ad)
                if specphot_name is None:
                    specphot_name = ad.object().lower().replace(' ', '')
                filename = f'{specphot_name}.dat'
                for module in (self.inst_lookups, gemini_lookups, 'geminidr.core.lookups'):
                    try:
                        path = import_module('.', module).__path__[0]
                    except (ImportError, ModuleNotFoundError):
                        continue
                    full_path = os.path.join(path, 'spectrophotometric_standards', filename)
                    try:
                        spec_table = self._get_spectrophotometry(
                            full_path, in_vacuo=in_vacuo)
                    except (FileNotFoundError, InconsistentTableError):
                        pass
                    else:
                        break
                else:
                    log.warning("Cannot read spectrophotometric data table. "
                                "Unable to determine sensitivity for {}".
                                format(ad.filename))
                    continue
            else:
                try:
                    spec_table = self._get_spectrophotometry(
                        datafile, in_vacuo=in_vacuo)
                except FileNotFoundError:
                    log.warning(f"Cannot find spectrophotometric data table {datafile}."
                                f" Unable to determine sensitivity for {ad.filename}")
                    continue
                except InconsistentTableError:
                    log.warning(f"Cannot read spectrophotometric data table {datafile}."
                                f" Unable to determine sensitivity for {ad.filename}")
                    continue

            exptime = ad.exposure_time()
            if 'WIDTH' not in spec_table.colnames:
                log.warning(f"Using default bandpass of {bandpass} nm")
                spec_table['WIDTH'] = bandpass * u.nm

            if resample_interval:
                spec_table = resample_spec_table(spec_table, resample_interval)

            # Do some checks now to avoid failing on every extension
            if airmass0:
                telescope = ad.telescope()
                site = extinct.telescope_sites.get(telescope)
                if site is None:
                    log.warning(f"{ad.filename}: Cannot determine site of "
                                f"telescope '{telescope}' so cannot apply "
                                "correction to zero airmass.")
                else:
                    airmass = ad.airmass()
                    if airmass is None:
                        log.warning(f"{ad.filename}: Cannot determine airmass"
                                    " of observation so cannot apply "
                                    "correction to zero airmass.")
                    else:
                        log.stdinfo(f"{ad.filename}: Correcting from airmass "
                                    f"{airmass} to zero airmass using curve "
                                    f"for site '{site}'.")
                        ad.phu["EXTCURVE"] = (
                            site, self.keyword_comments["EXTCURVE"])

            def _get_fit1d_input_data(ext, exptime, spec_table):
                spectrum = Spek1D(ext) / (exptime * u.s)
                wave, zpt, zpt_err = [], [], []

                extid = f"{ext.filename}:{ext.id}"
                if "AWAV" in ext.wcs.output_frame.axes_names:
                    wavecol_name = "WAVELENGTH_AIR"
                    log.debug(f"{extid} is calibrated to air wavelengths")
                elif "WAVE" in ext.wcs.output_frame.axes_names:
                    wavecol_name = "WAVELENGTH_VACUUM"
                    log.debug(f"{extid} is calibrated to vacuum wavelengths")
                else:
                    raise ValueError("Cannot interpret wavelength scale "
                                     f"for {extid}")

                # Compute values that are counts / (exptime * flux_density * bandpass)
                for w0, dw, fluxdens in zip(spec_table[wavecol_name].quantity,
                                            spec_table['WIDTH'].quantity, spec_table['FLUX'].quantity):

                    region = SpectralRegion(w0 - 0.5 * dw, w0 + 0.5 * dw)
                    data, mask, variance = spectrum.signal(
                        region, interpolate=DQ.bad_pixel)
                    if mask == 0 and fluxdens > 0:
                        # Regardless of whether FLUX column is f_nu or f_lambda
                        flux = fluxdens.to(u.Unit('erg cm-2 s-1 nm-1'),
                                           equivalencies=u.spectral_density(w0)) * dw.to(u.nm)
                        if data > 0:
                            wave.append(w0)
                            # This is (counts/s) / (erg/cm^2/s), in magnitudes (like IRAF)
                            zpt.append(u.Magnitude(flux / data))
                            if variance is not None:
                                zpt_err.append(np.log(1 + np.sqrt(variance) / data))
                wave = at.array_from_list(wave, unit=u.nm)
                zpt = at.array_from_list(zpt)
                weights = 1. / array_from_list(zpt_err) if zpt_err else None

                # Correct for atmospheric extinction. This correction makes
                # the real data brighter, so makes the zpt magnitude more +ve
                # (since "data" is in the denominator)
                if airmass0 and site is not None and airmass is not None:
                    zpt += u.Magnitude(airmass *
                                       extinct.extinction(wave, site=site))

                return wave, zpt, weights

            # We can only calculate the sensitivity for one extension in
            # non-XD data, so keep track of this in case it's not the first one
            calculated = False
            xunits = yunits = None
            all_exts = list()
            for ext in ad:
                if len(ext.shape) != 1:
                    log.warning(f"{ad.filename} extension {ext.id} is not a "
                                "1D spectrum")
                    continue

                if calculated and 'XD' not in ad.tags:
                    log.warning("Found additional 1D extensions in non-XD data."
                                " Ignoring.")
                    break

                waves, zpt, weights = _get_fit1d_input_data(ext, exptime, spec_table)
                if xunits is None:
                    xunits = waves.unit
                elif xunits != waves.unit:
                    log.warning(f"Unit mismatch between {xunits} and {waves.unit}")
                    continue
                if yunits is None:
                    yunits = zpt.unit
                elif xunits != zpt.unit:
                    log.warning(f"Unit mismatch between {yunits} and {zpt.unit}")
                    continue
                all_exts.append((ext, waves, zpt, weights))
                calculated = True

            if interactive:
                all_domains = [(0, x[0].shape[0]) for x in all_exts]
                all_waves = [x[1].value for x in all_exts]
                all_zpt = [x[2].value for x in all_exts]
                all_weights = [x[3].value for x in all_exts]
                all_fp_init = []
                for i in range(len(all_exts)):
                    all_fp_init.append(fit_1D.translate_params(params))

                # build config for interactive
                config = self.params[self.myself()]
                config.update(**params)

                # Get filename to display in visualizer
                filename_info = getattr(ad, 'filename', '')

                uiparams = UIParameters(config)
                visualizer = fit1d.Fit1DVisualizer({"x": all_waves, "y": all_zpt, "weights": all_weights},
                                                   fitting_parameters=all_fp_init,
                                                   tab_name_fmt="CCD {}",
                                                   xlabel=f'Wavelength ({xunits})',
                                                   ylabel=f'Sensitivity ({yunits})',
                                                   domains=all_domains,
                                                   title="Calculate Sensitivity",
                                                   primitive_name="calculateSensitivity",
                                                   filename_info=filename_info,
                                                   help_text=CALCULATE_SENSITIVITY_HELP_TEXT,
                                                   ui_params=uiparams)
                geminidr.interactive.server.interactive_fitter(visualizer)

                all_m_final = visualizer.results()
                for (ext, _, _, _), fit in zip(all_exts, all_m_final):
                    ext.SENSFUNC = am.model_to_table(fit.model, xunit=xunits,
                                                     yunit=yunits)
            else:
                for (ext, waves, zpt, weights) in all_exts:
                    fit_1d = fit_1D(zpt.value, points=waves.value,
                                    weights=weights, **fit1d_params,
                                    plot=debug_plot)
                    ext.SENSFUNC = am.model_to_table(fit_1d.model, xunit=waves.unit,
                                                     yunit=zpt.unit)

            # Timestamp and update the filename
            gt.mark_history(ad, primname=self.myself(), keyword=timestamp_key)
            ad.update_filename(suffix=sfx, strip=True)

        return adinputs

    def determineDistortion(self, adinputs=None, **params):
        """
        Maps the distortion on a detector by tracing lines perpendicular to the
        dispersion direction. Then it fits a 2D Chebyshev polynomial to the
        fitted coordinates in the dispersion direction. The distortion map does
        not change the coordinates in the spatial direction.

        The Chebyshev2D model is stored as part of a gWCS object in each
        `nddata.wcs` attribute, which gets mapped to a FITS table extension
        named `WCS` on disk.


        Parameters
        ----------
        adinputs : list of :class:`~astrodata.AstroData`
            Arc data as 2D spectral images with the distortion and wavelength
            solutions encoded in the WCS.

        suffix :  str
            Suffix to be added to output files.

        spatial_order : int
            Order of fit in spatial direction.

        spectral_order : int
            Order of fit in spectral direction.

        id_only : bool
            Trace using only those lines identified for wavelength calibration?

        min_snr : float
            Minimum signal-to-noise ratio for identifying lines (if
            id_only=False).

        nsum : int
            Number of rows/columns to sum at each step.

        step : int
            Size of step in pixels when tracing.

        max_shift : float
            Maximum orthogonal shift (per pixel) for line-tracing (unbinned).

        max_missed : int
            Maximum number of steps to miss before a line is lost.

        debug: bool
            plot arc line traces on image display window?

        Returns
        -------
        list of :class:`~astrodata.AstroData`
            The same input list is used as output but each object now has the
            appropriate `nddata.wcs` defined for each of its extensions. This
            provides details of the 2D Chebyshev fit which maps the distortion.
        """
        log = self.log
        log.debug(gt.log_message("primitive", self.myself(), "starting"))
        timestamp_key = self.timestamp_keys[self.myself()]
        sfx = params["suffix"]
        spatial_order = params["spatial_order"]
        spectral_order = params["spectral_order"]
        id_only = params["id_only"]
        fwidth = params["fwidth"]
        min_snr = params["min_snr"]
        nsum = params["nsum"]
        step = params["step"]
        max_shift = params["max_shift"]
        max_missed = params["max_missed"]
        debug = params["debug"]

        orders = (spectral_order, spatial_order)

        for ad in adinputs:
            xbin, ybin = ad.detector_x_bin(), ad.detector_y_bin()
            for ext in ad:
                if debug:
                    self.viewer.display_image(ext, wcs=False)
                    self.viewer.width = 2

                dispaxis = 2 - ext.dispersion_axis()  # python sense
                direction = "row" if dispaxis == 1 else "column"

                # Here's a lot of input-checking
                extname = f'{ad.filename} extension {ext.id}'
                start = ext.shape[1 - dispaxis] // 2
                initial_peaks = None
                try:
                    wavecal = ext.WAVECAL
                except AttributeError:
                    log.warning("Cannot find a WAVECAL table on {} - "
                                "identifying lines in middle {}".
                                format(extname, direction))
                else:
                    try:
                        index = list(wavecal['name']).index(direction)
                    except ValueError:
                        log.warning("Cannot find starting {} in WAVECAL "
                                    "table on {} - identifying lines in "
                                    "middle {}. Wavelength calibration may "
                                    "not be correct.".format(direction, extname,
                                                             direction))
                    else:
                        start = int(wavecal['coefficients'][index])
                    if id_only:
                        try:
                            # Peak locations in pixels are 1-indexed
                            initial_peaks = (ext.WAVECAL['peaks'] - 1)
                        except KeyError:
                            log.warning("Cannot find peak locations in {} "
                                        "- identifying lines in middle {}".
                                        format(extname, direction))
                    if fwidth is None:
                        try:
                            index = list(wavecal['name']).index('fwidth')
                        except ValueError:
                            pass
                        else:
                            fwidth = float(wavecal['coefficients'][index])

                # This is identical to the code in determineWavelengthSolution()
                if fwidth is None:
                    data, _, _, _ = tracing.average_along_slit(ext, center=None, nsum=nsum)
                    fwidth = tracing.estimate_peak_width(data, boxcar_size=30)
                    log.stdinfo(f"Estimated feature width: {fwidth:.2f} pixels")

                if initial_peaks is None:
                    data, mask, variance, extract_slice = tracing.average_along_slit(ext, center=None, nsum=nsum)
                    log.stdinfo("Finding peaks by extracting {}s {} to {}".
                                format(direction, extract_slice.start + 1, extract_slice.stop))

                    # Find peaks; convert width FWHM to sigma
                    widths = 0.42466 * fwidth * np.arange(0.75, 1.26, 0.05)  # TODO!
                    initial_peaks, _ = tracing.find_wavelet_peaks(data, widths, mask=mask & DQ.not_signal,
                                                                  variance=variance, min_snr=min_snr)
                    log.stdinfo(f"Found {len(initial_peaks)} peaks")

                # The coordinates are always returned as (x-coords, y-coords)
                rwidth = 0.42466 * fwidth
                ref_coords, in_coords = tracing.trace_lines(ext, axis=1 - dispaxis,
                                                            start=start, initial=initial_peaks,
                                                            rwidth=rwidth, cwidth=max(int(fwidth), 5), step=step,
                                                            nsum=nsum, max_missed=max_missed,
                                                            max_shift=max_shift * ybin / xbin,
                                                            viewer=self.viewer if debug else None)

                ## These coordinates need to be in the reference frame of a
                ## full-frame unbinned image, so modify the coordinates by
                ## the detector section
                # x1, x2, y1, y2 = ext.detector_section()
                # ref_coords = np.array([ref_coords[0] * xbin + x1,
                #                       ref_coords[1] * ybin + y1])
                # in_coords = np.array([in_coords[0] * xbin + x1,
                #                      in_coords[1] * ybin + y1])

                # The model is computed entirely in the pixel coordinate frame
                # of the data, so it could be used as a gWCS object
                m_init = models.Chebyshev2D(x_degree=orders[1 - dispaxis],
                                            y_degree=orders[dispaxis],
                                            x_domain=[0, ext.shape[1]],
                                            y_domain=[0, ext.shape[0]])
                # x_domain = [x1, x1 + ext.shape[1] * xbin - 1],
                # y_domain = [y1, y1 + ext.shape[0] * ybin - 1])
                # Find model to transform actual (x,y) locations to the
                # value of the reference pixel along the dispersion axis
                fit_it = fitting.FittingWithOutlierRemoval(fitting.LinearLSQFitter(),
                                                           sigma_clip, sigma=3)
                m_final, _ = fit_it(m_init, *in_coords, ref_coords[1 - dispaxis])
                m_inverse, masked = fit_it(m_init, *ref_coords, in_coords[1 - dispaxis])

                # TODO: Some logging about quality of fit
                # print(np.min(diff), np.max(diff), np.std(diff))

                if dispaxis == 1:
                    model = models.Mapping((0, 1, 1)) | (m_final & models.Identity(1))
                    model.inverse = models.Mapping((0, 1, 1)) | (m_inverse & models.Identity(1))
                else:
                    model = models.Mapping((0, 0, 1)) | (models.Identity(1) & m_final)
                    model.inverse = models.Mapping((0, 0, 1)) | (models.Identity(1) & m_inverse)

                self.viewer.color = "blue"
                spatial_coords = np.linspace(ref_coords[dispaxis].min(), ref_coords[dispaxis].max(),
                                             ext.shape[1 - dispaxis] // (step * 10))
                spectral_coords = np.unique(ref_coords[1 - dispaxis])
                for coord in spectral_coords:
                    if dispaxis == 1:
                        xref = [coord] * len(spatial_coords)
                        yref = spatial_coords
                    else:
                        xref = spatial_coords
                        yref = [coord] * len(spatial_coords)
                    mapped_coords = np.array(model.inverse(xref, yref)).T
                    if debug:
                        self.viewer.polygon(mapped_coords, closed=False, xfirst=True, origin=0)

                # This is all we need for the new FITCOORD table
                ext.FITCOORD = vstack([am.model_to_table(m_final),
                                       am.model_to_table(m_inverse)],
                                      metadata_conflicts="silent")

                # Put this model before the first step if there's an existing WCS
                if ext.wcs is None:
                    ext.wcs = gWCS([(cf.Frame2D(name="pixels"), model),
                                    (cf.Frame2D(name="world"), None)])
                else:
                    # TODO: use insert_frame here
                    ext.wcs = gWCS([(ext.wcs.input_frame, model),
                                    (cf.Frame2D(name="distortion_corrected"), ext.wcs.pipeline[0][1])]
                                   + ext.wcs.pipeline[1:])

            # Timestamp and update the filename
            gt.mark_history(ad, primname=self.myself(), keyword=timestamp_key)
            ad.update_filename(suffix=sfx, strip=True)

        return adinputs

    def distortionCorrect(self, adinputs=None, **params):
        """
        Corrects optical distortion in science frames, using a distortion map
        (a Chebyshev2D model, usually from a processed arc) that has previously
        been attached to each input's WCS by attachWavelengthSolution.

        If the input image requires mosaicking, then this is done as part of
        the resampling, to ensure one, rather than two, interpolations.

        Parameters
        ----------
        adinputs : list of :class:`~astrodata.AstroData`
            2D spectral images with appropriately-calibrated WCS.
        suffix : str
            Suffix to be added to output files.
        order : int (0 - 5)
            Order of interpolation when resampling.
        subsample : int
            Pixel subsampling factor.

        Returns
        -------
        list of :class:`~astrodata.AstroData`
            Modified input objects with distortion correct applied.
        """
        log = self.log
        log.debug(gt.log_message("primitive", self.myself(), "starting"))
        timestamp_key = self.timestamp_keys[self.myself()]

        sfx = params["suffix"]
        order = params["order"]
        subsample = params["subsample"]
        do_cal = params["do_cal"]

        if do_cal == 'skip':
            log.warning('Distortion correction has been turned off.')
            return adinputs

        fail = False

        adoutputs = []
        for ad in adinputs:

            # We don't check for a timestamp since it's not unreasonable
            # to do multiple distortion corrections on a single AD object

            for ext in ad:
                try:
                    idx = ext.wcs.available_frames.index('distortion_corrected')
                except (ValueError, AttributeError):
                    have_distcorr = False
                else:
                    have_distcorr = idx > 0
                if not have_distcorr:
                    log.warning('No distortion transformation attached to'
                                f' {ad.filename}, extension {ext.id}')
                    break

                # The resampling routine currently relies on a no-op forward
                # distortion model to size the output correctly (while using
                # the proper inverse for evaluating the sample points), so we
                # replace that part of the WCS with Identity here. This hack
                # gets uglier because any origin shift between arc & science
                # ROIs that has been prefixed to the distortion model needs to
                # be preserved; get rid of this at a later iteration by
                # including ROI shifts in their own frame(s).

                new_pipeline = ext.wcs.pipeline[:idx-1]
                prev_frame, m_distcorr = ext.wcs.pipeline[idx-1]

                # The model must have a Mapping prior to the Chebyshev2D
                # model(s) since coordinates have to be duplicated. Find this
                for i in range(m_distcorr.n_submodels):
                    if isinstance(m_distcorr[i], models.Mapping):
                        break
                else:
                    raise ValueError("Cannot find Mapping")

                # Now determine the extent of the submodel that encompasses the
                # overall 2D distortion, which will be a 2D->2D model
                for j in range(i + 1, m_distcorr.n_submodels + 1):
                    try:
                        msub = m_distcorr[i:j]
                    except IndexError:
                        continue
                    if msub.n_inputs == msub.n_outputs == 2:
                        break
                else:
                    raise ValueError("Cannot find distortion model")

                # Name it so we can replace it
                m_distcorr[i:j].name = "DISTCORR"
                m_dummy = models.Identity(2)
                m_dummy.inverse = msub.inverse
                new_m_distcorr = m_distcorr.replace_submodel("DISTCORR", m_dummy)
                new_pipeline.append((prev_frame, new_m_distcorr))
                new_pipeline.extend(ext.wcs.pipeline[idx:])
                ext.wcs = gWCS(new_pipeline)

            if not have_distcorr:
                # TODO: Think about this when we have MOS/XD/IFU
                if 'sq' in self.mode or do_cal == 'force':
                    fail = True
                elif len(ad) == 1:
                    adoutputs.append(ad)
                else:
                    # In further refactoring, the mosaic WCS should get added
                    # at an earlier stage, separately from resampling.
                    log.warning('Image will be mosaicked.')
                    adoutputs.extend(self.mosaicDetectors([ad]))
                continue

            # Do all the extension WCSs contain a mosaic frame, allowing us to
            # resample them into a single mosaic at the same time as correcting
            # distortions (they won't have if the arc wasn't mosaicked)?
            mosaic = all('mosaic' in ext.wcs.available_frames if ext.wcs is not
                         None else False for ext in ad)

            if mosaic:
                ad_out = transform.resample_from_wcs(
                    ad, 'distortion_corrected', order=order,
                    subsample=subsample, parallel=False
                )
            else:
                for i, ext in enumerate(ad):
                    if i == 0:
                        ad_out = transform.resample_from_wcs(
                            ext, 'distortion_corrected', order=order,
                            subsample=subsample, parallel=False
                        )
                    else:
                        ad_out.append(
                            transform.resample_from_wcs(ext,
                                                        'distortion_corrected',
                                                        order=order,
                                                        subsample=subsample,
                                                        parallel=False)
                        )

            # The WCS gets updated by resample_from_wcs. We should also make it
            # save the (inverted) WCS pipeline components prior to resampling
            # somehow, to allow mapping rectified co-ordinates back to detector
            # pixels for calibration & inspection purposes.

            # Timestamp and update the filename
            gt.mark_history(ad_out, primname=self.myself(),
                            keyword=timestamp_key)
            ad_out.update_filename(suffix=sfx, strip=True)
            adoutputs.append(ad_out)

        if fail:
            raise OSError("One or more input(s) missing distortion "
                          "calibration; run attachWavelengthSolution first")

        return adoutputs

    def determineWavelengthSolution(self, adinputs=None, **params):
        """
        Determines the wavelength solution for an ARC and updates the wcs
        with this solution. In addition, the solution and pixel/wavelength
        matches are stored as an attached `WAVECAL` :class:`~astropy.table.Table`.

        2D input images are converted to 1D by collapsing a slice of the image
        along the dispersion direction, and peaks are identified. These are then
        matched to an arc line list, using piecewise-fitting of (usually)
        linear functions to match peaks to arc lines, using the
        :class:`~gempy.library.matching.KDTreeFitter`.

        The `.WAVECAL` table contains four columns:
            ["name", "coefficients", "peaks", "wavelengths"]

        The `name` and the `coefficients` columns contain information to
        re-create an Chebyshev1D object, plus additional information about
        the way the spectrum was collapsed. The `peaks` column contains the
        (1-indexed) position of the lines that were matched to the catalogue,
        and the `wavelengths` column contains the matched wavelengths.

        Parameters
        ----------
        adinputs : list of :class:`~astrodata.AstroData`
             Mosaicked Arc data as 2D spectral images or 1D spectra.

        suffix : str/None
            Suffix to be added to output files

        order : int
            Order of Chebyshev fitting function.

        center : None or int
            Central row/column for 1D extraction (None => use middle).

        nsum : int, optional
            Number of rows/columns to average.

        min_snr : float
            Minimum S/N ratio in line peak to be used in fitting.

        weighting : {'natural', 'relative', 'none'}
            How to weight the detected peaks.

        fwidth : float/None
            Expected width of arc lines in pixels. It tells how far the
            KDTreeFitter should look for when matching detected peaks with
            reference arcs lines. If None, `fwidth` is determined using
            `tracing.estimate_peak_width`.

        min_sep : float
            Minimum separation (in pixels) for peaks to be considered distinct

        central_wavelength : float/None
            central wavelength in nm (if None, use the WCS or descriptor)

        dispersion : float/None
            dispersion in nm/pixel (if None, use the WCS or descriptor)

        linelist : str/None
            Name of file containing arc lines. If None, then a default look-up
            table will be used.

        alternative_centers : bool
            Identify alternative central wavelengths and try to fit them?

        nbright : int (or may not exist in certain class methods)
            Number of brightest lines to cull before fitting

        interactive : bool
            Use the interactive tool?

        debug : bool
            Enable plots for debugging.

        Returns
        -------
        list of :class:`~astrodata.AstroData`
            Updated objects with a `.WAVECAL` attribute and improved wcs for
            each slice

        See Also
        --------
        :class:`~geminidr.core.primitives_visualize.Visualize.mosaicDetectors`,
        :class:`~gempy.library.matching.KDTreeFitter`,
        """
        log = self.log
        log.debug(gt.log_message("primitive", self.myself(), "starting"))
        timestamp_key = self.timestamp_keys[self.myself()]
        sfx = params["suffix"]
        arc_file = params["linelist"]
        interactive = params["interactive"]

        # TODO: This decision would prevent MOS data being reduced so need
        # to think a bit more about what we're going to do. Maybe make
        # central_wavelength() return a one-per-ext list? Or have the GMOS
        # determineWavelengthSolution() recipe check the input has been
        # mosaicked before calling super()?
        #
        # Top-level decision for this to only work on single-extension ADs
        # if not all(len(ad)==1 for ad in adinputs):
        #    raise ValueError("Not all inputs are single-extension AD objects")
        linelist = None
        if arc_file is not None:
            try:
                linelist = wavecal.LineList(arc_file)
            except OSError:
                log.warning(f"Cannot read file {arc_file} - "
                            "using default linelist")
            else:
                log.stdinfo(f"Read arc line list {arc_file}")

        # Pass the primitive configuration to the interactive object.
        config = copy(self.params[self.myself()])
        config.update(**params)

        for ad in adinputs:
            log.stdinfo(f"Determining wavelength solution for {ad.filename}")

            uiparams = UIParameters(
                config, reinit_params=["center", "nsum", "min_snr", "min_sep",
                                       "fwidth", "central_wavelength", "dispersion",
                                       "in_vacuo"])
            uiparams.fields["center"].max = min(
                ext.shape[ext.dispersion_axis() - 1] for ext in ad)

            if interactive:
                all_fp_init = [fit_1D.translate_params(
                    {**params, "function": "chebyshev"})] * len(ad)
                # This feels like I shouldn't have to do it here
                domains = []
                for ext in ad:
                    axis = 0 if ext.data.ndim == 1 else 2 - ext.dispersion_axis()
                    domains.append([0, ext.shape[axis] - 1])
                reconstruct_points = partial(wavecal.create_interactive_inputs, ad, p=self,
                            linelist=linelist, bad_bits=DQ.not_signal)
                visualizer = WavelengthSolutionVisualizer(
                    reconstruct_points, all_fp_init,
                    modal_message="Re-extracting 1D spectra",
                    tab_name_fmt="Slit {}",
                    xlabel="Fitted wavelength (nm)", ylabel="Non-linear component (nm)",
                    domains=domains,
                    title="Wavelength Solution",
                    primitive_name=self.myself(),
                    filename_info=ad.filename,
                    enable_regions=False, plot_ratios=False, plot_height=350,
                    ui_params=uiparams)
                geminidr.interactive.server.interactive_fitter(visualizer)
                for ext, fit1d, image, other in zip(ad, visualizer.results(),
                                                    visualizer.image, visualizer.meta):
                    fit1d.image = image
                    wavecal.update_wcs_with_solution(ext, fit1d, other, config)
            else:
                for ext in ad:
                    if len(ad) > 1:
                        log.stdinfo(f"Determining solution for extension {ext.id}")

                    input_data, fit1d, acceptable_fit = wavecal.get_automated_fit(
                        ext, uiparams, p=self, linelist=linelist, bad_bits=DQ.not_signal)
                    if not acceptable_fit:
                        log.warning("No acceptable wavelength solution found "
                                    f"for {ext.id}")

                    wavecal.update_wcs_with_solution(ext, fit1d, input_data, config)
                    wavecal.save_fit_as_pdf(input_data["spectrum"], fit1d.points[~fit1d.mask],
                                            fit1d.image[~fit1d.mask], ad.filename)

            # Timestamp and update the filename
            gt.mark_history(ad, primname=self.myself(), keyword=timestamp_key)
            ad.update_filename(suffix=sfx, strip=True)

        return adinputs

    def extractSpectra(self, adinputs=None, **params):
        """
        Extracts one or more 1D spectra from a 2D spectral image, according to
        the contents of the `.APERTURE` table.

        If the `skyCorrectFromSlit()` primitive has not been performed, then a
        1D sky spectrum is constructed from a nearby region of the image, and
        subtracted from the source spectrum.

        Each 1D spectrum is stored as a separate extension in a new AstroData
        object with the wcs copied from the parent.

        These new AD objects are placed in a separate stream from the
        parent 2D images, which are returned in the default stream.

        Parameters
        ----------
        adinputs : list of :class:`~astrodata.AstroData`
            2D spectral images with a `.APERTURE` table.
        suffix : str
            Suffix to be added to output files.
        method : {'standard', 'weighted', 'optimal'}
            Extraction method.
        width : float or None
            Width of extraction aperture in pixels.
        grow : float
            Avoidance region around each source aperture if a sky aperture
            is required. Default: 10.
        subtract_sky : bool
            Extract and subtract sky spectra from object spectra if the 2D
            spectral image has not been sky subtracted?
        debug: bool
            draw apertures on image display window?

        Returns
        -------
        list of :class:`~astrodata.AstroData`
            Extracted spectra as 1D data.
        """
        log = self.log
        log.debug(gt.log_message("primitive", self.myself(), "starting"))
        timestamp_key = self.timestamp_keys[self.myself()]
        sfx = params["suffix"]
        method = params["method"]
        width = params["width"]
        grow = params["grow"]
        subtract_sky = params["subtract_sky"]
        debug = params["debug"]

        colors = ("green", "blue", "red", "yellow", "cyan", "magenta")
        offset_step = 2

        ad_extracted = []
        # This is just cut-and-paste code from determineWavelengthSolution()
        for ad in adinputs:
            ad_spec = astrodata.create(ad.phu)
            ad_spec.filename = ad.filename
            ad_spec.orig_filename = ad.orig_filename
            skysub_needed = (subtract_sky and
                             self.timestamp_keys['skyCorrectFromSlit'] not in ad.phu)
            if skysub_needed:
                log.stdinfo(f"Sky subtraction has not been performed on {ad.filename}"
                            " - extracting sky from separate apertures")

            kw_to_delete = [ad._keyword_for(desc)
                            for desc in ("detector_section", "array_section")]
            kw_datasec = ad._keyword_for("data_section")

            for ext in ad:
                extname = f"{ad.filename} extension {ext.id}"
                if debug:
                    self.viewer.display_image(ext, wcs=False)
                if len(ext.shape) == 1:
                    log.warning(f"{extname} is already one-dimensional")
                    continue

                try:
                    aptable = ext.APERTURE
                except AttributeError:
                    log.warning(f"{extname} has no APERTURE table. Cannot "
                                "extract spectra.")
                    continue

                num_spec = len(aptable)
                if num_spec == 0:
                    log.warning(f"{ad.filename} has an empty APERTURE table. "
                                "Cannot extract spectra.")
                    continue

                try:
                    wave_model = am.get_named_submodel(ext.wcs.forward_transform, 'WAVE')
                except (AttributeError, IndexError):
                    log.warning(f"Cannot find wavelength solution for {extname}")
                    wave_model = None
                else:
                    axes_names = tuple(frame.axes_names[0]
                                       for frame in ext.wcs.output_frame.frames
                                       if isinstance(frame, cf.SpectralFrame))
                    if len(axes_names) != 1:
                        log.warning("Problem with identifying spectral axis "
                                    f"for {extname}")

                log.stdinfo(f"Extracting {num_spec} spectra from {extname}")
                dispaxis = 2 - ext.dispersion_axis()  # python sense
                direction = "row" if dispaxis == 1 else "column"

                # We loop twice so we can construct the aperture mask if needed
                apertures = []
                for row in aptable:
                    trace_model = am.table_to_model(row)
                    aperture = tracing.Aperture(trace_model,
                                                aper_lower=row['aper_lower'],
                                                aper_upper=row['aper_upper'])
                    if width is not None:
                        aperture.width = width
                    apertures.append(aperture)

                if skysub_needed:
                    apmask = np.logical_or.reduce(
                        [ap.aperture_mask(ext, width=width, grow=grow)
                         for ap in apertures])

                # Calculate world coords at middle of each dispersed spectrum
                pix_coords = [[0.5 * (length-1)] * len(apertures)
                              for length in ext.shape[::-1]]
                pix_coords[dispaxis] = [ap.model(coord) for ap, coord in
                                        zip(apertures, pix_coords[1-dispaxis])]
                wcs_coords = ext.wcs(*pix_coords)
                sky_axes = None
                if isinstance(ext.wcs.output_frame, cf.CompositeFrame):
                    for frame in ext.wcs.output_frame.frames:
                        if isinstance(frame, cf.CelestialFrame):
                            try:
                                sky_axes = [frame.axes_order[frame.axes_names.index(axis)]
                                            for axis in ('lon', 'lat')]
                            except IndexError:
                                pass
                            break

                for apnum, (aperture, *coords) in enumerate(zip(apertures, *wcs_coords), start=1):
                    log.stdinfo(f"    Extracting spectrum from aperture {apnum}")
                    self.viewer.width = 2
                    self.viewer.color = colors[(apnum-1) % len(colors)]
                    ndd_spec = aperture.extract(ext, width=width,
                                                method=method, viewer=self.viewer if debug else None)

                    # This whole (rather large) section is an attempt to ensure
                    # that sky apertures don't overlap with source apertures
                    if skysub_needed:
                        self.viewer.width = 1
                        # We're going to try to create half-size apertures
                        # equidistant from the source aperture on both sides
                        sky_width = 0.5 * aperture.width
                        sky_spectra = []

                        min_, max_ = aperture.limits()
                        for direction in (-1, 1):
                            offset = (direction * (0.5 * sky_width + grow) +
                                      (aperture.aper_upper if direction > 0 else aperture.aper_lower))
                            ok = False
                            while not ok:
                                if ((min_ + offset - 0.5 * sky_width < -0.5) or
                                        (max_ + offset + 0.5 * sky_width > ext.shape[1 - dispaxis] - 0.5)):
                                    break

                                sky_trace_model = aperture.model | models.Shift(offset)
                                sky_aperture = tracing.Aperture(sky_trace_model)
                                sky_spec = sky_aperture.extract(apmask, width=sky_width, dispaxis=dispaxis)
                                if np.sum(sky_spec.data) == 0:
                                    sky_spectra.append(sky_aperture.extract(ext, width=sky_width,
                                                                            viewer=self.viewer if debug else None))
                                    ok = True
                                offset += direction * offset_step

                        if sky_spectra:
                            # If only one, add it to itself (since it's half-width)
                            sky_spec = sky_spectra[0].add(sky_spectra[-1])
                            ad_spec.append(ndd_spec.subtract(sky_spec, handle_meta='first_found',
                                                             handle_mask=np.bitwise_or))
                        else:
                            log.warning("Difficulty finding sky aperture. No sky"
                                        f" subtraction for aperture {apnum}")
                            ad_spec.append(ndd_spec)
                    else:
                        ad_spec.append(ndd_spec)

                    # Create a new gWCS and add header keywords with the
                    # extraction location. All extracted spectra will have the
                    # same gWCS but that could change.
                    ext_spec = ad_spec[-1]
                    if wave_model is not None:
                        in_frame = astrodata.wcs.pixel_frame(naxes=1)
                        out_frame = cf.SpectralFrame(unit=u.nm, name='world',
                                                     axes_names=axes_names)
                        ext_spec.wcs = gWCS([(in_frame, wave_model),
                                             (out_frame, None)])
                    ext_spec.hdr[ad._keyword_for('aperture_number')] = apnum
                    center = aperture.model.c0.value
                    ext_spec.hdr['XTRACTED'] = (
                        center, f"Spectrum extracted from {direction} {int(center+0.5)}")
                    for i, kw in enumerate(['XTRACTLO', 'XTRACTHI']):
                        ext_spec.hdr[kw] = (aperture.last_extraction[i],
                                            self.keyword_comments[kw])
                    if sky_axes:
                        for i, kw in zip(sky_axes, ['XTRACTRA', 'XTRACTDE']):
                            ext_spec.hdr[kw] = (coords[i], self.keyword_comments[kw])

                    # Delete unnecessary keywords
                    for kw in kw_to_delete:
                        if kw in ext_spec.hdr:
                            del ext_spec.hdr[kw]

                    ext_spec.hdr[kw_datasec] = f"[1:{ext_spec.data.size}]"

            # Don't output a file with no extracted spectra
            if len(ad_spec) > 0:
                try:
                    del ad_spec.hdr['RADECSYS']
                except KeyError:
                    pass
                gt.mark_history(ad_spec, primname=self.myself(), keyword=timestamp_key)
                ad_spec.update_filename(suffix=sfx, strip=True)
                ad_extracted.append(ad_spec)

        # Only return extracted spectra
        return ad_extracted

    def findApertures(self, adinputs=None, **params):
        """
        Finds sources in 2D spectral images and store them in an APERTURE table
        for each extension. Each table will, then, be used in later primitives
        to perform aperture extraction.

        The primitive operates by first collapsing the 2D spectral image in
        the spatial direction to identify sky lines as regions of high
        pixel-to-pixel variance, and the regions between the sky lines which
        consist of at least `min_sky_region` pixels are selected. These are
        then collapsed in the dispersion direction to produce a 1D spatial
        profile, from which sources are identified using a peak-finding
        algorithm.

        The widths of the apertures are determined by calculating a threshold
        level relative to the peak, or an integrated flux relative to the total
        between the minima on either side and determining where a smoothed
        version of the source profile reaches this threshold.

        Parameters
        ----------
        adinputs : list of :class:`~astrodata.AstroData`
            Science data as 2D spectral images.
        suffix : str
            Suffix to be added to output files.
        max_apertures : int
            Maximum number of apertures expected to be found.
        percentile : float (0 - 100) / None
            percentile to use when collapsing along the dispersion direction
            to obtain a slit profile / None => take mean
        section : str
            comma-separated list of colon-separated pixel coordinate pairs
            indicating the region(s) over which the spectral signal should be
            used. The first and last values can be blank, indicating to
            continue to the end of the data
        min_sky_region : int
            minimum number of contiguous pixels between sky lines
            for a region to be added to the spectrum before collapsing to 1D.
        min_snr : float
            minimum S/N ratio for detecting peaks
        use_snr : bool
            Convert data to SNR per pixel before collapsing and peak-finding?
        threshold : float (0 - 1)
            parameter describing either the height above background (relative
            to peak) at which to define the edges of the aperture.
        interactive : bool
            Show interactive controls for fine tuning source aperture detection

        Returns
        -------
        list of :class:`~astrodata.AstroData`
            The 2D spectral images with APERTURE tables attached

        See Also
        --------
        :meth:`~geminidr.core.primitives_spect.Spect.determineDistortion`,
        :meth:`~geminidr.cofe.primitives_spect.Spect.distortionCorrect`
        """
        log = self.log
        log.debug(gt.log_message("primitive", self.myself(), "starting"))
        timestamp_key = self.timestamp_keys[self.myself()]
        suffix = params["suffix"]
        interactive = params["interactive"]

        aper_params = {key: params[key] for key in (
            'max_apertures', 'min_sky_region', 'percentile', 'section',
            'threshold', 'min_snr', 'use_snr', 'max_separation')}

        for ad in adinputs:
            if self.timestamp_keys['distortionCorrect'] not in ad.phu:
                log.warning(f"{ad.filename} has not been distortion corrected")

            for ext in ad:
                log.stdinfo(f"Searching for sources in {ad.filename} "
                            f"extension {ext.id}")

                dispaxis = 2 - ext.dispersion_axis()  # python sense
                npix = ext.shape[dispaxis]

                # data, mask, variance are all arrays in the GMOS orientation
                # with spectra dispersed horizontally
                if dispaxis == 0:
                    ext = ext.transpose()

                if interactive:
                    # build config for interactive
                    config = self.params[self.myself()]
                    config.update(**params)
                    reinit_params = ["percentile", "min_sky_region", "use_snr", "min_snr", "section", "max_apertures",
<<<<<<< HEAD
                                     "threshold", "sizing_method"]
=======
                                     "threshold", "max_separation"]
>>>>>>> 0f944782
                    title_overrides = {
                        "percentile": "Percentile (use mean if no value)",
                        "min_sky_region": "Min sky region",
                        "use_snr": "Use S/N ratio in spatial profile?",
                        "min_snr": "SNR threshold for peak detection",
                        "max_apertures": "Max Apertures (empty means no limit)",
                        "threshold": "Threshold",
<<<<<<< HEAD
                        "sizing_method": "Sizing method"
=======
                        "max_separation": "Maximum separation from target",
>>>>>>> 0f944782
                    }
                    ui_params = UIParameters(config, reinit_params=reinit_params, extras={},
                                             title_overrides=title_overrides,
                                             placeholders={"section": "e.g. 100:900,1500:2000"})
<<<<<<< HEAD
                    locations, all_limits = interactive_find_source_apertures(
                        ext, ui_params=ui_params, **aper_params)
=======

                    # pass "direction" purely for logging purposes
                    locations, all_limits = interactive_find_source_apertures(
                        ext, ui_params=ui_params, **aper_params, direction="column" if dispaxis == 0 else "row")
>>>>>>> 0f944782
                else:
                    locations, all_limits, _, _ = tracing.find_apertures(
                        ext, **aper_params)

                if locations is None or len(locations) == 0:
                    # Delete existing APERTURE table
                    if 'APERTURE' in ext.tables:
                        del ext.APERTURE
                    continue

                # This is a little convoluted because of the simplicity of the
                # initial models, but we want to ensure that the APERTURE
                # table is written in an identical way to other models, and so
                # we should use the model_to_table() function
                all_tables = []
                for i, (loc, limits) in enumerate(zip(locations, all_limits),
                                                  start=1):
                    cheb = models.Chebyshev1D(degree=0, domain=[0, npix - 1],
                                              c0=loc)
                    aptable = am.model_to_table(cheb)
                    lower, upper = limits - loc
                    aptable["number"] = np.int32(i)
                    aptable["aper_lower"] = lower
                    aptable["aper_upper"] = upper
                    all_tables.append(aptable)
                    log.stdinfo(f"Aperture {i} found at {loc:.2f} "
                                f"({lower:.2f}, +{upper:.2f})")
                    if lower > 0 or upper < 0:
                        log.warning("Problem with automated sizing of "
                                    f"aperture {i}")

                aptable = vstack(all_tables, metadata_conflicts="silent")
                # Move "number" to be the first column
                new_order = ["number"] + [c for c in aptable.colnames if c != "number"]
                ext.APERTURE = aptable[new_order]

            # Timestamp and update the filename
            gt.mark_history(ad, primname=self.myself(), keyword=timestamp_key)
            ad.update_filename(suffix=suffix, strip=True)
        return adinputs

    def flagCosmicRays(self, adinputs=None, **params):
        """
        Detect and clean cosmic rays in a 2D wavelength-dispersed image,
        using the well-known LA Cosmic algorithm of van Dokkum (2001)*, as
        implemented in McCully's optimized version for Python, "astroscrappy"+.

        * LA Cosmic: http://www.astro.yale.edu/dokkum/lacosmic
        + astroscrappy: https://github.com/astropy/astroscrappy

        Parameters
        ----------
        suffix : str
            Suffix to be added to output files.

        spectral_order, spatial_order : int or None, optional
            Order for fitting and subtracting object continuum and sky line
            models, prior to running the main cosmic ray detection algorithm.
            When None, defaults are used, according to the image size (as in
            the IRAF task gemcrspec). To control which fits are performed, use
            the bkgmodel parameter.

       bkgmodel : {'both', 'object', 'skyline', 'none'}, optional
           Set which background model(s) to use, between 'object', 'skyline',
           'both', or 'none'. Different data may get better results with
           different background models.
           'both': Use both object and sky line models.
           'object': Use object model only.
           'skyline': Use sky line model only.
           'none': Don't use a background model.
           Default: 'skyline'.

        bitmask : int, optional
            Bits in the input data quality `flags` that are to be used to
            exclude bad pixels from cosmic ray detection and cleaning. Default
            65535 (all non-zero bits, up to 16 planes).

        sigclip : float, optional
            Laplacian-to-noise limit for cosmic ray detection. Lower values
            will flag more pixels as cosmic rays. Default: 4.5.

        sigfrac : float, optional
            Fractional detection limit for neighboring pixels. For cosmic ray
            neighbor pixels, a lapacian-to-noise detection limit of
            sigfrac * sigclip will be used. Default: 0.3.

        objlim : float, optional
            Minimum contrast between Laplacian image and the fine structure
            image.  Increase this value if cores of bright stars are flagged
            as cosmic rays. Default: 5.0.

        niter : int, optional
            Number of iterations of the LA Cosmic algorithm to perform.
            Default: 4.

        sepmed : boolean, optional
            Use the separable median filter instead of the full median filter.
            The separable median is not identical to the full median filter,
            but they are approximately the same and the separable median filter
            is significantly faster and still detects cosmic rays well.
            Default: True

        cleantype : {'median', 'medmask', 'meanmask', 'idw'}, optional
            Set which clean algorithm is used:
            'median': An umasked 5x5 median filter
            'medmask': A masked 5x5 median filter
            'meanmask': A masked 5x5 mean filter
            'idw': A masked 5x5 inverse distance weighted interpolation
            Default: "meanmask".

        fsmode : {'median', 'convolve'}, optional
            Method to build the fine structure image:
            'median': Use the median filter in the standard LA Cosmic algorithm
            'convolve': Convolve the image with the psf kernel to calculate the
            fine structure image.
            Default: 'median'.

        psfmodel : {'gauss', 'gaussx', 'gaussy', 'moffat'}, optional
            Model to use to generate the psf kernel if fsmode == 'convolve' and
            psfk is None. The current choices are Gaussian and Moffat profiles.
            'gauss' and 'moffat' produce circular PSF kernels. The 'gaussx' and
            'gaussy' produce Gaussian kernels in the x and y directions
            respectively. Default: "gauss".

        psffwhm : float, optional
            Full Width Half Maximum of the PSF to use to generate the kernel.
            Default: 2.5.

        psfsize : int, optional
            Size of the kernel to calculate. Returned kernel will have size
            psfsize x psfsize. psfsize should be odd. Default: 7.

        psfbeta : float, optional
            Moffat beta parameter. Only used if fsmode=='convolve' and
            psfmodel=='moffat'. Default: 4.765.

        verbose : boolean, optional
            Print to the screen or not. Default: False.

        debug : bool
            Enable plots for debugging and store object and sky fits in the
            ad objects.

        """
        from astroscrappy import detect_cosmics

        log = self.log
        log.debug(gt.log_message("primitive", self.myself(), "starting"))

        bitmask = params.pop('bitmask')
        debug = params.pop('debug')
        suffix = params.pop('suffix')
        x_order_in = params.pop('spectral_order')
        y_order_in = params.pop('spatial_order')
        bkgmodel = params.pop('bkgmodel')

        fit_1D_params = dict(
            plot=debug,
            niter=params.pop('bkgfit_niter'),
            sigma_lower=params.pop('bkgfit_lsigma'),
            sigma_upper=params.pop('bkgfit_hsigma'),
        )

        for ad in adinputs:
            is_in_adu = ad[0].is_in_adu()
            if not is_in_adu:
                # astroscrappy takes data in adu
                for ext in ad:
                    ext.divide(ext.gain())

            # tile extensions by CCD to limit the number of edges
            array_info = gt.array_information(ad)
            ad_tiled = self.tileArrays([ad], tile_all=False)[0]

            # Create a modified version of the debug plot for inspection
            fig, axes = plt.subplots(5, 3, sharex=True, sharey=True,
                                     tight_layout=True)
            if debug:
                # This counter-intuitive step prevents the empty figure from
                # being shown by calls to pyplot.show(), but still allows it to
                # be drawn to and modified (somehow...).
                plt.close(fig)

            for i, ext in enumerate(ad_tiled):
                dispaxis = 2 - ext.dispersion_axis()

                # Use default orders from gemcrspec (from Bryan):
                ny, nx = ext.shape
                spectral_order = 9 if x_order_in is None else x_order_in
                spatial_order = ((2 if ny < 50 else 3 if ny < 80 else 5)
                                if y_order_in is None else y_order_in)

                if ext.mask is not None:
                    data = np.ma.array(ext.data, mask=ext.mask != 0)
                    mask = (ext.mask & bitmask) > 0
                    weights = (ext.mask == 0).astype(int)
                else:
                    data = ext.data
                    mask = None
                    weights = None

                # Set up the background and models to be blank initially:
                background = np.zeros(ext.shape)
                objfit = np.zeros(ext.shape)
                skyfit = np.zeros(ext.shape)

                # Fit the object spectrum:
                if bkgmodel in ('both', 'object'):
                    objfit = fit_1D(data,
                                    function='legendre',
                                    axis=dispaxis,
                                    order=spectral_order,
                                    weights=weights,
                                    **fit_1D_params).evaluate()
                if debug:
                    ext.OBJFIT = objfit.copy()

                background += objfit

                # If fitting both models, subtracting objfit from the data
                # ensures sky background isn't fitted twice:
                skyfit_input = data - objfit

                # Fit sky lines:
                if bkgmodel in('both', 'skyline'):
                    skyfit = fit_1D(skyfit_input,
                                    function='legendre',
                                    axis=1 - dispaxis,
                                    order=spatial_order,
                                    weights=weights,
                                    **fit_1D_params).evaluate()
                if debug:
                    ext.SKYFIT = skyfit

                background += skyfit

                # Run astroscrappy's detect_cosmics. We use the variance array
                # because it takes into account the different read noises if
                # the data has been tiled
                crmask, _ = detect_cosmics(ext.data,
                                           inmask=mask,
                                           inbkg=background,
                                           invar=ext.variance,
                                           gain=ext.gain(),
                                           satlevel=ext.saturation_level(),
                                           **params)

                # Set the cosmic_ray flags, and create the mask if needed
                if ext.mask is None:
                    ext.mask = np.where(crmask, DQ.cosmic_ray, DQ.good)
                else:
                    ext.mask[crmask] = DQ.cosmic_ray

                if debug:
                    plot_cosmics(ext, objfit, skyfit, crmask)

                plot_cosmics(ext, objfit, skyfit, crmask, axes=axes[:, i])

                # Free up memory.
                skyfit, objfit, skyfit_input = None, None, None

            # Save the figure
            fig.set_size_inches(5, 15)
            fig.savefig(ad.filename.replace('.fits', '.pdf'),
                        bbox_inches='tight', dpi=300)
            plt.close(fig)

            # Set flags in the original (un-tiled) ad
            if ad_tiled is not ad:
                xbin, ybin = ad.detector_x_bin(), ad.detector_y_bin()
                for ext_tiled, indices in zip(ad_tiled, array_info.extensions):
                    tiled_arrsec = ext_tiled.array_section()
                    for i in indices:
                        ext = ad[i]
                        arrsec = ext.array_section()
                        slice_ = (slice((arrsec.y1 - tiled_arrsec.y1) // ybin,
                                        (arrsec.y2 - tiled_arrsec.y1) // ybin),
                                  slice((arrsec.x1 - tiled_arrsec.x1) // xbin,
                                        (arrsec.x2 - tiled_arrsec.x1) // xbin))

                        ext.mask = ext_tiled.mask[slice_]

                        if debug:
                            ext.OBJFIT = ext_tiled.OBJFIT[slice_]
                            ext.SKYFIT = ext_tiled.SKYFIT[slice_]

            # convert back to electron if needed
            if not is_in_adu:
                for ext in ad:
                    ext.multiply(ext.gain())

            ad.update_filename(suffix=suffix, strip=True)

        return adinputs

    def fluxCalibrate(self, adinputs=None, **params):
        """
        Performs flux calibration multiplying the input signal by the
        sensitivity function obtained from
        :meth:`~geminidr.core.primitives_spect.Spec.calculateSensitivity`.

        Parameters
        ----------
        adinputs : list of :class:`~astrodata.AstroData`
            1D or 2D Spectra of targets that need to be flux-calibrated.
            2D spectra are expected to be distortion corrected and its
            dispersion axis should be along rows.

        suffix :  str
            Suffix to be added to output files (default: _fluxCalibrated).

        standard: str or AstroData
            Standard star spectrum containing one extension or the same number
            of extensions as the input spectra. Each extension must have a
            `.SENSFUNC` table containing information about the overall
            sensitivity. Right now, if this is not provided, it will raise a
            NotImplementedError since it needs implementation.

        units : str, optional
            Units for output spectrum (default: W m-2 nm-1).

        Returns
        -------
        list of :class:`~astrodata.AstroData`
            The same input list is used as output but each object now has
            its pixel values in physical units.
        """
        log = self.log
        log.debug(gt.log_message("primitive", self.myself(), "starting"))
        timestamp_key = self.timestamp_keys[self.myself()]
        sfx = params["suffix"]
        std = params["standard"]
        final_units = params["units"]
        do_cal = params["do_cal"]

        # Expectation is that the SENSFUNC table will be in units
        # like (electron/s) / (W/m^2)
        flux_units = u.Unit("W m-2")

        if do_cal == 'skip':
            log.warning("Flux calibration has been turned off.")
            return adinputs

        # Get a suitable specphot standard (with sensitivity function)
        if std is None:
            std_list = self.caldb.get_processed_standard(adinputs)
        else:
            std_list = (std, None)

        # Provide a standard AD object for every science frame, and an origin
        for ad, std, origin in zip(*gt.make_lists(adinputs, *std_list,
                                    force_ad=(1,))):
            if ad.phu.get(timestamp_key):
                log.warning(f"{ad.filename}: already processed by "
                            "fluxCalibrate. Continuing.")
                continue

            if std is None:
                if 'sq' in self.mode and do_cal != 'force':
                    raise OSError('No processed standard listed for {}'.
                                  format(ad.filename))
                else:
                    log.warning(f"{ad.filename}: no standard was specified. "
                                "Continuing.")
                    continue

            origin_str = f" (obtained from {origin})" if origin else ""
            log.stdinfo(f"{ad.filename}: using the standard {std.filename}"
                        f"{origin_str}")
            len_std, len_ad = len(std), len(ad)
            if len_std not in (1, len_ad):
                log.warning(f"{ad.filename} has {len_ad} extensions but "
                            f"{std.filename} has {len_std} extensions so "
                            "cannot flux calibrate.")
                continue

            if not all(hasattr(ext, "SENSFUNC") for ext in std):
                log.warning("SENSFUNC table missing from one or more extensions"
                            f" of {std.filename} so cannot flux calibrate")
                continue

            # Since 2D flux calibration just uses the wavelength info for the
            # middle row/column, non-distortion-corrected data will have the
            # wrong wavelength solution in other columns/rows
            if (any(len(ext.shape) == 2 for ext in ad) and
                    not self.timestamp_keys['distortionCorrect'] in ad.phu):
                log.warning(f"{ad.filename} has not been distortion corrected")

            telescope = ad.telescope()
            exptime = ad.exposure_time()
            try:
                std_site = std.phu["EXTCURVE"]
            except KeyError:
                try:
                    delta_airmass = ad.airmass() - std.airmass()
                except TypeError:  # if either airmass() returns None
                    log.warning("Cannot determine airmass of target "
                                f"{ad.filename} and/or standard {std.filename}"
                                ". Not performing airmass correction.")
                    delta_airmass = None
                else:
                    log.stdinfo(f"{ad.filename}: Correcting for difference of "
                                f"{delta_airmass:5.3f} airmasses")
            else:
                telescope = ad.telescope()
                sci_site = extinct.telescope_sites.get(telescope)
                if sci_site != std_site:
                    raise ValueError(f"Site of target observation {ad.filename}"
                                     f" ({sci_site}) does not match site used "
                                     f"to correct standard {std.filename} "
                                     f"({std_site}).")
                delta_airmass = ad.airmass()
                if delta_airmass is None:
                    log.warning(f"Cannot determine airmass of {ad.filename}."
                                " Not performing airmass correction.")
                else:
                    log.stdinfo(f"{ad.filename}: Correcting for airmass of "
                                f"{delta_airmass:5.3f}")


            for index, ext in enumerate(ad):
                ext_std = std[min(index, len_std-1)]
                extname = f"{ad.filename} extension {ext.id}"

                # Create the correct callable function (we may want to
                # abstract this in the future)
                sensfunc = am.table_to_model(ext_std.SENSFUNC)
                std_wave_unit = sensfunc.meta["xunit"]
                std_flux_unit = sensfunc.meta["yunit"]

                # Try to confirm the science image has the correct units
                std_physical_unit = (std_flux_unit.physical_unit if
                                     isinstance(std_flux_unit, u.LogUnit)
                                     else std_flux_unit)
                try:
                    sci_flux_unit = u.Unit(ext.hdr.get('BUNIT'))
                except:
                    sci_flux_unit = None
                if not (std_physical_unit is None or sci_flux_unit is None):
                    unit = sci_flux_unit * std_physical_unit / flux_units
                    if unit.is_equivalent(u.s):
                        log.fullinfo("Dividing {} by exposure time of {} s".
                                     format(extname, exptime))
                        ext /= exptime
                        sci_flux_unit /= u.s
                    elif not unit.is_equivalent(u.dimensionless_unscaled):
                        log.warning(f"{extname} has incompatible units ('"
                                    f"{sci_flux_unit}' and '{std_physical_unit}'"
                                    "). Cannot flux calibrate")
                        continue
                else:
                    log.warning("Cannot determine units of data and/or SENSFUNC "
                                f"table for {extname}, so cannot flux calibrate.")
                    continue

                # Get wavelengths of all pixels
                ndim = len(ext.shape)
                dispaxis = 0 if ndim == 1 else 2 - ext.dispersion_axis()

                # Get wavelengths and pixel sizes of all the pixels along the
                # dispersion axis by calculating wavelengths in the middles and
                # edges of all pixels.
                all_coords = [0.5*(length - 1) for length in ext.shape]
                all_coords[dispaxis] = np.arange(-0.5, ext.shape[dispaxis], 0.5)
                all_waves = ext.wcs(*all_coords[::-1], with_units=True)
                if ndim > 1:
                    all_waves = all_waves[0]

                waves = all_waves[1::2]
                pixel_sizes = abs(np.diff(all_waves[::2]))

                # Reconstruct the spline and evaluate it at every wavelength
                sens_factor = sensfunc(waves.to(std_wave_unit).value) * std_flux_unit
                try:  # conversion from magnitude/logarithmic units
                    sens_factor = sens_factor.physical
                except AttributeError:
                    pass

                # Apply airmass correction. If none is needed/possible, we
                # don't need to try to do this
                if delta_airmass:
                    try:
                        extinction_correction = extinct.extinction(
                            waves, telescope=telescope)
                    except KeyError:
                        log.warning(f"Telescope {telescope} not recognized. "
                                    "Not making an airmass correction.")
                    else:
                        sens_factor *= 10**(0.4 * delta_airmass * extinction_correction)

                final_sens_factor = (sci_flux_unit * sens_factor / pixel_sizes).to(
                    final_units, equivalencies=u.spectral_density(waves)).value

                if ndim == 2 and dispaxis == 0:
                    ext *= final_sens_factor[:, np.newaxis]
                else:
                    ext *= final_sens_factor
                ext.hdr['BUNIT'] = final_units

            # Timestamp and update the filename
            gt.mark_history(ad, primname=self.myself(), keyword=timestamp_key)
            ad.update_filename(suffix=sfx, strip=True)

        return adinputs

    def linearizeSpectra(self, adinputs=None, **params):
        """
        Transforms 1D spectra so that the relationship between the pixel
        location and wavelength is linear. This primitive calls
        resampleToCommonFrame to do the actual resampling.

        Parameters
        ----------
        adinputs : list of :class:`~astrodata.AstroData`
            Wavelength calibrated 1D spectra.

        suffix : str
            Suffix to be added to output files.
        w1 : float
            Wavelength of first pixel (nm). See Notes below.
        w2 : float
            Wavelength of last pixel (nm). See Notes below.
        dw : float
            Dispersion (nm/pixel). See Notes below.
        npix : int
            Number of pixels in output spectrum. See Notes below.
        conserve : bool
            Conserve flux (rather than interpolate)?
        order : int
            order of interpolation during the resampling

        Notes
        -----
        Exactly 0 or 3 of (w1, w2, dw, npix) must be specified.

        Returns
        -------
        list of :class:`~astrodata.AstroData`
            Linearized 1D spectra.
        """
        log = self.log
        log.debug(gt.log_message("primitive", self.myself(), "starting"))
        timestamp_key = self.timestamp_keys[self.myself()]
        sfx = params["suffix"]
        w1 = params["w1"]
        w2 = params["w2"]
        dw = params["dw"]
        npix = params["npix"]
        conserve = params["conserve"]
        order = params["order"]

        # There are either 1 or 4 Nones, due to validation
        nones = [w1, w2, dw, npix].count(None)
        if nones == 1:
            # Work out the missing variable from the others
            if npix is None:
                npix = int(np.ceil((w2 - w1) / dw)) + 1
                w2 = w1 + (npix - 1) * dw
            elif w1 is None:
                w1 = w2 - (npix - 1) * dw
            elif w2 is None:
                w2 = w1 + (npix - 1) * dw
            else:
                dw = (w2 - w1) / (npix - 1)

        # We send the ADs through one-by-one so there's no attempt to
        # align them in the spatial direction
        adoutputs = []
        for ad in adinputs:
            ad_out = self.resampleToCommonFrame([ad], suffix=sfx, w1=w1, w2=w2, npix=npix,
                                                conserve=conserve, order=order,
                                                trim_spectral=False)[0]
            gt.mark_history(ad_out, primname=self.myself(), keyword=timestamp_key)
            adoutputs.append(ad_out)

        return adoutputs

    def normalizeFlat(self, adinputs=None, **params):
        """
        This primitive normalizes a spectroscopic flatfield, by fitting
        a cubic spline along the dispersion direction of an averaged
        combination of rows/columns (by default, in the center of the
        spatial direction). Each row/column is then divided by this spline.

        For multi-extension AstroData objects of MOS or XD, each extension
        is treated separately. For other multi-extension data,
        mosaicDetectors() is called to produce a single extension, and the
        spline fitting is performed with variable scaling parameters for
        each detector (identified within the mosaic from groups of DQ.no_data
        pixels). The spline fit is calculated in the mosaicked frame but it
        is evaluated for each pixel in each unmosaicked detector, so that
        the resultant flatfield always has the same format (i.e., number of
        extensions and their shape) as the input frame.

        Parameters
        ----------
        suffix : str/None
            suffix to be added to output files
        center : int/None
            central row/column for 1D extraction (None => use middle)
        nsum : int
            number of rows/columns around center to combine
        function : str
            type of function to fit (splineN or polynomial types)
        order : int
            Order of the spline fit to be performed
        lsigma : float/None
            lower rejection limit in standard deviations
        hsigma : float/None
            upper rejection limit in standard deviations
        niter : int
            maximum number of rejection iterations
        grow : float/False
            growth radius for rejected pixels
        """
        log = self.log
        log.debug(gt.log_message("primitive", self.myself(), "starting"))
        timestamp_key = self.timestamp_keys[self.myself()]
        sfx = params["suffix"]
        center = params["center"]
        nsum = params["nsum"]
        fit1d_params = fit_1D.translate_params(params)

        for ad in adinputs:
            # Don't mosaic if the multiple extensions are because the
            # data are MOS or cross-dispersed
            if len(ad) > 1 and not ({'MOS', 'XD'} & ad.tags):
                # Store original gWCS because we're modifying it
                orig_wcs = [ext.wcs for ext in ad]
                geotable = import_module('.geometry_conf', self.inst_lookups)
                transform.add_mosaic_wcs(ad, geotable)
                admos = transform.resample_from_wcs(ad, "mosaic", attributes=None,
                                                    order=3, process_objcat=False)
                mosaicked = True
            else:
                admos = ad
                mosaicked = False

            # This will loop over MOS slits or XD orders
            for ext in admos:
                dispaxis = 2 - ext.dispersion_axis()  # python sense
                direction = "row" if dispaxis == 1 else "column"

                data, mask, variance, extract_slice = tracing.average_along_slit(
                    ext, center=center, nsum=nsum)
                log.stdinfo("Extracting 1D spectrum from {}s {} to {}".
                            format(direction, extract_slice.start + 1, extract_slice.stop))
                mask |= (DQ.no_data * (variance == 0))  # Ignore var=0 points
                slices = _ezclump((mask & (DQ.no_data | DQ.unilluminated)) == 0)

                masked_data = np.ma.masked_array(data, mask=mask)
                weights = np.sqrt(np.where(variance > 0, 1. / variance, 0.))
                center = (extract_slice.start + extract_slice.stop) // 2
                waves = ext.wcs(range(len(masked_data)), center)[0]

                # We're only going to do CCD-to-CCD normalization if we've
                # done the mosaicking in this primitive; if not, we assume
                # the user has already taken care of it (if it's required).
                nslices = len(slices)
                if nslices > 1 and mosaicked:
                    coeffs = np.ones((nslices - 1,))
                    boundaries = list(slice_.stop for slice_ in slices[:-1])
                    result = optimize.minimize(QESpline, coeffs, args=(waves, masked_data,
                                                                       weights, boundaries,
                                                                       20),
                                               tol=1e-7, method='Nelder-Mead')
                    if not result.success:
                        log.warning(f"Problem with spline fitting: {result.message}")

                    # Rescale coefficients so centre-left CCD is unscaled
                    coeffs = np.insert(result.x, 0, [1])
                    coeffs /= coeffs[len(coeffs) // 2]
                    for coeff, slice_ in zip(coeffs, slices):
                        masked_data[slice_] *= coeff
                        weights[slice_] /= coeff
                    log.stdinfo("QE scaling factors: " +
                                " ".join("{:6.4f}".format(coeff) for coeff in coeffs))
                fit1d = fit_1D(masked_data, points=waves, weights=weights,
                               **fit1d_params)

                if not mosaicked:
                    flat_data = np.tile(fit1d.evaluate(), (ext.shape[1-dispaxis], 1))
                    ext.divide(at.transpose_if_needed(flat_data, transpose=(dispaxis==0))[0])

            # If we've mosaicked, there's only one extension
            # We forward transform the input pixels, take the transformed
            # coordinate along the dispersion direction, and evaluate the
            # spline there.
            if mosaicked:
                #origin = admos.nddata[0].meta.pop('transform')['origin']
                #origin_shift = reduce(Model.__and__, [models.Shift(-s) for s in origin[::-1]])
                for ext, wcs in zip(ad, orig_wcs):
                    ypix, xpix = np.mgrid[:ext.shape[0], :ext.shape[1]]
                    waves = wcs(xpix, ypix)[0]
                    flat_data = np.array([fit1d.evaluate(w) for w in waves])
                    #t = ext.wcs.get_transform(ext.wcs.input_frame, "mosaic") | origin_shift
                    #geomap = transform.GeoMap(t, ext.shape, inverse=True)
                    #flat_data = fit1d.evaluate(geomap.coords[dispaxis])
                    ext.divide(flat_data)
                    ext.wcs = wcs

            # Timestamp and update the filename
            gt.mark_history(ad, primname=self.myself(), keyword=timestamp_key)
            ad.update_filename(suffix=sfx, strip=True)

        return adinputs

    def resampleToCommonFrame(self, adinputs=None, **params):
        """
        Resample 1D or 2D spectra on a common frame, and optionally transform
        them so that the relationship between them and their respective
        wavelength calibration is linear.

        Parameters
        ----------
        adinputs : list of :class:`~astrodata.AstroData`
            Wavelength calibrated 1D or 2D spectra.
        suffix : str
            Suffix to be added to output files.
        w1 : float
            Wavelength of first pixel (nm). See Notes below.
        w2 : float
            Wavelength of last pixel (nm). See Notes below.
        dw : float
            Dispersion (nm/pixel). See Notes below.
        npix : int
            Number of pixels in output spectrum. See Notes below.
        conserve : bool
            Conserve flux (rather than interpolate)?
        order : int
            order of interpolation during the resampling
        trim_spatial : bool
            Output data will cover the intersection (rather than union) of
            the inputs' spatial coverage?
        trim_spectral: bool
            Output data will cover the intersection (rather than union) of
            the inputs' wavelength coverage?
        force_linear : bool
            Force a linear output wavelength solution?

        Notes
        -----
        If ``w1`` or ``w2`` are not specified, they are computed from the
        individual spectra: if ``trim_data`` is True, this is the intersection
        of the spectra ranges, otherwise this is the union of all ranges,

        If ``dw`` or ``npix`` are specified, the spectra are linearized.

        Returns
        -------
        list of :class:`~astrodata.AstroData`
            Linearized 1D spectra.
        """
        log = self.log
        log.debug(gt.log_message("primitive", self.myself(), "starting"))
        timestamp_key = self.timestamp_keys[self.myself()]
        suffix = params["suffix"]
        w1 = params["w1"]
        w2 = params["w2"]
        dw = params["dw"]
        npix = params["npix"]
        conserve = params["conserve"]
        trim_spatial = params["trim_spatial"]
        trim_spectral = params["trim_spectral"]
        force_linear = params["force_linear"]

        # Check that all ad objects are either 1D or 2D
        ndim = {len(ext.shape) for ad in adinputs for ext in ad}
        if len(ndim) == 0:
            log.warning('Input list empty. Doing nothing.')
            return adinputs
        elif len(ndim) != 1:
            raise ValueError('inputs must have the same dimension')
        ndim = ndim.pop()

        # For the 2D case check that all ad objects have only 1 extension
        if ndim > 1:
            adjust_key = self.timestamp_keys['adjustWCSToReference']
            if len(adinputs) > 1 and not all(adjust_key in ad.phu
                                             for ad in adinputs):
                log.warning("2D spectral images should be processed by "
                            "adjustWCSToReference if accurate spatial "
                            "alignment is required.")
            if not all(len(ad) == 1 for ad in adinputs):
                raise ValueError('inputs must have only 1 extension')
            dispaxis = {ad[0].dispersion_axis() for ad in adinputs}
            if len(dispaxis) > 1:  # this shouldn't happen!
                raise ValueError('Not all inputs have the same dispersion axis')
            dispaxis_wcs = dispaxis.pop() - 1  # for gWCS axes
            dispaxis = ndim - 1 - dispaxis_wcs  # python sense
            # Store these values for later!
            refad = adinputs[0]
            ref_coords = (refad.central_wavelength(asNanometers=True),
                          refad.target_ra(), refad.target_dec())
            ref_pixels = [np.asarray(ad[0].wcs.invert(*ref_coords)[::-1])
                          for ad in adinputs]
            # Locations in frame of reference AD. The spectral axis is
            # unimportant here.
            all_corners = [(np.array(at.get_corners(ad[0].shape)) -
                            r + ref_pixels[0]).T.astype(int)
                           for ad, r in zip(adinputs, ref_pixels)]

        # If only one variable is missing we compute it from the others
        nparams = 4 - [w1, w2, dw, npix].count(None)
        if nparams == 3:
            if npix is None:
                npix = int(np.ceil((w2 - w1) / dw)) + 1
                w2 = w1 + (npix - 1) * dw
            elif w1 is None:
                w1 = w2 - (npix - 1) * dw
            elif w2 is None:
                w2 = w1 + (npix - 1) * dw
            else:
                dw = (w2 - w1) / (npix - 1)

        # Gather information from all the spectra (Chebyshev1D model,
        # w1, w2, dw, npix), and compute the final bounds (w1out, w2out)
        # if there are not provided
        info = []
        w1out, w2out, dwout, npixout = w1, w2, dw, npix
        for ad in adinputs:
            adinfo = []
            for ext in ad:
                try:
                    model_info = _extract_model_info(ext)
                except ValueError:
                    raise ValueError("Cannot determine wavelength solution "
                                     f"for {ad.filename} extension {ext.id}.")
                adinfo.append(model_info)

                if w1 is None:
                    if w1out is None:
                        w1out = model_info['w1']
                    elif trim_spectral:
                        w1out = max(w1out, model_info['w1'])
                    else:
                        w1out = min(w1out, model_info['w1'])

                if w2 is None:
                    if w2out is None:
                        w2out = model_info['w2']
                    elif trim_spectral:
                        w2out = min(w2out, model_info['w2'])
                    else:
                        w2out = max(w2out, model_info['w2'])
            info.append(adinfo)

        if trim_spectral:
            if w1 is None:
                w1out = info[0][0]['w1']
            if w2 is None:
                w2out = info[0][0]['w2']
            if w1 is None or w2 is None:
                log.fullinfo("Trimming data to size of reference spectra")

        # linearize spectra only if the grid parameters are specified
        linearize = force_linear or npix is not None or dw is not None
        if linearize:
            if npixout is None and dwout is None:
                # if both are missing, use the reference spectrum
                dwout = info[0][0]['dw']

            if npixout is None:
                npixout = int(np.ceil((w2out - w1out) / dwout)) + 1
            elif dwout is None:
                dwout = (w2out - w1out) / (npixout - 1)

        if linearize:
            new_wave_model = models.Scale(dwout) | models.Shift(w1out)
        else:
            # compute the inverse model needed to go to the reference
            # spectrum grid. Due to imperfections in the Chebyshev inverse
            # we check whether the wavelength limits are the same as the
            # reference spectrum.
            wave_model_ref = info[0][0]['wave_model'].copy()
            wave_model_ref.name = None
            limits = wave_model_ref.inverse([w1out, w2out])
            if info[0][0]['w1'] == w1out:
                limits[0] = round(limits[0])
            if info[0][0]['w2'] == w2out:
                limits[1] = round(limits[1])
            pixel_shift = int(np.ceil(limits.min()))
            new_wave_model = models.Shift(pixel_shift) | wave_model_ref
            if info[0][0]['w2'] == w2out:
                npixout = info[0][0]['npix']
            else:
               npixout = int(np.floor(new_wave_model.inverse([w1out, w2out]).max()) + 1)
            dwout = (w2out - w1out) / (npixout - 1)

        new_wave_model.name = 'WAVE'
        if ndim == 1:
            new_wcs_model = new_wave_model
        else:
            new_wcs_model = refad[0].wcs.forward_transform.replace_submodel('WAVE', new_wave_model)

        # Now let's think about the spatial direction
        if ndim > 1:
            if trim_spatial:
                if ndim == 2:
                    mins = [min(ac[dispaxis_wcs]) for ac in all_corners]
                    maxs = [max(ac[dispaxis_wcs]) for ac in all_corners]
                    origin = [max(mins)] * 2
                    output_shape = [min(maxs) - max(mins) + 1] * 2
                else:  # TODO: revisit!
                    # for cubes, treat the imaging plane like the Image version
                    # and trim to the reference, not the intersection
                    origin = [0] * ndim
                    output_shape = list(refad[0].shape)
            else:
                origin = np.concatenate(all_corners, axis=1).min(axis=1)
                output_shape = list(np.concatenate(all_corners, axis=1).max(axis=1) - origin + 1)
            output_shape[dispaxis] = npixout
            origin[dispaxis] = 0
        else:
            origin = (0,)
            output_shape = (npixout,)

        adoutputs = []
        for i, ad in enumerate(adinputs):
            flux_calibrated = self.timestamp_keys["fluxCalibrate"] in ad.phu

            for iext, ext in enumerate(ad):
                wave_model = info[i][iext]['wave_model']
                extn = f"{ad.filename} extension {ext.id}"
                wave_resample = wave_model | new_wave_model.inverse
                # TODO: This shouldn't really be needed, but it is
                wave_resample.inverse = new_wave_model | wave_model.inverse

                # Avoid performing a Cheb and its imperfect inverse
                if not linearize and new_wave_model[1:] == wave_model:
                    wave_resample = models.Shift(-pixel_shift)

                if ndim == 1:
                    dispaxis = 0
                    resampling_model = wave_resample
                else:
                    spatial_offset = reduce(
                        Model.__and__, [models.Shift(r0 - ref_pixels[i][j])
                                        for j, r0 in enumerate(ref_pixels[0]) if j != dispaxis])
                    if dispaxis == 0:
                        resampling_model = spatial_offset & wave_resample
                    else:
                        resampling_model = wave_resample & spatial_offset

                this_conserve = conserve_or_interpolate(ext, user_conserve=conserve,
                                        flux_calibrated=flux_calibrated, log=log)

                if i == 0 and not linearize:
                    log.fullinfo(f"{ad.filename}: No interpolation")
                msg = "Resampling"
                if linearize:
                    msg += " and linearizing"
                log.stdinfo(f"{msg} {extn}: w1={w1out:.3f} w2={w2out:.3f} "
                            f"dw={dwout:.3f} npix={npixout}")

                # If we resample to a coarser pixel scale, we may
                # interpolate over features. We avoid this by subsampling
                # back to the original pixel scale (approximately).
                input_dw = info[i][iext]['dw']
                subsample = int(np.ceil(abs(dwout / input_dw) - 0.1))
                attributes = [attr for attr in ('data', 'mask', 'variance')
                              if getattr(ext, attr) is not None]

                resampled_frame = copy(ext.wcs.input_frame)
                resampled_frame.name = 'resampled'
                ext.wcs = gWCS([(ext.wcs.input_frame, resampling_model),
                                (resampled_frame, new_wcs_model),
                                (ext.wcs.output_frame, None)])

                new_ext = transform.resample_from_wcs(ext, 'resampled', subsample=subsample,
                                                      attributes=attributes, conserve=this_conserve,
                                                      origin=origin, output_shape=output_shape)
                if iext == 0:
                    ad_out = new_ext
                else:
                    ad_out.append(new_ext[0])
                #if ndim == 2:
                #    try:
                #        offset = slit_offset.offset.value
                #        ext.APERTURE['c0'] += offset
                #        log.fullinfo("Shifting aperture locations by {:.2f} "
                #                     "pixels".format(offset))
                #    except AttributeError:
                #        pass

            # Timestamp and update the filename
            gt.mark_history(ad_out, primname=self.myself(), keyword=timestamp_key)
            ad_out.update_filename(suffix=suffix, strip=True)
            adoutputs.append(ad_out)

        return adoutputs

    def skyCorrectFromSlit(self, adinputs=None, **params):
        """
        Performs row-by-row/column-by-column sky subtraction of 2D spectra.

        For that, it fits the sky contribution along each row/column
        perpendicular to the dispersion axis and builds a mask of rejected
        pixels during the fitting process. It also adds any apertures defined
        in the APERTURE table to this mask if it exists.

        This primitive should be called on data free of distortion.

        Parameters
        ----------
        adinputs : list of :class:`~astrodata.AstroData`
            2D science spectra loaded as :class:`~astrodata.AstroData` objects.
        suffix : str or None
            Suffix to be added to output files.
        regions : str or None
            Sample region(s) to fit along rows/columns parallel to the slit,
            as a comma-separated list of pixel ranges. Any pixels outside these
            ranges (and/or included in the source aperture table) will be
            ignored when fitting each row or column.
        function : {'splineN', 'legendre', 'chebyshev', 'polynomial'}, optional
            Type of function/model to be used for fitting rows or columns
            perpendicular to the dispersion axis (default 'spline3', a cubic
            spline). For spline fits, N may be 1-5 (linear to quintic).
        order : int or None
            Order of fit to each row/column. For spline fits, this
            is the number of spline pieces; if `None`, as many pieces will be
            used as are required to get chi^2=1, otherwise the specified number
            will be reduced in proportion to the ratio of good pixels to total
            pixels in each row/column. If there are fewer than 4 good pixels in
            a given row/column, the fit will be performed using every pixel.
            For polynomial fitting functions, ``order`` is the polynomial degree
        lsigma, hsigma : float
            Lower and upper pixel rejection limits for fitting, in standard
            deviations from the fit
        niter : int
            Maximum number of fitting iterations
        grow : float or False, optional
            Masking growth radius (in pixels) for each statistically-rejected pixel
        aperture_growth : float
            Masking growth radius (in pixels) for each aperture
        debug_plot : bool
            Show diagnostic plots?
        interactive : bool
            Show interactive interface?

        Returns
        -------
        adinputs : list of :class:`~astrodata.AstroData`
            Sky subtractd 2D spectral images.

        See Also
        --------
        :meth:`~geminidr.core.primitives_spect.Spect.determineDistortion`,
        :meth:`~geminidr.core.primitives_spect.Spect.distortionCorrect`,
        :meth:`~geminidr.core.primitives_spect.Spect.findApertures`,
        """
        log = self.log
        log.debug(gt.log_message("primitive", self.myself(), "starting"))
        timestamp_key = self.timestamp_keys[self.myself()]
        sfx = params["suffix"]
        debug_plot = params["debug_plot"]
        fit1d_params = fit_1D.translate_params(params)
        interactive = params["interactive"]

        def calc_sky_coords(ad: AstroData, apgrow=0, interactive_mode=False):
            """
            Calculate the sky coordinates for the extensions in the given
            AstroData object.

            This is useful for both feeding the data inputs calculation
            for the interactive interface and for the final loop over
            AstoData objects to do the fit (for both interactive and
            non-interactive).

            Parameters
            ----------
            ad : :class:`~astrodata.AstroData`
                AstroData to generate coordinates for
            apgrow : float
                Aperture avoidance distance (pixels)
            interactive_mode : bool
                If True, collates aperture data mask separately to be used by UI

            Returns
            -------
            :class:`~astrodata.AstroData`, :class:`~numpy.ndarray`, :class:`~numpy.ndarray`
                extension, sky mask, sky weights yielded for each extension in the `ad`
            """
            for csc_ext in ad:
                csc_axis = csc_ext.dispersion_axis() - 1  # python sense

                # We want to mask pixels in apertures in addition to the mask.
                # Should we also leave DQ.cosmic_ray (because sky lines can get
                # flagged as CRs) and/or DQ.overlap unmasked here?
                csc_sky_mask = (np.zeros_like(csc_ext.data, dtype=bool)
                                if csc_ext.mask is None else
                                (csc_ext.mask & DQ.not_signal).astype(bool))

                # for interactive mode, we aggregate an aperture mask separately
                # for the UI
                csc_aperture_mask = (np.zeros_like(csc_ext.data, dtype=bool))

                # If there's an aperture table, go through it row by row,
                # masking the pixels
                try:
                    aptable = csc_ext.APERTURE
                except AttributeError:
                    pass
                else:
                    for row in aptable:
                        trace_model = am.table_to_model(row)
                        aperture = tracing.Aperture(trace_model,
                                                    aper_lower=row['aper_lower'],
                                                    aper_upper=row['aper_upper'])
                        aperture_mask = aperture.aperture_mask(csc_ext, grow=apgrow)
                        csc_aperture_mask |= aperture_mask

                if csc_ext.variance is None:
                    csc_sky_weights = None
                else:
                    csc_sky_weights = np.sqrt(at.divide0(1., csc_ext.variance))
                    # Handle columns were all the weights are zero
                    zeros = np.sum(csc_sky_weights, axis=csc_axis) == 0
                    if csc_axis == 0:
                        csc_sky_weights[:, zeros] = 1
                    else:
                        csc_sky_weights[zeros] = 1

                # Unmask rows/columns that are all DQ.no_data (e.g., GMOS
                # chip gaps) to avoid a zillion warnings about insufficient
                # unmasked points.
                if csc_ext.mask is not None:
                    no_data = (np.bitwise_and.reduce(csc_ext.mask, axis=csc_axis) &
                               DQ.no_data).astype(bool)
                    if csc_axis == 0:
                        csc_sky_mask ^= no_data
                    else:
                        csc_sky_mask ^= no_data[:, None]

                csc_ext.data, csc_sky_mask, csc_sky_weights = \
                    transpose_if_needed(csc_ext.data, csc_sky_mask, csc_sky_weights, transpose=csc_axis != 0)
                if interactive_mode:
                    csc_aperture_mask = \
                        transpose_if_needed(csc_aperture_mask, transpose=csc_axis != 0)[0]
                    yield csc_ext, csc_sky_mask, csc_sky_weights, csc_aperture_mask
                else:
                    yield csc_ext, csc_sky_mask | csc_aperture_mask, csc_sky_weights

        def recalc_fn(ad: AstroData, ui_parms: UIParameters):
            """
            Used by the interactive code to generate all the inputs for the tabs
            per extension.

            This relies on the ``calc_sky_coords`` call to iterate on a set of
            extensions and their calculated sky_mask and sky_weights.  It then
            creates the sky masked array and pixel coordinates to return for
            the interactive code.  This function is suitable for use as the
            data source for the fit1d interactive code.

            Parameters
            ----------
            ad : :class:`~astrodata.core.AstroData`
                AstroData instance to work on
            ui_parms : :class:`~geminidr.interactive.interactive.UIParameters`
                configuration for the primitive, including extra controls

            Returns
            -------
            :class:`~numpy.ndarray`, :class:`~numpy.ma.MaskedArray`, :class:`~numpy.ndarray`
                Yields a list of tupes with the pixel, sky, sky_weights

            See Also
            --------
            :meth:`~geminidr.core.primitives_spect.Spect.skyCorrectFromSlit.calc_sky_coords`
            """
            # pylint: disable=unused-argument
            c = max(0, ui_parms.values['col'] - 1)
            apgrow = ui_parms.values['aperture_growth']
            # TODO alternatively, save these 3 arrays for faster recalc
            # here I am rerunning all the above calculations whenever a col select is made
            data = {"x": [], "y": [], "weights": [], "aperture_mask": []}
            for rc_ext, rc_sky_mask, rc_sky_weights, rc_aper_mask in \
                    calc_sky_coords(ad, apgrow=apgrow, interactive_mode=True):
                # TODO: FIX THIS TO PAY ATTENTION TO ORIENTATION!!!!!
                if rc_ext.dispersion_axis() == 1:
                    data["weights"].append(None if rc_sky_weights is None else rc_sky_weights[:, c])
                    data["aperture_mask"].append(rc_aper_mask[:, c])
                    rc_sky = np.ma.masked_array(rc_ext.data[:, c], mask=rc_sky_mask[:, c])
                else:
                    data["weights"].append(None if rc_sky_weights is None else rc_sky_weights[c])
                    data["aperture_mask"].append(rc_aper_mask[c])
                    rc_sky = np.ma.masked_array(rc_ext.data[c], mask=rc_sky_mask[c])
                data["x"].append(np.arange(rc_sky.size))
                data["y"].append(rc_sky)
            return data

        final_parms = list()
        apgrow = None  # for saving selected aperture_grow values, if interactive

        if interactive:
            apgrow = list()
            # build config for interactive
            config = self.params[self.myself()]
            config.update(**params)

            # Create a 'col' parameter to add to the UI so the user can select the column they
            # want to fit.
            # We pass a default column at the 1/3 mark, since dead center is flat
            axis = adinputs[0].dispersion_axis()[0] - 1  # python sense
            ncols = adinputs[0].shape[0][1 if axis == 0 else 0]
            reinit_params = ["col", "aperture_growth"]
            reinit_extras = {"col": RangeField(doc="Column of data", dtype=int, default=int(ncols / 2),
                                               min=1, max=ncols)}

            # Build the set of input shapes and count the total extensions while we are at it
            for ad in adinputs:
                all_shapes = []
                count = 0
                for ext in ad:
                    axis = ext.dispersion_axis() - 1  # python sense
                    count = count+1
                    all_shapes.append((0, ext.shape[axis]))  # extracting single line for interactive

                # Get filename to display in visualizer
                filename_info = getattr(ad, 'filename', '')

                # get the fit parameters
                fit1d_params = fit_1D.translate_params(params)
                ui_params = UIParameters(config, reinit_params=reinit_params, extras=reinit_extras)
                visualizer = fit1d.Fit1DVisualizer(lambda ui_params: recalc_fn(ad, ui_params),
                                                   fitting_parameters=[fit1d_params]*count,
                                                   tab_name_fmt="Slit {}",
                                                   xlabel='Row',
                                                   ylabel='Signal',
                                                   domains=all_shapes,
                                                   title="Sky Correct From Slit",
                                                   primitive_name="skyCorrectFromSlit",
                                                   filename_info=filename_info,
                                                   help_text=SKY_CORRECT_FROM_SLIT_HELP_TEXT,
                                                   plot_ratios=False,
                                                   enable_user_masking=False,
                                                   recalc_inputs_above=True,
                                                   ui_params=ui_params)
                geminidr.interactive.server.interactive_fitter(visualizer)

                # Pull out the final parameters to use as inputs doing the real fit
                fit_results = visualizer.results()
                final_parms_exts = list()
                apgrow.append(ui_params.values['aperture_growth'])
                for fit in fit_results:
                    final_parms_exts.append(fit.extract_params())
                final_parms.append(final_parms_exts)
        else:
            # making fit params into an array even though it all matches
            # so we can share the same final code with the interactive,
            # where a user may have tweaked per extension inputs
            for ad in adinputs:
                final_parms.append([fit1d_params] * len(ad))

        for idx, ad in enumerate(adinputs):  # idx for indexing the fit1d params per ext
            if self.timestamp_keys['distortionCorrect'] not in ad.phu:
                log.warning(f"{ad.filename} has not been distortion corrected."
                            " Sky subtraction is likely to be poor.")
            eidx = 0
            if apgrow:
                # get value set in the interactive tool
                apg = apgrow[idx]
            else:
                # get value for aperture growth from config
                apg = params["aperture_growth"]
            for ext, sky_mask, sky_weights in calc_sky_coords(ad, apgrow=apg):
                axis = 0  # Note: transposed already
                sky = np.ma.masked_array(ext.data, mask=sky_mask)
                sky_model = fit_1D(sky, weights=sky_weights, **final_parms[idx][eidx],
                                   axis=axis, plot=debug_plot).evaluate()
                ext.data -= sky_model
                eidx = eidx + 1

            # Timestamp and update the filename
            gt.mark_history(ad, primname=self.myself(), keyword=timestamp_key)
            ad.update_filename(suffix=sfx, strip=True)

        return adinputs

    def traceApertures(self, adinputs=None, **params):
        """
        Traces apertures listed in the `.APERTURE` table along the dispersion
        direction, and estimates the optimal extraction aperture size from the
        spatial profile of each source.

        This primitive is now designed to run on tiled and mosaicked data so
        normal long-slit spectra will be in a single extension. We keep the loop
        over extensions to allow the possibility of expanding it to cases where
        we have multiple extensions (e.g. Multi-Object Spectroscopy).

        Parameters
        ----------
        adinputs : list of :class:`~astrodata.AstroData`
            Science data as 2D spectral images with a `.APERTURE` table attached
            to one or more of its extensions.
        debug: bool, optional
            draw aperture traces on image display window? Default: False
        interactive: bool, optional
            Run primitive interactively? Default: False
        max_missed : int, optional
            Maximum number of interactions without finding line before line is
            considered lost forever. Default: 5
        max_shift : float, optional
            Maximum perpendicular shift (in pixels) from pixel to pixel.
            Default: 0.05
        nsum : int, optional
            Number of rows/columns to combine at each step. Default: 10
        order : int, optional
            Fitting order along spectrum. Default: 2
        step : int, optional
            Step size for sampling along dispersion direction. Default: 10
        suffix : str, optional
            Suffix to be added to output files. Default: "_aperturesTraced".

        Returns
        -------
        list of :class:`~astrodata.AstroData`
            Science data as 2D spectral images with the `.APERTURE` the updated
            to contain its upper and lower limits.

        See Also
        --------
        :meth:`~geminidr.core.primitives_spect.Spect.findApertures`

        """

        # Setup log
        log = self.log
        log.debug(gt.log_message("primitive", self.myself(), "starting"))
        timestamp_key = self.timestamp_keys[self.myself()]

        # Parse parameters
        debug = params["debug"]
        interactive = params["interactive"]
        max_missed = params["max_missed"]
        max_shift = params["max_shift"]
        nsum = params["nsum"]
        sfx = params["suffix"]
        step = params["step"]

        fit1d_params = fit_1D.translate_params(
            {**params, "function": "chebyshev"})

        # order is pulled out for the non-interactive version
        order = None
        if not interactive:
            # pop "order" seeing we may need to call fit_1D with a
            #  different value for the non-interactive version
            order = fit1d_params.pop("order")

        # Main Loop
        for ad in adinputs:
            for ext in ad:

                # Verify inputs
                try:
                    aptable = ext.APERTURE
                    locations = aptable['c0'].data
                except (AttributeError, KeyError):
                    log.warning("Could not find aperture locations in "
                                f"{ad.filename} extension {ext.id} - continuing")
                    continue

                if debug:
                    self.viewer.display_image(ext, wcs=False)
                    self.viewer.width = 2
                    self.viewer.color = "blue"

                if interactive:
                    # Pass the primitive configuration to the interactive object.
                    _config = self.params[self.myself()]
                    _config.update(**params)

                    title_overrides = {
                        'max_missed': 'Max Missed',
                        'max_shift':  'Max Shifted',
                        'nsum':       'Lines to sum',
                        'step':       'Tracing step',
                    }
                    ui_params = UIParameters(_config,
                                             reinit_params=["max_missed", "max_shift", "nsum", "step"],
                                             title_overrides=title_overrides)
                    aperture_models = interactive_trace_apertures(
                        ext, fit1d_params, ui_params=ui_params)
                else:
                    dispaxis = 2 - ext.dispersion_axis()  # python sense
                    aperture_models = []

                    # For efficiency, we would like to trace all sources
                    #  simultaneously (like we do with arc lines), but we need
                    #  to start somewhere the source is bright enough, and there
                    #  may not be a single location where that is true for all
                    #  sources
                    for i, loc in enumerate(locations):
                        c0 = int(loc + 0.5)
                        spectrum = ext.data[c0] if dispaxis == 1 else ext.data[:, c0]
                        start = np.argmax(at.boxcar(spectrum, size=20))

                        # The coordinates are always returned as (x-coords, y-coords)
                        ref_coords, in_coords = tracing.trace_lines(ext, axis=dispaxis,
                                                                    start=start, initial=[loc],
                                                                    rwidth=None, cwidth=5, step=step,
                                                                    nsum=nsum, max_missed=max_missed,
                                                                    initial_tolerance=None,
                                                                    max_shift=max_shift,
                                                                    viewer=self.viewer if debug else None)
                        if i:
                            all_ref_coords = np.concatenate((all_ref_coords, ref_coords), axis=1)
                            all_in_coords = np.concatenate((all_in_coords, in_coords), axis=1)
                        else:
                            all_ref_coords = ref_coords
                            all_in_coords = in_coords

                    spectral_coords = np.arange(0, ext.shape[dispaxis], step)

                    for aperture in aptable:
                        location = aperture['c0']
                        # Funky stuff to extract the traced coords associated with
                        # each aperture (there's just a big list of all the coords
                        # from all the apertures) and sort them by coordinate
                        # along the spectrum
                        coords = np.array([list(c1) + list(c2)
                                           for c1, c2 in zip(all_ref_coords.T, all_in_coords.T)
                                           if c1[dispaxis] == location])
                        values = np.array(sorted(coords, key=lambda c: c[1 - dispaxis])).T
                        ref_coords, in_coords = values[:2], values[2:]

                        # log aperture
                        min_value = in_coords[1 - dispaxis].min()
                        max_value = in_coords[1 - dispaxis].max()
                        log.debug(f"Aperture at {c0:.1f} traced from {min_value} "
                                  f"to {max_value}")

                        # Find model to transform actual (x,y) locations to the
                        # value of the reference pixel along the dispersion axis
                        try:
                            # pylint: disable=repeated-keyword
                            _fit_1d = fit_1D(
                                in_coords[dispaxis],
                                domain=[0, ext.shape[dispaxis] - 1],
                                order=order,
                                points=in_coords[1 - dispaxis],
                                **fit1d_params)


                        # This hides a multitude of sins, including no points
                        # returned by the trace, or insufficient points to
                        # constrain fit. We call fit1d with dummy points to
                        # ensure we get the same type of result as if it had
                        # been successful.
                        except (IndexError, np.linalg.linalg.LinAlgError):
                            log.warning(
                                f"Unable to trace aperture {aperture['number']}")

                            # pylint: disable=repeated-keyword
                            _fit_1d = fit_1D(
                                np.full_like(spectral_coords, c0),
                                domain=[0, ext.shape[dispaxis] - 1],
                                order=0,
                                points=spectral_coords,
                                **fit1d_params)

                        else:
                            if debug:
                                plot_coords = np.array(
                                    [spectral_coords,
                                     _fit_1d.evaluate(spectral_coords)]).T
                                self.viewer.polygon(plot_coords, closed=False,
                                                    xfirst=(dispaxis == 1), origin=0)

                        aperture_models.append(_fit_1d.model)

                all_aperture_tables = []
                for model, aperture in zip(aperture_models, aptable):
                    this_aptable = am.model_to_table(model)

                    # Recalculate aperture limits after rectification
                    #apcoords = _fit_1d.evaluate(np.arange(ext.shape[dispaxis]))
                    this_aptable["number"] = aperture["number"]
                    this_aptable["aper_lower"] = \
                        aperture["aper_lower"] #+ (location - apcoords.min())
                    this_aptable["aper_upper"] = \
                        aperture["aper_upper"] # - (apcoords.max() - location)
                    all_aperture_tables.append(this_aptable)

                # If the traces have different orders, there will be missing
                # values that vstack will mask, so we have to set those to zero
                new_aptable = vstack(all_aperture_tables,
                                     metadata_conflicts="silent")
                colnames = new_aptable.colnames
                new_col_order = (["number"] + sorted(c for c in colnames
                                                     if c.startswith("c")) +
                                 ["aper_lower", "aper_upper"])
                for col in colnames:
                    if isinstance(new_aptable[col], MaskedColumn):
                        new_aptable[col] = new_aptable[col].filled(fill_value=0)
                ext.APERTURE = new_aptable[new_col_order]

            # Timestamp and update the filename
            gt.mark_history(ad, primname=self.myself(), keyword=timestamp_key)
            ad.update_filename(suffix=sfx, strip=True)
        return adinputs

    def write1DSpectra(self, adinputs=None, **params):
        """
        Write 1D spectra to files listing the wavelength and data (and
        optionally variance and mask) in one of a range of possible formats.

        Parameters
        ----------
        adinputs : list of :class:`~astrodata.AstroData`
            Science data as 2D spectral images.
        format : str
            format for writing output files
        header : bool
            write FITS header before data values?
        extension : str
            extension to be used in output filenames
        apertures : str
            comma-separated list of aperture numbers to write
        dq : bool
            write DQ (mask) plane?
        var : bool
            write VAR (variance) plane?
        overwrite : bool
            overwrite existing files?

        Returns
        -------
        list of :class:`~astrodata.AstroData`
            The unmodified input files.
        """
        # dict of {format parameter: (Table format, file suffix)}
        log = self.log
        log.debug(gt.log_message("primitive", self.myself(), "starting"))
        fmt = params["format"]
        header = params["header"]
        extension = params["extension"]
        apertures = params["apertures"]
        if apertures:
            these_apertures = [int(x) for x in str(apertures).split(",")]
        write_dq = params["dq"]
        write_var = params["var"]
        overwrite = params["overwrite"]

        for ad in adinputs:
            aperture_map = dict(zip(range(len(ad)), ad.hdr.get("APERTURE")))
            if apertures is None:
                these_apertures = sorted(list(aperture_map.values()))
            for aperture in these_apertures:
                indices = [k for k, v in aperture_map.items() if v == aperture]
                if len(indices) > 2:
                    log.warning(f"{ad.filename} has more than one aperture "
                                f"numbered {aperture} - continuing")
                    continue
                elif not indices:
                    log.warning(f"{ad.filename} does not have an aperture "
                                f"numbered {aperture} - continuing")
                    continue

                ext = ad[indices.pop()]
                if ext.data.ndim != 1:
                    log.warning(f"{ad.filename} aperture {aperture} is not a "
                                "1D array - continuing")
                    continue

                data_unit = u.Unit(ext.hdr.get("BUNIT"))
                t = Table((ext.wcs(range(ext.data.size)), ext.data),
                          names=("wavelength", "data"),
                          units=(ext.wcs.output_frame.unit[0], str(data_unit)))
                if write_dq:
                    t.add_column(ext.mask, name="dq")
                if write_var:
                    t.add_column(ext.variance, name="variance")
                    t["variance"].unit = str(data_unit ** 2)
                    var_col = len(t.colnames)

                filename = (os.path.splitext(ad.filename)[0] +
                            f"_{aperture:03d}.{extension}")
                log.stdinfo(f"Writing {filename}")
                try:
                    if header:
                        with open(filename, "w" if overwrite else "x") as f:
                            for line in (repr(ext.phu) + repr(ext.hdr)).split("\n"):
                                if line != " " * len(line):
                                    f.write(f"# {line.strip()}\n")
                            t.write(f, format=fmt)
                    elif fmt == "fits":
                        # Table.write isn't happy with the unit 'electron'
                        with warnings.catch_warnings():
                            warnings.simplefilter("ignore", category=AstropyUserWarning)
                            thdu = fits.table_to_hdu(t)
                        if "TUNIT2" not in thdu.header:
                            thdu.header["TUNIT2"] = str(data_unit)
                        if write_var and f"TUNIT{var_col}" not in thdu.header:
                            thdu.header[f"TUNIT{var_col}"] = str(data_unit ** 2)
                        hlist = fits.HDUList([fits.PrimaryHDU(), thdu])
                        hlist.writeto(filename, overwrite=overwrite)
                    else:
                        t.write(filename, format=fmt, overwrite=overwrite)
                except OSError:
                    log.warning(f"{filename} already exists - cannot write")

        return adinputs

    def _get_arc_linelist(self, waves=None):
        """
        Returns a list of wavelengths of the arc reference lines used by the
        primitive `determineWavelengthSolution()`, if the user parameter
        `linelist=None` (i.e., the default list is requested).

        Parameters
        ----------
        waves : array / None
            (approx) wavelengths of each pixel in nm. This is required in case
            the linelist depends on resolution or wavelength setting.

        Returns
        -------
        array_like
            arc line wavelengths

        array_like or None
            arc line weights
        """
        lookup_dir = os.path.dirname(import_module('.__init__',
                                                   self.inst_lookups).__file__)
        filename = os.path.join(lookup_dir, 'linelist.dat')
        return wavecal.LineList(filename)

    def _get_spectrophotometry(self, filename, in_vacuo=False):
        """
        Reads a file containing spectrophotometric data for a standard star
        and returns these data as a Table(), with unit information. We
        attempt to read a range of files and interpret them, either using
        metadata or guesswork. If there's no metadata, we assume that the
        first column is the wavelength, the second is the brightness data,
        there may then be additional columns with uncertainty information,
        and the width of the bandpass is always the last column.

        We ignore any uncertainty information because, for ground-based data,
        this will be swamped by limitations of the user's data.

        Parameters
        ----------
        filename: str
            name of file containing spectrophotometric data
        in_vacuo: bool/None
            are the wavelengths in the spectrophotometry file in vacuo?

        Returns
        -------
        Table:
            the spectrophotometric data, with columns 'WAVELENGTH_AIR',
            'WAVELENGTH_VACUUM', 'WIDTH', and 'FLUX'

        Raises
        ------
        FileNotFoundError: if file does not exist
        InconsistentTableError: if the file can't be read as ASCII
        """
        log = self.log
        try:
            tbl = Table.read(filename)
        except IORegistryError:
            # Force ASCII
            tbl = Table.read(filename, format='ascii')

        # Create table, interpreting column names (or lack thereof)
        spec_table = Table()
        colnames = ('WAVELENGTH', 'WIDTH', 'MAGNITUDE')
        aliases = (('WAVE', 'LAMBDA', 'col1'),
                   ('FWHM', 'col3'),
                   ('MAG', 'ABMAG', 'FLUX', 'FLAM', 'FNU', 'col2', 'DATA'))

        for colname, alias in zip(colnames, aliases):
            for name in (colname,) + alias:
                if name in tbl.colnames:
                    spec_table[colname] = tbl[name]
                    orig_colname = name
                    break
            else:
                log.warning("Cannot find a column to convert to '{}' in "
                            "{}".format(colname.lower(), filename))

        # Now handle units
        for col in spec_table.itercols():
            try:
                unit = col.unit
            except AttributeError:
                unit = None
            if isinstance(unit, u.UnrecognizedUnit):
                # Try chopping off the trailing 's'
                try:
                    unit = u.Unit(re.sub(r's$', '', col.unit.name.lower()))
                except:
                    unit = None
            if unit is None:
                # No unit defined, make a guess
                if col.name == 'WAVELENGTH':
                    unit = u.AA if max(col.data) > 5000 else u.nm
                elif col.name == 'WIDTH':
                    unit = spec_table['WAVELENGTH'].unit
                else:
                    if orig_colname == 'FNU':
                        unit = u.Unit("erg cm-2 s-1 Hz-1")
                    elif orig_colname in ('FLAM', 'FLUX') or np.median(col.data) < 1:
                        unit = u.Unit("erg cm-2 s-1 AA-1")
                    else:
                        unit = u.mag
            col.unit = unit

            # We've created a column called "MAGNITUDE" but it might be a flux
            if col.name == 'MAGNITUDE':
                try:
                    unit.to(u.W / u.m ** 3, equivalencies=u.spectral_density(1. * u.m))
                except:
                    pass
                else:
                    col.name = 'FLUX'

        wavecol = spec_table["WAVELENGTH"].quantity
        if in_vacuo is None:
            in_vacuo = min(wavecol) < 300 * u.nm

        if in_vacuo:
            spec_table["WAVELENGTH_VACUUM"] = spec_table["WAVELENGTH"]
            spec_table["WAVELENGTH_AIR"] = vac_to_air(wavecol)
        else:
            spec_table["WAVELENGTH_AIR"] = spec_table["WAVELENGTH"]
            spec_table["WAVELENGTH_VACUUM"] = air_to_vac(wavecol)
        del spec_table["WAVELENGTH"]

        # If we don't have a flux column, create one
        if not 'FLUX' in spec_table.colnames:
            # Use ".data" here to avoid "mag" being in the unit
            spec_table['FLUX'] = (10 ** (-0.4 * (spec_table['MAGNITUDE'].data + 48.6))
                                  * u.Unit("erg cm-2 s-1") / u.Hz)
        return spec_table


# -----------------------------------------------------------------------------

def _extract_model_info(ext):
    if len(ext.shape) == 1:
        dispaxis = 0
        wave_model = ext.wcs.forward_transform
    else:
        dispaxis = 2 - ext.dispersion_axis()
        wave_model = am.get_named_submodel(ext.wcs.forward_transform, 'WAVE')
    npix = ext.shape[dispaxis]
    limits = wave_model([0, npix])
    w1, w2 = min(limits), max(limits)
    dw = (w2 - w1) / (npix - 1)
    return {'wave_model': wave_model, 'w1': w1, 'w2': w2,
            'npix': npix, 'dw': dw}


def conserve_or_interpolate(ext, user_conserve=None, flux_calibrated=False,
                            log=None):
    """
    This helper function decides whether the data should undergo flux
    conservation (or data interpolation) based on its units and whether it
    has been flux calibrated, and compares this to what the user has asked
    for. It logs any concerns and returns what it considers to be the best
    decision.

    Parameters
    ----------
    ext : AstroData slice
        extension of interest
    user_conserve : bool/None
        user parameter for conservation of flux
    flux_calibrated : bool
        has this AstroData object gone through the fluxCalibrate primitive?
    log : logger

    Returns
    -------
    bool : whether or not to conserve the flux
    """
    ext_str = f"{ext.filename} extension {ext.id}"
    ext_unit = ext.hdr["BUNIT"]
    if ext_unit in (None, ""):
        if user_conserve is None:
            this_conserve = not flux_calibrated
            log.stdinfo(f"{ext_str} has no units but "
                        f"{'has' if flux_calibrated else 'has not'} been flux"
                        f" calibrated so setting conserve={this_conserve}")
        else:
            this_conserve = user_conserve
            if this_conserve == flux_calibrated:
                log.warning(f"{ext_str} {'has' if flux_calibrated else 'has not'}"
                            f"been flux calibrated but conserve={user_conserve}")
        return this_conserve

    ext_unit = u.Unit(ext_unit)
    # Test for units like flux density
    units_imply_conserve = True
    for unit1 in ("W", "photon", "electron", "adu"):
        for unit2 in ("m2", ""):
            try:
                ext_unit.to(u.Unit(f"{unit1} / ({unit2} nm)"),
                            equivalencies=u.spectral_density(1. * u.m))
            except u.UnitConversionError:
                pass
            else:
                units_imply_conserve = False
                break

    if flux_calibrated and units_imply_conserve:
        log.warning(f"Possible unit mismatch for {ext_str}. File has been "
                    f"flux calibrated but units are {ext_unit}")
    if user_conserve is None:
        this_conserve = units_imply_conserve
        log.stdinfo(f"Setting conserve={this_conserve} for {ext_str} since "
                    f"units are {ext_unit}")
    else:
        if user_conserve != units_imply_conserve:
            log.warning(f"conserve is set to {user_conserve} but the "
                        f"units of {ext_str} are {ext_unit}")
        this_conserve = user_conserve  # but do what we're told
    return this_conserve


def QESpline(coeffs, waves, data, weights, boundaries, order):
    """
    Fits a cubic spline to data, allowing scaling renormalizations of
    contiguous subsets of the data.

    Parameters
    ----------
    coeffs : array_like
        Scaling factors for CCDs 2+.
    waves : array
        Wavelengths
    data : masked_array
        Data to be fit.
    weights: array
        Fitting weights (inverse standard deviations).
    boundaries: tuple
        The last pixel coordinate on each CCD.
    order: int
        Order of spline to fit.

    Returns
    -------
    float
        Normalized chi^2 of the spline fit.
    """
    scaling = np.ones_like(data, dtype=np.float64)
    for coeff, boundary in zip(coeffs, boundaries):
        scaling[boundary:] = coeff
    scaled_data = scaling * data
    scaled_weights = 1. / scaling if weights is None else (weights / scaling).astype(np.float64)
    spline = am.UnivariateSplineWithOutlierRemoval(waves, scaled_data,
                                                   order=order, w=scaled_weights, niter=1, grow=0)
    result = np.ma.masked_where(spline.mask, np.square((spline.data - scaled_data) *
                                                       scaled_weights)).sum() / (~spline.mask).sum()
    return result


def resample_spec_table(spec_table, resample_interval):
    # If we need to do this, we probably have ground-based
    # spectrophotometry, so interpolate in WAVELENGTH_AIR
    waves = spec_table["WAVELENGTH_AIR"].to(u.nm).value
    new_waves_air = np.arange(min(waves), max(waves + 0.001),
                              resample_interval)
    new_waves_vac = air_to_vac(new_waves_air * u.nm)
    new_fluxes = np.interp(new_waves_air, waves,
                           spec_table["FLUX"]) * spec_table["FLUX"].unit
    width_unit = spec_table["WIDTH"].unit
    new_width = (resample_interval * u.nm).to(width_unit).value
    new_widths = np.array([spec_table["WIDTH"][np.argmin(abs(waves-w))]
                           if np.any(abs(waves-w)<1e-6) else new_width
                           for w in new_waves_air]) * width_unit
    t = Table([new_waves_air * u.nm, new_waves_vac, new_fluxes, new_widths],
              names=["WAVELENGTH_AIR", "WAVELENGTH_VAC", "FLUX", "WIDTH"])
    return t


def plot_arc_fit(data, peaks, arc_lines, arc_weights, model, title):
    fig, ax = plt.subplots()
    plt.rcParams.update({'font.size': 12})
    weights = np.full_like(arc_lines, 3) if arc_weights is None else arc_weights
    for line, wt in zip(arc_lines, weights):
        ax.plot([line, line], [0, 1], color='{}'.format(0.07 * (9 - wt)))
    for peak in model(peaks):
        ax.plot([peak, peak], [0, 1], 'r:')
    ax.plot(model(np.arange(len(data))), 0.98 * data / np.max(data), 'b-')
    limits = model([0, len(data)])
    ax.set_xlim(min(limits), max(limits))
    ax.set_ylim(0, 1)
    ax.set_xlabel("Wavelength (nm)")
    ax.set_ylabel("Relative intensity")
    ax.set_title(title)


def plot_cosmics(ext, objfit, skyfit, crmask, axes=None):
    from astropy.visualization import ZScaleInterval, imshow_norm

    if axes is None:
        fig, axes = plt.subplots(1, 5, figsize=(15, 5*2),
                                 sharex=True,
                                 sharey=True,
                                 tight_layout=True)
    imgs = (ext.data, objfit, skyfit,
            ext.data - (objfit + skyfit), crmask)
    titles = ('data', 'object fit', 'sky fit', 'residual', 'crmask')
    mask = ext.mask & (DQ.max ^ DQ.cosmic_ray)

    for ax, data, title in zip(axes, imgs, titles):
        if title != 'crmask':
            cmap = 'Greys_r'
            interval = ZScaleInterval()
            data = np.ma.array(data, mask=mask)
        else:
            cmap = 'Greys'
            interval = None

        cmap = copy(plt.get_cmap(cmap))
        cmap.set_bad('r')
        imshow_norm(data, ax=ax, origin='lower', interval=interval, cmap=cmap)
        ax.set_title(title)

    if axes is None:
        plt.show()
        plt.close(fig)<|MERGE_RESOLUTION|>--- conflicted
+++ resolved
@@ -1692,11 +1692,7 @@
                     config = self.params[self.myself()]
                     config.update(**params)
                     reinit_params = ["percentile", "min_sky_region", "use_snr", "min_snr", "section", "max_apertures",
-<<<<<<< HEAD
-                                     "threshold", "sizing_method"]
-=======
                                      "threshold", "max_separation"]
->>>>>>> 0f944782
                     title_overrides = {
                         "percentile": "Percentile (use mean if no value)",
                         "min_sky_region": "Min sky region",
@@ -1704,24 +1700,15 @@
                         "min_snr": "SNR threshold for peak detection",
                         "max_apertures": "Max Apertures (empty means no limit)",
                         "threshold": "Threshold",
-<<<<<<< HEAD
-                        "sizing_method": "Sizing method"
-=======
                         "max_separation": "Maximum separation from target",
->>>>>>> 0f944782
                     }
                     ui_params = UIParameters(config, reinit_params=reinit_params, extras={},
                                              title_overrides=title_overrides,
                                              placeholders={"section": "e.g. 100:900,1500:2000"})
-<<<<<<< HEAD
-                    locations, all_limits = interactive_find_source_apertures(
-                        ext, ui_params=ui_params, **aper_params)
-=======
 
                     # pass "direction" purely for logging purposes
                     locations, all_limits = interactive_find_source_apertures(
                         ext, ui_params=ui_params, **aper_params, direction="column" if dispaxis == 0 else "row")
->>>>>>> 0f944782
                 else:
                     locations, all_limits, _, _ = tracing.find_apertures(
                         ext, **aper_params)
