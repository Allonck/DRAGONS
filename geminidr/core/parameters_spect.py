# This parameter file contains the parameters related to the primitives located
# in the primitives_spect.py file, in alphabetical order.
from astropy import table, units as u
from astropy.io import registry

from astrodata import AstroData
from geminidr.core import parameters_generic
from gempy.library import config, astrotools as at


def list_of_ints_check(value):
    [int(x) for x in str(value).split(',')]
    return True


def table_writing_formats():
    t = registry.get_formats(table.Table, readwrite="Write")
    return {fmt: "" for fmt, dep in t["Format", "Deprecated"] if dep != "Yes"}


def validate_regions_float(value):
    at.parse_user_regions(value, dtype=float, allow_step=False)
    return True

def validate_regions_int(value):
    at.parse_user_regions(value, dtype=int, allow_step=True)
    return True


class adjustWCSToReferenceConfig(config.Config):
    suffix = config.Field("Filename suffix",
                          str, "_wcsCorrected", optional=True)
    method = config.ChoiceField("Alignment method", str,
                                allowed={"sources_wcs": "Match sources using WCS",
                                         "sources_offsets": "Match sources using telescope offsets",
                                         "offsets": "Use telescope offsets only"},
                                default="sources_wcs")
    fallback = config.ChoiceField("Fallback method", str,
                                  allowed={"sources_offsets": "Match sources using telescope offsets",
                                           "offsets": "Use telescope offsets only"},
                                  default="offsets", optional=True)
    tolerance = config.RangeField("Maximum distance from the header offset, "
                                  "for the correlation method (arcsec)",
                                  float, 1, min=0., optional=True)


class calculateSensitivityConfig(config.core_1Dfitting_config):
    suffix = config.Field("Filename suffix", str, "_sensitivityCalculated", optional=True)
    filename = config.Field("Name of spectrophotometric data file", str, None, optional=True)
    bandpass = config.RangeField("Bandpass width (nm) if not supplied",
                                 float, 5., min=0.1, max=10.)
    debug_airmass0 = config.Field("Calculate sensitivity curve at zero airmass?",
                                  bool, False)
    regions = config.Field("Sample regions", str, None, optional=True,
                           check=validate_regions_float)
    debug_plot = config.Field("Plot sensitivity curve?", bool, False)
    interactive_spline = config.Field("Interactive spline selection?", bool, False)
    niter = config.RangeField("Maximum number of clipping iterations to perform of spline fit", int, 3, min=1)
    grow = config.RangeField("Radius to reject pixels adjacent to masked pixels of spline fit", int, 0, min=0)
    interactive = config.Field("Display interactive fitter?", bool, False)

    def setDefaults(self):
        del self.grow


class determineDistortionConfig(config.Config):
    suffix = config.Field("Filename suffix", str, "_distortionDetermined", optional=True)
    spatial_order = config.RangeField("Fitting order in spatial direction", int, 3, min=1)
    spectral_order = config.RangeField("Fitting order in spectral direction", int, 4, min=1)
    id_only = config.Field("Use only lines identified for wavelength calibration?", bool, False)
    min_snr = config.RangeField("Minimum SNR for peak detection", float, 5., min=3.)
    fwidth = config.RangeField("Feature width in pixels if reidentifying",
                               float, None, min=2., optional=True)
    nsum = config.RangeField("Number of lines to sum", int, 10, min=1)
    step = config.RangeField("Step in rows/columns for tracing", int, 10, min=1)
    max_shift = config.RangeField("Maximum shift per pixel in line position",
                                  float, 0.05, min=0.001, max=0.1)
    max_missed = config.RangeField("Maximum number of steps to miss before a line is lost", int, 5, min=0)
    debug = config.Field("Display line traces on image display?", bool, False)
    interactive = config.Field("Display interactive fitter?", bool, False)


class determineWavelengthSolutionConfig(config.Config):
    suffix = config.Field("Filename suffix", str, "_wavelengthSolutionDetermined", optional=True)
    order = config.RangeField("Order of fitting polynomial", int, 2, min=1)
    center = config.RangeField("Central row/column to extract", int, None, min=1, optional=True)
    nsum = config.RangeField("Number of lines to sum", int, 10, min=1)
    min_snr = config.RangeField("Minimum SNR for peak detection", float, 10., min=1.)
    min_sep = config.RangeField("Minimum feature separation (pixels)", float, 2., min=1.)
    weighting = config.ChoiceField("Weighting of identified peaks", str,
                                   allowed={"none": "no weighting",
                                            "natural": "natural weighting",
                                            "relative": "relative to local peaks"},
                                   default="natural")
    fwidth = config.RangeField("Feature width in pixels", float, None, min=2., optional=True)
    min_lines = config.Field("Minimum number of lines to fit each segment", (str, int), '15,20',
                             check=list_of_ints_check)
    central_wavelength = config.RangeField("Estimated central wavelength (nm)", float, None,
                                           min=300., max=25000., optional=True)
    dispersion = config.Field("Estimated dispersion (nm/pixel)", float, None, optional=True)
    linelist = config.Field("Filename of arc line list", str, None, optional=True)
    in_vacuo = config.Field("Use vacuum wavelength scale (rather than air)?", bool, False)
    alternative_centers = config.Field("Try alternative wavelength centers?", bool, False)
    debug = config.Field("Make diagnostic plots?", bool, False)


class distortionCorrectConfig(parameters_generic.calRequirementConfig):
    suffix = config.Field("Filename suffix", str, "_distortionCorrected", optional=True)
    arc = config.ListField("Arc(s) with distortion map", (AstroData, str), None,
                           optional=True, single=True)
    order = config.RangeField("Interpolation order", int, 3, min=0, max=5, inclusiveMax=True)
    subsample = config.RangeField("Subsampling", int, 1, min=1)


class extract1DSpectraConfig(config.Config):
    suffix = config.Field("Filename suffix", str, "_extracted", optional=True)
    method = config.ChoiceField("Extraction method", str,
                                allowed={"standard": "no weighting",
                                         "optimal": "optimal extraction"},
                                default="standard")
    width = config.RangeField("Width of extraction aperture (pixels)", float, None, min=1, optional=True)
    grow = config.RangeField("Source aperture avoidance region (pixels)", float, 10, min=0, optional=True)
    interactive = config.Field("Perform extraction interactively", bool, False)
    subtract_sky = config.Field("Subtract sky spectra if the data have not been sky corrected?", bool, True)
    debug = config.Field("Draw extraction apertures on image display? (not used with interactive)", bool, False)


def check_section(value):
    # Check for validity of a section string
    subsections = value.split(',')
    for i, (x1, x2) in enumerate(s.split(':') for s in subsections):
        try:
            int(x1)
        except ValueError:
            if i > 0 or x1 != '':
                return False
            else:
                x1 = 0
        try:
            int(x2)
        except ValueError:
            if i < len(subsections) - 1 or x2 != '':
                return False
        else:
            if x2 <= x1:
                raise ValueError("Section(s) do not have end pixel number "
                                 "greater than start pixel number")
    return True

class findSourceAperturesConfig(config.Config):
    suffix = config.Field("Filename suffix", str, "_aperturesFound", optional=True)
    max_apertures = config.RangeField("Maximum number of sources to find",
                                      int, None, min=1, optional=True)
    percentile = config.RangeField("Percentile to determine signal for each spatial pixel",
                                   float, 95, min=1, max=100, optional=True)
    section = config.Field("Pixel section(s) for measuring the spatial profile",
                           str, None, optional=True, check=check_section)
    min_sky_region = config.RangeField("Minimum number of contiguous pixels "
                                       "between sky lines", int, 20, min=1)
    use_snr = config.Field("Use signal-to-noise ratio rather than data to find peaks?",
                           bool, True)
    threshold = config.RangeField("Threshold for automatic width determination",
                                  float, 0.1, min=0, max=1)
    sizing_method = config.ChoiceField("Method for automatic width determination", str,
                                       allowed={"peak": "height relative to peak",
                                                "integral": "integrated flux"},
                                       default="peak")
    interactive = config.Field("Use interactive interface", bool, False)


class flagCosmicRaysConfig(config.Config):
    suffix = config.Field(
        doc="Filename suffix",
        dtype=str,
        default="_CRMasked",
        optional=True,
    )
    bitmask = config.Field(
        doc="Bits in the input data quality `flags` that are to be used to "
        "exclude bad pixels from cosmic ray detection and cleaning. Default "
        "65535 (all non-zero bits, up to 16 planes).",
        dtype=int,
        optional=True,
        default=65535,
    )
    debug = config.Field(
        doc="Make diagnostic plots?",
        dtype=bool,
        default=False
    )
    # Fit parameters --------------------------------------------------------
    x_order = config.Field(
        doc="Order for fitting and subtracting object continuum and sky line "
        "models, prior to running the main cosmic ray detection algorithm. "
        "When None, defaults are used, according to the image size (as in "
        "the IRAF task gemcrspec). When 0, no fit is done.",
        dtype=int,
        optional=True,
        default=None,
    )
    y_order = config.Field(
        doc="Order for fitting and subtracting object continuum and sky line "
        "models, prior to running the main cosmic ray detection algorithm. "
        "When None, defaults are used, according to the image size (as in "
        "the IRAF task gemcrspec). When 0, no fit is done.",
        dtype=int,
        optional=True,
        default=None,
    )
    bkgfit_niter = config.Field(
        doc="Maximum number of iterations for the objects and sky fits.",
        dtype=int,
        optional=True,
        default=3,
    )
    bkgfit_lsigma = config.Field(
        doc="Rejection threshold in standard deviations below the mean, "
        "for the objects and sky fits.",
        dtype=float,
        optional=True,
        default=4.0,
    )
    bkgfit_hsigma = config.Field(
        doc="Rejection threshold in standard deviations above the mean, "
        "for the objects and sky fits.",
        dtype=float,
        optional=True,
        default=4.0,
    )
    # Astroscrappy's detect_cosmics parameters ------------------------------
    sigclip = config.Field(
        doc="Laplacian-to-noise limit for cosmic ray detection. Lower "
        "values will flag more pixels as cosmic rays.",
        dtype=float,
        optional=True,
        default=4.5,
    )
    sigfrac = config.Field(
        doc="Fractional detection limit for neighboring pixels. For cosmic "
        "ray neighbor pixels, a lapacian-to-noise detection limit of"
        "sigfrac * sigclip will be used.",
        dtype=float,
        optional=True,
        default=0.3,
    )
    objlim = config.Field(
        doc="Minimum contrast between Laplacian image and the fine structure "
        "image.  Increase this value if cores of bright stars are flagged as "
        "cosmic rays.",
        dtype=float,
        optional=True,
        default=5.0,
    )
    niter = config.Field(
        doc="Number of iterations of the LA Cosmic algorithm to perform",
        dtype=int,
        optional=True,
        default=4,
    )
    sepmed = config.Field(
        doc="Use the separable median filter instead of the full median "
        "filter. The separable median is not identical to the full median "
        "filter, but they are approximately the same and the separable median "
        "filter is significantly faster and still detects cosmic rays well.",
        dtype=bool,
        optional=True,
        default=True,
    )
    cleantype = config.ChoiceField(
        doc="Set which clean algorithm is used.",
        allowed={
            'median': 'An umasked 5x5 median filter',
            'medmask': 'A masked 5x5 median filter',
            'meanmask': 'A masked 5x5 mean filter',
            'idw': 'A masked 5x5 inverse distance weighted interpolation',
        },
        dtype=str,
        optional=True,
        default="meanmask",
    )
    fsmode = config.ChoiceField(
        doc="Method to build the fine structure image.",
        allowed={
            'median': 'Use the median filter in the standard LA Cosmic '
            'algorithm',
            'convolve': 'Convolve the image with the psf kernel to calculate '
            'the fine structure image.',
        },
        dtype=str,
        optional=True,
        default='median',
    )
    psfmodel = config.ChoiceField(
        doc="Model to use to generate the psf kernel if fsmode == 'convolve' "
        "and psfk is None. The current choices are Gaussian and Moffat "
        "profiles.",
        allowed={
            'gauss': 'Circular Gaussian kernel',
            'moffat': 'Circular Moffat kernel',
            'gaussx': 'Gaussian kernel in the x direction',
            'gaussy': 'Gaussian kernel in the y direction',
        },
        dtype=str,
        optional=True,
        default="gauss",
    )
    psffwhm = config.Field(
        doc="Full Width Half Maximum of the PSF to use for the kernel.",
        dtype=float,
        optional=True,
        default=2.5,
    )
    psfsize = config.Field(
        doc="Size of the kernel to calculate. Returned kernel will have size "
        "psfsize x psfsize. psfsize should be odd.",
        dtype=int,
        optional=True,
        default=7,
    )
    psfbeta = config.Field(
        doc="Moffat beta parameter. Only used if psfmodel=='moffat'.",
        dtype=float,
        optional=True,
        default=4.765,
    )
    verbose = config.Field(
        doc="Print to the screen or not.",
        dtype=bool,
        optional=True,
        default=False,
    )


def flux_units_check(value):
    # Confirm that the specified units can be converted to a flux density
    try:
        unit = u.Unit(value)
    except:
        raise ValueError("{} is not a recognized unit".format(value))
    try:
        unit.to(u.W / u.m ** 3, equivalencies=u.spectral_density(1. * u.m))
    except u.UnitConversionError:
        raise ValueError("Cannot convert {} to a flux density".format(value))
    return True


class fluxCalibrateConfig(parameters_generic.calRequirementConfig):
    suffix = config.Field("Filename suffix", str, "_fluxCalibrated", optional=True)
    standard = config.ListField("Standard(s) with sensitivity function", (AstroData, str),
                                None, optional=True, single=True)
    units = config.Field("Units for output spectrum", str, "W m-2 nm-1",
                         check=flux_units_check)


class linearizeSpectraConfig(config.Config):
    suffix = config.Field("Filename suffix", str, "_linearized", optional=True)
    w1 = config.RangeField("Starting wavelength (nm)", float, None, min=0., optional=True)
    w2 = config.RangeField("Ending wavelength (nm)", float, None, min=0., optional=True)
    dw = config.RangeField("Dispersion (nm/pixel)", float, None, min=0.01, optional=True)
    npix = config.RangeField("Number of pixels in spectrum", int, None, min=2, optional=True)
    conserve = config.Field("Conserve flux?", bool, None, optional=True)
    order = config.RangeField("Order of interpolation", int, 1, min=0, max=5, inclusiveMax=True)

    def validate(self):
        config.Config.validate(self)
        if [self.w1, self.w2, self.dw, self.npix].count(None) not in (1, 4):
            raise ValueError("Exactly 0 or 3 of w1, w2, dw, npix must be specified")
        if self.w1 is not None and self.w2 is not None and self.w2 <= self.w1:
            raise ValueError("Ending wavelength must be greater than starting wavelength")


class normalizeFlatConfig(config.core_1Dfitting_config):
    suffix = config.Field("Filename suffix", str, "_normalized", optional=True)
    center = config.RangeField("Central row/column to extract", int, None, min=1, optional=True)
    nsum = config.RangeField("Number of lines to sum", int, 10, min=1)

    def setDefaults(self):
        self.order = 20


class resampleToCommonFrameConfig(config.Config):
    suffix = config.Field("Filename suffix", str, "_align", optional=True)
    w1 = config.RangeField("Starting wavelength (nm)", float, None, min=0., optional=True)
    w2 = config.RangeField("Ending wavelength (nm)", float, None, min=0., optional=True)
    dw = config.RangeField("Dispersion (nm/pixel)", float, None, min=0.01, optional=True)
    npix = config.RangeField("Number of pixels in spectrum", int, None, min=2, optional=True)
    conserve = config.Field("Conserve flux?", bool, None, optional=True)
    order = config.RangeField("Order of interpolation", int, 1, min=0, max=5, inclusiveMax=True)
    trim_data = config.Field("Trim to field of view of reference image?", bool, False)
    force_linear = config.Field("Force linear wavelength solution?", bool, True)

    def validate(self):
        config.Config.validate(self)
        if [self.w1, self.w2, self.dw, self.npix].count(None) == 0:
            raise ValueError("Maximum 3 of w1, w2, dw, npix must be specified")
        if self.w1 is not None and self.w2 is not None and self.w2 <= self.w1:
            raise ValueError("Ending wavelength must be greater than starting wavelength")


class skyCorrectFromSlitConfig(config.core_1Dfitting_config):
    suffix = config.Field("Filename suffix", str, "_skyCorrected", optional=True)
    regions = config.Field("Sample regions", str, None, optional=True)
    aperture_growth = config.RangeField("Aperture avoidance distance (pixels)", float, 2, min=0)
    debug_plot = config.Field("Show diagnostic plots?", bool, False)

    def setDefaults(self):
        self.order = 5
        self.niter = 3
        self.grow = 2


class traceAperturesConfig(config.Config):
    """
    Configuration for the traceApertures() primitive.
    """
    debug = config.Field("Draw aperture traces on image display?",
                         bool, False)
    interactive = config.Field("Run primitive interactively?",
                               bool, False)
    max_missed = config.RangeField("Maximum number of steps to miss before a line is lost",
                                   int, 5, min=0)
    max_shift = config.RangeField("Maximum shift per pixel in line position",
                                  float, 0.05, min=0.001, max=0.1)
    niter = config.RangeField("Maximum number of rejection iterations",
                              int, None, min=0, optional=True)
    nsum = config.RangeField("Number of lines to sum",
                             int, 10, min=1)
    order = config.RangeField("Order of fitting function",
                              int, 2, min=1)
    sigma = config.RangeField("Rejection in sigma of fit",
                              float, 3, min=0, optional=True)
    step = config.RangeField("Step in rows/columns for tracing",
                             int, 10, min=1)
    suffix = config.Field("Filename suffix",
                          str, "_aperturesTraced", optional=True)


class write1DSpectraConfig(config.Config):
    #format = config.Field("Format for writing", str, "ascii")
    format = config.ChoiceField("Format for writing", str,
                                allowed=table_writing_formats(),
                                default="ascii", optional=False)
    header = config.Field("Write full FITS header?", bool, False)
    extension = config.Field("Filename extension", str, "dat")
    apertures = config.Field("Apertures to write", (str, int), None,
                             optional=True, check=list_of_ints_check)
    dq = config.Field("Write Data Quality values?", bool, False)
    var = config.Field("Write Variance values?", bool, False)
    overwrite = config.Field("Overwrite existing files?", bool, False)

<<<<<<< HEAD
=======

class write1DSpectraConfig(config.Config):
    #format = config.Field("Format for writing", str, "ascii")
    format = config.ChoiceField("Format for writing", str,
                                allowed=table_writing_formats(),
                                default="ascii", optional=False)
    header = config.Field("Write full FITS header?", bool, False)
    extension = config.Field("Filename extension", str, "dat")
    apertures = config.Field("Apertures to write", (str, int), None,
                             optional=True, check=list_of_ints_check)
    dq = config.Field("Write Data Quality values?", bool, False)
    var = config.Field("Write Variance values?", bool, False)
    overwrite = config.Field("Overwrite existing files?", bool, False)

>>>>>>> d7fc7200
    def validate(self):
        config.Config.validate(self)
        if self.header and not self.format.startswith("ascii"):
            raise ValueError("FITS header can only be written with ASCII formats")<|MERGE_RESOLUTION|>--- conflicted
+++ resolved
@@ -435,6 +435,7 @@
                           str, "_aperturesTraced", optional=True)
 
 
+
 class write1DSpectraConfig(config.Config):
     #format = config.Field("Format for writing", str, "ascii")
     format = config.ChoiceField("Format for writing", str,
@@ -448,23 +449,6 @@
     var = config.Field("Write Variance values?", bool, False)
     overwrite = config.Field("Overwrite existing files?", bool, False)
 
-<<<<<<< HEAD
-=======
-
-class write1DSpectraConfig(config.Config):
-    #format = config.Field("Format for writing", str, "ascii")
-    format = config.ChoiceField("Format for writing", str,
-                                allowed=table_writing_formats(),
-                                default="ascii", optional=False)
-    header = config.Field("Write full FITS header?", bool, False)
-    extension = config.Field("Filename extension", str, "dat")
-    apertures = config.Field("Apertures to write", (str, int), None,
-                             optional=True, check=list_of_ints_check)
-    dq = config.Field("Write Data Quality values?", bool, False)
-    var = config.Field("Write Variance values?", bool, False)
-    overwrite = config.Field("Overwrite existing files?", bool, False)
-
->>>>>>> d7fc7200
     def validate(self):
         config.Config.validate(self)
         if self.header and not self.format.startswith("ascii"):
