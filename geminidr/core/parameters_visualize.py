# This parameter file contains the parameters related to the primitives located
# in the primitives_visualize.py file, in alphabetical order.
from gempy.library import config

def threshold_check(value):
    return (isinstance(value, (float, int)) or value == 'auto')

class displayConfig(config.Config):
    extname = config.Field("EXTNAME to display", str, "SCI")
    frame = config.RangeField("Starting frame for display", int, 1, min=1)
    ignore = config.Field("Turn off display?", bool, False)
    overlay = config.ListField("Overlays for display", tuple, None, optional=True)
    threshold = config.Field("Threshold level for indicating saturation",
                             (str, float), "auto", optional=True, check=threshold_check)
    tile = config.Field("Tile multiple extensions into single display frame?", bool, True)
    zscale = config.Field("Use zscale algorithm?", bool, True)

#class mosaicDetectorsConfig(config.Config):
#    pass

<<<<<<< HEAD
class mosaicDetectorsConfig(config.Config):
    suffix = config.Field("Filename suffix", str, "_mosaic")
=======
class mosaicADdetectorsConfig(config.Config):
    suffix = config.Field("Filename suffix", str, "_mosaicked", optional=True)
>>>>>>> 68b593da
    tile = config.Field("Tile rather than mosaic?", bool, False)
    sci_only = config.Field("Mosaic only SCI extensions?", bool, False)
    interpolator = config.Field("Type of interpolation", str, "linear")

class tileArraysConfig(config.Config):
    suffix = config.Field("Filename suffix", str, "_tiled", optional=True)
    tile_all = config.Field("Tile to single extension?", bool, False)<|MERGE_RESOLUTION|>--- conflicted
+++ resolved
@@ -18,13 +18,8 @@
 #class mosaicDetectorsConfig(config.Config):
 #    pass
 
-<<<<<<< HEAD
 class mosaicDetectorsConfig(config.Config):
     suffix = config.Field("Filename suffix", str, "_mosaic")
-=======
-class mosaicADdetectorsConfig(config.Config):
-    suffix = config.Field("Filename suffix", str, "_mosaicked", optional=True)
->>>>>>> 68b593da
     tile = config.Field("Tile rather than mosaic?", bool, False)
     sci_only = config.Field("Mosaic only SCI extensions?", bool, False)
     interpolator = config.Field("Type of interpolation", str, "linear")
