#
#                                                                  gemini_python
#
#                                                       primitives_photometry.py
# ------------------------------------------------------------------------------
import numpy as np
from astropy.stats import sigma_clip
from astropy.table import Column

from astrodata.fits import add_header_to_table

from datetime import datetime

from gempy.gemini import gemini_tools as gt
from gempy.gemini.gemini_catalog_client import get_fits_table
from gempy.gemini.eti.sextractoreti import SExtractorETI
from geminidr.gemini.lookups import color_corrections

from geminidr import PrimitivesBASE
from .parameters_photometry import ParametersPhotometry

from recipe_system.utils.decorators import parameter_override
# ------------------------------------------------------------------------------
@parameter_override
class Photometry(PrimitivesBASE):
    """
    This is the class containing all of the primitives for photometry.
    """
    tagset = None

    def __init__(self, adinputs, **kwargs):
        super(Photometry, self).__init__(adinputs, **kwargs)
        self.parameters = ParametersPhotometry

    def addReferenceCatalog(self, adinputs=None, **params):
        """
        This primitive calls the gemini_catalog_client module to query a
        catalog server and construct a fits table containing the catalog data

        That module will query either gemini catalog servers or vizier.
        Currently, sdss9 and 2mass (point source catalogs are supported.

        For example, with sdss9, the FITS table has the following columns:

        - 'Id'       : Unique ID. Simple running number
        - 'Cat-id'   : SDSS catalog source name
        - 'RAJ2000'  : RA as J2000 decimal degrees
        - 'DEJ2000'  : Dec as J2000 decimal degrees
        - 'umag'     : SDSS u band magnitude
        - 'e_umag'   : SDSS u band magnitude error estimage
        - 'gmag'     : SDSS g band magnitude
        - 'e_gmag'   : SDSS g band magnitude error estimage
        - 'rmag'     : SDSS r band magnitude
        - 'e_rmag'   : SDSS r band magnitude error estimage
        - 'imag'     : SDSS i band magnitude
        - 'e_imag'   : SDSS i band magnitude error estimage
        - 'zmag'     : SDSS z band magnitude
        - 'e_zmag'   : SDSS z band magnitude error estimage

        With 2mass, the first 4 columns are the same, but the photometry
        columns reflect the J H and K bands.

        This primitive then adds the fits table catalog to the Astrodata
        object as 'REFCAT'

        Parameters
        ----------
        suffix: str
            suffix to be added to output files
        radius: float
            search radius (in degrees)
        source: str
            identifier for server to be used for catalog search
        """
        log = self.log
        log.debug(gt.log_message("primitive", self.myself(), "starting"))
        timestamp_key = self.timestamp_keys[self.myself()]
        source = params["source"]
        radius = params["radius"]

        for ad in adinputs:
            try:
                ra = ad.wcs_ra()
                dec = ad.wcs_dec()
                if type(ra) is not float:
                    raise ValueError("wcs_ra descriptor did not return a float.")
                if type(ra) is not float:
                    raise ValueError("wcs_dec descriptor did not return a float.")
            except:
                if "qa" in self.context:
                    log.warning("No RA/Dec in header of {}; cannot find "
                                "reference sources".format(ad.filename))
                    continue
                else:
                    raise

            log.fullinfo("Querying {} for reference catalog".format(source))
            import warnings
            with warnings.catch_warnings():
                warnings.simplefilter("ignore")
                refcat = get_fits_table(source, ra, dec, radius)

            if refcat is None:
               log.stdinfo("No reference catalog sources found for {}".
                            format(ad.filename))
            else:
                log.stdinfo("Found {} reference catalog sources for {}".
                            format(len(refcat), ad.filename))
                filter_name = ad.filter_name(pretty=True)
                colterm_dict = color_corrections.colorTerms
                try:
                    formulae = colterm_dict[filter_name]
                except KeyError:
                    log.warning("Filter {} is not in catalogs - will not be able to flux "
                                "calibrate".format(filter_name))
                    formulae = []
                # Call even if magnitudes can't be calculated since adds
                # a proper FITS header
                ad.REFCAT = _calculate_magnitudes(refcat, formulae)

                # Match the object catalog against the reference catalog
                # Update the refid and refmag columns in the object catalog
                #if any(hasattr(ext, 'OBJCAT') for ext in ad):
                #    ad = _match_objcat_refcat(ad, self.context)
                #else:
                #    log.warning("No OBJCAT found; not matching OBJCAT to REFCAT")

            # Timestamp and update filename
            gt.mark_history(ad, primname=self.myself(), keyword=timestamp_key)
            ad.update_filename(suffix=params["suffix"], strip=True)
        return adinputs

    def detectSources(self, adinputs=None, **params):
        """
        Find x,y positions of all the objects in the input image. Append 
        a FITS table extension with position information plus columns for
        standard objects to be updated with position from addReferenceCatalog
        (if any are found for the field).

        Parameters
        ----------
        suffix: str
            suffix to be added to output files
        mask: bool
            apply DQ plane as a mask before detection?
        set_saturation: bool
            set the saturation level of the data for SExtractor?
        """
        log = self.log
        log.debug(gt.log_message("primitive", self.myself(), "starting"))
        timestamp_key = self.timestamp_keys[self.myself()]

        sfx = params["suffix"]
        set_saturation = params["set_saturation"]
        # Setting mask_bits=0 is the same as not replacing bad pixels
        mask_bits = params["replace_flags"] if params["mask"] else 0

        # Will raise an Exception if SExtractor is too old or missing
        SExtractorETI().check_version()

        # Delete primitive-specific keywords from params so we only have
        # the ones for SExtractor
        for key in ("suffix", "set_saturation", "replace_flags", "mask"):
            del params[key]

        adoutputs = []
        for ad in adinputs:
            # Get a seeing estimate from the header, if available
            seeing_estimate = ad.phu.get('MEANFWHM')

            # Get the appropriate SExtractor input files
            dqtype = 'no_dq' if any(ext.mask is None for ext in ad) else 'dq'
            sexpars = {'config': self.sx_dict[dqtype, 'sex'],
                      'PARAMETERS_NAME': self.sx_dict[dqtype, 'param'],
                      'FILTER_NAME': self.sx_dict[dqtype, 'conv'],
                      'STARNNW_NAME': self.sx_dict[dqtype, 'nnw']}

            # In general, we want the passed parameters to have the same names
            # as the SExtractor params (but in lowercase). PHOT_AUTOPARAMS
            # takes two arguments, and it's only the second we're exposing.
            for key, value in params.items():
                if value is True:
                    value = 'Y'
                elif value is False:
                    value = 'N'
                if key == 'phot_min_radius':
                    sexpars.update({"PHOT_AUTOPARAMS": "2.5,{}".format(value)})
                else:
                    sexpars.update({key.upper(): value})

            for ext in ad:
                # saturation_level() descriptor always returns level in ADU,
                # so need to multiply by gain if image is not in ADU
                if set_saturation:
                    sat_level = ext.saturation_level()
                    if ext.hdr.get('BUNIT', 'adu').lower() != 'adu':
                        sat_level *= ext.gain()
                    sexpars.update({'SATUR_LEVEL': sat_level})

                # If we don't have a seeing estimate, try to get one
                if seeing_estimate is None:
                    log.debug("Running SExtractor to obtain seeing estimate")
                    sex_task = SExtractorETI([ext], sexpars,
                                    mask_dq_bits=mask_bits, getmask=True)
                    sex_task.run()
                    # An OBJCAT is *always* attached, even if no sources found
                    seeing_estimate = _estimate_seeing(ext.OBJCAT)

                # Re-run with seeing estimate (no point re-running if we
                # didn't get an estimate), and get a new estimate
                if seeing_estimate is not None:
                    log.debug("Running SExtractor with seeing estimate "
                              "{:.3f}".format(seeing_estimate))
                    sexpars.update({'SEEING_FWHM': '{:.3f}'.
                                   format(seeing_estimate)})
                    sex_task = SExtractorETI([ext], sexpars,
                                    mask_dq_bits=mask_bits, getmask=True)
                    sex_task.run()
                    # We don't want to replace an actual value with "None"
                    temp_seeing_estimate = _estimate_seeing(ext.OBJCAT)
                    if temp_seeing_estimate is not None:
                        seeing_estimate = temp_seeing_estimate

                # Although the OBJCAT has been added to the extension, it
                # needs to be massaged into the necessary format
                # We're deleting the OBJCAT first simply to suppress the
                # "replacing" message in gt.add_objcat, which would otherwise
                # be a bit confusing
                _cull_objcat(ext)
                objcat = ext.OBJCAT
                del ext.OBJCAT
                ad = gt.add_objcat(ad, extver=ext.hdr['EXTVER'], replace=False,
                                   table=objcat, sx_dict=self.sx_dict)
                log.stdinfo("Found {} sources in {}:{}".format(len(ext.OBJCAT),
                                            ad.filename, ext.hdr['EXTVER']))
                # The presence of an OBJCAT demands objects (philosophical)
                if len(ext.OBJCAT) == 0:
                    del ext.OBJCAT

            # Run some profiling code on the best sources to produce a
            # more IRAF-like FWHM number, adding two columns to the OBJCAT
            # (PROFILE_FWHM, PROFILE_EE50)
            ad = _profile_sources(ad, seeing_estimate)

            # Timestamp and update filename, and append to output list
            gt.mark_history(ad, primname=self.myself(), keyword=timestamp_key)
<<<<<<< HEAD
            ad.filename = gt.filename_updater(adinput=ad, suffix=sfx,
                                              strip=True)
=======
            ad.update_filename(suffix=params["suffix"], strip=True)
>>>>>>> 5859b723
            adoutputs.append(ad)
        return adoutputs

##############################################################################
# Below are the helper functions for the user level functions in this module #
##############################################################################

def _calculate_magnitudes(refcat, formulae):
    # Create new columns for the magnitude (and error) in the image's filter
    # We need to ensure the table's meta is updated.
    # Would be simpler to do this when the REFCAT is added
    if formulae:
        dummy_data = [-999.0] * len(refcat)
        refcat.add_column(Column(data=dummy_data, name='filtermag',
                                 dtype='f4', unit='mag'))
        refcat.add_column(Column(data=dummy_data, name='filtermag_err',
                                 dtype='f4', unit='mag'))
    hdr = refcat.meta['header']
    hdr.update(add_header_to_table(refcat))
    refcat.meta['header'] = hdr
    if not formulae:
        return refcat

    # This is a bit ugly: we want to iterate over formulae so we must
    # nest a single formula into a list
    if not isinstance(formulae[0], list):
        formulae = [formulae]

    for row in refcat:
        mags = []
        mag_errs = []
        for formula in formulae:
            mag = 0.0
            mag_err_sq = 0.0
            for term in formula:
                # single filter
                if type(term) is str:
                    if term+'mag' in refcat.columns:
                        mag += row[term+'mag']
                        mag_err_sq += row[term+'mag_err']**2
                    else:
                        # Will ensure this magnitude is not used
                        mag = np.nan
                # constant (with uncertainty)
                elif len(term) == 2:
                    mag += float(term[0])
                    mag_err_sq += float(term[1])**2
                # color term (factor, uncertainty, color)
                elif len(term) == 3:
                    filters = term[2].split('-')
                    if len(filters)==2 and np.all([f+'mag' in refcat.columns
                                                   for f in filters]):
                        col = row[filters[0]+'mag'] - row[filters[1]+'mag']
                        mag += float(term[0])*col
                        dmagsq = row[filters[0]+'mag_err']**2 + \
                            row[filters[1]+'mag_err']**2
                        # When adding a (H-K) color term, often H is a 95% upper limit
                        # If so, we can only return an upper limit, but we need to
                        # account for the uncertainty in K-band
                        if np.isnan(dmagsq):
                            mag -= 1.645*np.sqrt(mag_err_sq)
                        mag_err_sq += ((term[1]/term[0])**2 + dmagsq/col**2) * \
                            (float(term[0])*col)**2
                    else:
                        mag = np.nan        # Only consider this if values are sensible
            if not np.isnan(mag):
                mags.append(mag)
                mag_errs.append(np.sqrt(mag_err_sq))

        # Take the value with the smallest uncertainty (NaN = large uncertainty)
        if mags:
            lowest = np.argmin(np.where(np.isnan(mag_errs),999,mag_errs))
            row['filtermag'] = mags[lowest]
            row['filtermag_err'] = mag_errs[lowest]
    return refcat

def _estimate_seeing(objcat):
    """
    This function tries to estimate the seeing from a SExtractor object
    catalog, so future runs of SExtractor can provide better CLASS_STAR
    classifications. This uses a catalog that hasn't yet been run through
    _profile_sources() so lacks the extra columns that
    gemini_tools.clip_sources() needs.

    Parameters
    ----------
    objcat: an OBJCAT instance

    Returns
    -------
    float: the seeing estimate (or None)
    """
    try:
        badpix = objcat['NIMAFLAGS_ISO']
    except KeyError:
        badpix = np.zeros_like(objcat['NUMBER'])

    # Convert FWHM_WORLD from degrees to arcseconds
    objcat['FWHM_WORLD'] *= 3600

    # Only use objects that are: fairly round
    #                            thought to be stars by SExtractor
    #                            decent S/N ratio
    #                            unflagged (blended, saturated is OK)
    #                            not many bad pixels
    good = np.logical_and.reduce([objcat['ISOAREA_IMAGE'] > 20,
                                  objcat['B_IMAGE'] > 1.1,
                                  objcat['ELLIPTICITY'] < 0.5,
                                  objcat['CLASS_STAR'] > 0.8,
                                  objcat['FLUX_AUTO'] > 25*objcat['FLUXERR_AUTO'],
                                  objcat['FLAGS'] & 65528 == 0,
                                  objcat['FWHM_WORLD'] > 0,
                                  badpix < 0.2*objcat['ISOAREA_IMAGE']])
    good_fwhm = objcat['FWHM_WORLD'][good]
    if len(good_fwhm) > 3:
        seeing_estimate = sigma_clip(good_fwhm, sigma=3, iters=1).mean()
    elif len(good_fwhm) > 0:
        seeing_estimate = np.mean(good_fwhm)
    else:
        seeing_estimate = None

    if seeing_estimate <= 0:
        seeing_estimate = None

    return seeing_estimate

def _cull_objcat(ext):
    """
    Takes an extension of an AD object with attached OBJCAT (and possibly
    OBJMASK) and culls the OBJCAT of crap. If the OBJMASK exists, it also
    edits that to remove pixels associated with these sources. Finally, it
    renumbers the 'NUMBER' column into a contiguous sequence.

    Parameters
    ----------
    ext: a single extension of an AD object
    """
    try:
        objcat = ext.OBJCAT
    except AttributeError:
        return ext

    all_numbers = objcat['NUMBER'].data
    # Remove sources of less than 20 pixels
    objcat.remove_rows(objcat['ISOAREA_IMAGE'] < 20)
    # Remove implausibly narrow sources
    objcat.remove_rows(objcat['B_IMAGE'] < 1.1)
    # Remove *really* bad sources. "Bad" pixels might be saturated, but the
    # source is still real, so be very conservative
    if 'NIMAFLAGS_ISO' in objcat.columns:
        objcat.remove_rows(objcat['NIMAFLAGS_ISO'] > 0.95*objcat['ISOAREA_IMAGE'])

    # Create new OBJMASK with 1 only for unculled objects
    # This is the np.in1d code but avoids unnecessary steps
    try:
        objmask1d = ext.OBJMASK.ravel()
    except AttributeError:
        pass
    else:
        numbers = objcat['NUMBER'].data
        objmask_shape = ext.OBJMASK.shape
        ar = np.concatenate(([0], all_numbers, numbers))
        order = ar.argsort(kind='mergesort')
        sar = ar[order]
        ret = np.empty(ar.shape, dtype=bool)
        ret[order] = np.concatenate((sar[1:] == sar[:-1], [False]))
        ext.OBJMASK = np.where(ret[objmask1d], np.uint8(1),
                               np.uint8(0)).reshape(objmask_shape)
        #ext.OBJMASK = np.where(np.in1d(objmask1d, numbers), np.uint8(1),
        #                    np.uint8(0)).reshape(objmask_shape)

    # Now renumber what's left sequentially
    objcat['NUMBER'].data[:] = range(1, len(objcat)+1)
    return ext

def _profile_sources(ad, seeing_estimate=None):
    """
    FWHM (and encircled-energy) measurements of objects. The FWHM is
    estimated by counting the number of pixels above the half-maximum
    and circularizing that number, Distant pixels are rejected in case
    there's a neighbouring object. This appears to work well and is
    fast, which is essential.
    
    The 50% encircled energy (EE50) is just determined from a cumulative sum
    of pixel values, sorted by distance from source center. 
    """
    for ext in ad:
        try:
            objcat = ext.OBJCAT
        except AttributeError:
            continue

        catx = objcat["X_IMAGE"]
        caty = objcat["Y_IMAGE"]
        catbg = objcat["BACKGROUND"]
        cattotalflux = objcat["FLUX_AUTO"]
        catmaxflux = objcat["FLUX_MAX"]
        data = ext.data
        if seeing_estimate is None:
            stamp_size = max(10,int(0.5/ext.pixel_scale()))
        else:
            stamp_size = max(10,int(1.2*seeing_estimate/ext.pixel_scale()))
        # Make a default grid to use for distance measurements
        dist = np.mgrid[-stamp_size:stamp_size,-stamp_size:stamp_size]+0.5

        fwhm_list = []
        e50d_list = []
        newmax_list = []
        for i in range(0, len(objcat)):
            xc = catx[i] - 0.5
            yc = caty[i] - 0.5
            bg = catbg[i]
            tf = cattotalflux[i]
            mf = catmaxflux[i]

            # Check that there's enough room for a stamp
            sz = stamp_size
            if (int(yc)-sz<0 or int(xc)-sz<0 or
                int(yc)+sz>=data.shape[0] or int(xc)+sz>=data.shape[1]):
                fwhm_list.append(-999)
                e50d_list.append(-999)
                newmax_list.append(mf)
                continue

            # Estimate new FLUX_MAX from pixels around peak
            mf = np.max(data[int(yc)-2:int(yc)+3,int(xc)-2:int(xc)+3]) - bg
            # Bright sources in IR images can "volcano", so revert to
            # catalog value if these pixels are negative
            if mf < 0:
                mf = catmaxflux[i]

            # Get image stamp around center point
            stamp=data[int(yc)-sz:int(yc)+sz,int(xc)-sz:int(xc)+sz]

            # Reset grid to correct center coordinates
            shift_dist = dist.copy()
            shift_dist[0] += int(yc)-yc
            shift_dist[1] += int(xc)-xc
    
            # Square root of the sum of the squares of the distances
            rdistsq = np.sum(shift_dist**2,axis=0)

            # Radius and flux arrays for the radial profile
            rpr = rdistsq.flatten()
            rpv = stamp.flatten() - bg
    
            # Sort by the radius
            sort_order = np.argsort(rpr) 
            radsq = rpr[sort_order]
            flux = rpv[sort_order]

            # Count pixels above half flux and circularize this area
            # Do one iteration in case there's a neighbouring object
            halfflux = 0.5 * mf
            hwhmsq = np.sum(flux>halfflux)/np.pi
            hwhm = np.sqrt(np.sum(flux[radsq<1.5*hwhmsq]>halfflux)/np.pi)
            if hwhm < stamp_size:
                fwhm_list.append(2*hwhm)
            else:
                fwhm_list.append(-999)

            # Find the first radius that encircles half the total flux
            sumflux = np.cumsum(flux)
            halfflux = 0.5 * tf
            first_50pflux = np.where(sumflux>=halfflux)[0]
            if first_50pflux.size>0:
                e50d_list.append(2*np.sqrt(radsq[first_50pflux[0]]))
            else:
                e50d_list.append(-999)

            newmax_list.append(mf)

        objcat["PROFILE_FWHM"][:] = np.array(fwhm_list)
        objcat["PROFILE_EE50"][:] = np.array(e50d_list)
        objcat["FLUX_MAX"][:] = np.array(newmax_list)
    return ad<|MERGE_RESOLUTION|>--- conflicted
+++ resolved
@@ -244,12 +244,7 @@
 
             # Timestamp and update filename, and append to output list
             gt.mark_history(ad, primname=self.myself(), keyword=timestamp_key)
-<<<<<<< HEAD
-            ad.filename = gt.filename_updater(adinput=ad, suffix=sfx,
-                                              strip=True)
-=======
             ad.update_filename(suffix=params["suffix"], strip=True)
->>>>>>> 5859b723
             adoutputs.append(ad)
         return adoutputs
 
