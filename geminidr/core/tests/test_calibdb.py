import pytest
from geminidr.core.primitives_calibdb import _update_datalab
from geminidr.gemini import primitives_gemini as gemini
import astrodata

# TODO there is a lot of duplication within the tests, so this could be refactored out
#  into fixtures.. but there are some tweaks such as for slitIllum and the resulting
#  tests would be much harder to follow.  For now, I made the decision towards clarity.


global datalab_idx
datalab_idx = 1


def make_ad(instr='GMOS-N', typ='IMAGE', idx=1):
    astrofaker = pytest.importorskip('astrofaker')
    ad = astrofaker.create('NIRI', 'IMAGE')
    kw_datalab = ad._keyword_for('data_label')
    orig_datalab = f'GN-2021A-Q-1-1-{idx:03}'
    ad.phu[kw_datalab] = orig_datalab
    return ad


@pytest.fixture()
def ad():
    global datalab_idx
    ad = make_ad(instr='NIRI', typ='IMAGE')
    datalab_idx = datalab_idx + 1
    return ad


def test_update_datalab(ad, idx=1):
    kw_lut = {'DATALAB': 'comment'}
    kw_datalab = ad._keyword_for('data_label')
    orig_datalab = f'GN-2001A-Q-9-52-{idx:03}'
    ad.phu[kw_datalab] = orig_datalab
<<<<<<< HEAD
    _update_datalab(ad, '_flat', kw_lut)
    assert ad.phu[kw_datalab] == orig_datalab + '-FLAT'
    _update_datalab(ad, '_flat', kw_lut)
    assert ad.phu[kw_datalab] == orig_datalab + '-FLAT'
    _update_datalab(ad, '_bias', kw_lut)
    assert ad.phu[kw_datalab] == orig_datalab + '-BIAS'


def test_set_calibration(ad, monkeypatch):
    """
    setCalibration just calls down to the internal caldb.

    This test verifies that the calldown happens

    :param ad: fake astrodata to use for the Gemini instance
    :param monkeypatch: for unit test mocking
    :return:
    """
    test_gemini = gemini.Gemini([ad])
    global test_adinputs
    global test_parms
    test_adinputs = None
    test_parms = None
    def mock_set_calibrations(adinputs, **parms):
        global test_adinputs
        global test_parms
        test_adinputs = adinputs
        test_parms = parms
    monkeypatch.setattr(test_gemini.caldb, 'set_calibrations', mock_set_calibrations)
    adinputs = [make_ad()]  # we are just going to check these passed through, so it doesn't have to be real data
    test_gemini.setCalibration(adinputs, caltype='processed_arc', calfile="foo.fits")

    # check that Gemini properly passed down the parameters to the caldb
    assert(test_adinputs == adinputs)
    assert(test_parms == {'caltype': 'processed_arc', 'calfile': 'foo.fits'})


def test_get_processed_arc(ad, monkeypatch):
    adinputs = [ad]
    test_gemini = gemini.Gemini(adinputs)
    global saved_adinputs
    global saved_procmode
    saved_adinputs = None
    saved_procmode = None
    def mock_get_processed_arc(adinputs, procmode=None):
        global saved_adinputs
        global saved_procmode
        saved_adinputs = adinputs
        saved_procmode = procmode
        return {}
    monkeypatch.setattr(test_gemini.caldb, "get_processed_arc", mock_get_processed_arc)
    test_gemini.mode = 'ql'
    adinputs_out = test_gemini.getProcessedArc(adinputs)
    assert(saved_adinputs == adinputs)
    assert(saved_procmode == None)
    assert(adinputs_out == adinputs)
    test_gemini.mode = 'sq'
    adinputs_out = test_gemini.getProcessedArc(adinputs)
    assert(saved_adinputs == adinputs)
    assert(saved_procmode == 'sq')
    assert(adinputs_out == adinputs)


def test_get_processed_bias(ad, monkeypatch):
    adinputs = [ad]
    test_gemini = gemini.Gemini(adinputs)
    global saved_adinputs
    global saved_procmode
    saved_adinputs = None
    saved_procmode = None
    def mock_get_processed_bias(adinputs, procmode=None):
        global saved_adinputs
        global saved_procmode
        saved_adinputs = adinputs
        saved_procmode = procmode
        return {}
    monkeypatch.setattr(test_gemini.caldb, "get_processed_bias", mock_get_processed_bias)
    test_gemini.mode = 'ql'
    adinputs_out = test_gemini.getProcessedBias(adinputs)
    assert(saved_adinputs == adinputs)
    assert(saved_procmode == None)
    assert(adinputs_out == adinputs)
    test_gemini.mode = 'sq'
    adinputs_out = test_gemini.getProcessedBias(adinputs)
    assert(saved_adinputs == adinputs)
    assert(saved_procmode == 'sq')
    assert(adinputs_out == adinputs)


def test_get_processed_dark(ad, monkeypatch):
    adinputs = [ad]
    test_gemini = gemini.Gemini(adinputs)
    global saved_adinputs
    global saved_procmode
    saved_adinputs = None
    saved_procmode = None
    def mock_get_processed_dark(adinputs, procmode=None):
        global saved_adinputs
        global saved_procmode
        saved_adinputs = adinputs
        saved_procmode = procmode
        return {}
    monkeypatch.setattr(test_gemini.caldb, "get_processed_dark", mock_get_processed_dark)
    test_gemini.mode = 'ql'
    adinputs_out = test_gemini.getProcessedDark(adinputs)
    assert(saved_adinputs == adinputs)
    assert(saved_procmode == None)
    assert(adinputs_out == adinputs)
    test_gemini.mode = 'sq'
    adinputs_out = test_gemini.getProcessedDark(adinputs)
    assert(saved_adinputs == adinputs)
    assert(saved_procmode == 'sq')
    assert(adinputs_out == adinputs)


def test_get_processed_flat(ad, monkeypatch):
    adinputs = [ad]
    test_gemini = gemini.Gemini(adinputs)
    global saved_adinputs
    global saved_procmode
    saved_adinputs = None
    saved_procmode = None
    def mock_get_processed_flat(adinputs, procmode=None):
        global saved_adinputs
        global saved_procmode
        saved_adinputs = adinputs
        saved_procmode = procmode
        return {}
    monkeypatch.setattr(test_gemini.caldb, "get_processed_flat", mock_get_processed_flat)
    test_gemini.mode = 'ql'
    adinputs_out = test_gemini.getProcessedFlat(adinputs)
    assert(saved_adinputs == adinputs)
    assert(saved_procmode == None)
    assert(adinputs_out == adinputs)
    test_gemini.mode = 'sq'
    adinputs_out = test_gemini.getProcessedFlat(adinputs)
    assert(saved_adinputs == adinputs)
    assert(saved_procmode == 'sq')
    assert(adinputs_out == adinputs)


def test_get_processed_fringe(ad, monkeypatch):
    adinputs = [ad]
    test_gemini = gemini.Gemini(adinputs)
    global saved_adinputs
    global saved_procmode
    saved_adinputs = None
    saved_procmode = None
    def mock_get_processed_fringe(adinputs, procmode=None):
        global saved_adinputs
        global saved_procmode
        saved_adinputs = adinputs
        saved_procmode = procmode
        return {}
    monkeypatch.setattr(test_gemini.caldb, "get_processed_fringe", mock_get_processed_fringe)
    test_gemini.mode = 'ql'
    adinputs_out = test_gemini.getProcessedFringe(adinputs)
    assert(saved_adinputs == adinputs)
    assert(saved_procmode == None)
    assert(adinputs_out == adinputs)
    test_gemini.mode = 'sq'
    adinputs_out = test_gemini.getProcessedFringe(adinputs)
    assert(saved_adinputs == adinputs)
    assert(saved_procmode == 'sq')
    assert(adinputs_out == adinputs)


def test_get_processed_standard(ad, monkeypatch):
    adinputs = [ad]
    test_gemini = gemini.Gemini(adinputs)
    global saved_adinputs
    global saved_procmode
    saved_adinputs = None
    saved_procmode = None
    def mock_get_processed_standard(adinputs, procmode=None):
        global saved_adinputs
        global saved_procmode
        saved_adinputs = adinputs
        saved_procmode = procmode
        return {}
    monkeypatch.setattr(test_gemini.caldb, "get_processed_standard", mock_get_processed_standard)
    test_gemini.mode = 'ql'
    adinputs_out = test_gemini.getProcessedStandard(adinputs)
    assert(saved_adinputs == adinputs)
    assert(saved_procmode == None)
    assert(adinputs_out == adinputs)
    test_gemini.mode = 'sq'
    adinputs_out = test_gemini.getProcessedStandard(adinputs)
    assert(saved_adinputs == adinputs)
    assert(saved_procmode == 'sq')
    assert(adinputs_out == adinputs)


def test_get_processed_slitillum(ad, monkeypatch):
    adinputs = [ad]
    test_gemini = gemini.Gemini(adinputs)
    global saved_adinputs
    global saved_procmode
    saved_adinputs = None
    saved_procmode = None
    def mock_get_processed_slitillum(adinputs, procmode=None):
        global saved_adinputs
        global saved_procmode
        saved_adinputs = adinputs
        saved_procmode = procmode
        return {}
    monkeypatch.setattr(test_gemini.caldb, "get_processed_slitillum", mock_get_processed_slitillum)
    test_gemini.mode = 'ql'
    adinputs_out = test_gemini.getProcessedSlitIllum(adinputs)
    assert(saved_adinputs == adinputs)
    assert(saved_procmode == None)
    assert(adinputs_out == adinputs)
    test_gemini.mode = 'sq'
    adinputs_out = test_gemini.getProcessedSlitIllum(adinputs)
    assert(saved_adinputs == adinputs)
    assert(saved_procmode == 'sq')
    assert(adinputs_out == adinputs)


def test_get_mdf(ad, monkeypatch):
    adinputs = [ad]
    test_gemini = gemini.Gemini(adinputs)
    global saved_adinputs
    global saved_caltype
    saved_adinputs = None
    saved_caltype = None
    def mock_get_calibrations(adinputs, caltype=None):
        global saved_adinputs
        global saved_caltype
        saved_adinputs = adinputs
        saved_caltype = caltype
        return {}
    monkeypatch.setattr(test_gemini.caldb, "get_calibrations", mock_get_calibrations)
    adinputs_out = test_gemini.getMDF(adinputs)
    assert(saved_adinputs == adinputs)
    assert(saved_caltype == "mask")
    assert(adinputs_out == adinputs)


def test_store_calibration(ad, monkeypatch):
    cals1 = [make_ad('GMOS-N', 'IMAGE'), make_ad('GMOS-N', 'IMAGE')]
    cals2 = [make_ad('GMOS-N', 'IMAGE'), make_ad('GMOS-N', 'IMAGE')]
    test_gemini = gemini.Gemini([ad])
    storecal_args = list()
    def mock_store_calibration(cals, caltype):
        storecal_args.append((cals, caltype))
    monkeypatch.setattr(test_gemini, "storeCalibration", mock_store_calibration)
    test_gemini.storeCalibration(cals1, 'bias')
    test_gemini.storeCalibration(cals2, 'flat')
    assert(len(storecal_args) == 2)
    assert(storecal_args[0][0] == cals1)
    assert(storecal_args[0][1] == 'bias')
    assert(storecal_args[1][0] == cals2)
    assert(storecal_args[1][1] == 'flat')


def test_store_calibration(ad, monkeypatch):
    cals1 = [make_ad('GMOS-N', 'IMAGE'), make_ad('GMOS-N', 'IMAGE')]
    cals2 = [make_ad('GMOS-N', 'IMAGE'), make_ad('GMOS-N', 'IMAGE')]
    test_gemini = gemini.Gemini([ad])
    storecal_args = list()
    def mock_store_calibration(cals, caltype):
        storecal_args.append((cals, caltype))
    monkeypatch.setattr(test_gemini, "storeCalibration", mock_store_calibration)
    test_gemini.storeCalibration(cals1, 'bias')
    test_gemini.storeCalibration(cals2, 'flat')
    assert(len(storecal_args) == 2)
    assert(storecal_args[0][0] == cals1)
    assert(storecal_args[0][1] == 'bias')
    assert(storecal_args[1][0] == cals2)
    assert(storecal_args[1][1] == 'flat')


def test_store_processed_arc(ad, monkeypatch):
    arc = make_ad(instr='GMOS-N', typ='IMAGE', idx=1)
    test_gemini = gemini.Gemini([ad])
    test_gemini.mode = 'ql'
    storecal_args = list()
    def mock_store_calibration(cals, caltype):
        storecal_args.append((cals, caltype))
    monkeypatch.setattr(test_gemini, "storeCalibration", mock_store_calibration)
    test_gemini.storeProcessedArc([arc], force=False)
    assert(len(storecal_args) == 1)
    assert(len(storecal_args[0][0]) == 1)
    assert(storecal_args[0][1] == 'processed_arc')
    saved_arc = storecal_args[0][0][0]
    assert(saved_arc.filename == 'N20010101S0001_ql_arc.fits')
    assert(saved_arc.phu['PROCMODE'] == 'ql')
    assert(saved_arc.phu['PROCARC'])
    assert(saved_arc.phu['DATALAB'] == 'GN-2021A-Q-1-1-001-ARC')


def test_store_processed_bias(ad, monkeypatch):
    bias = make_ad(instr='GMOS-N', typ='IMAGE', idx=1)
    test_gemini = gemini.Gemini([ad])
    test_gemini.mode = 'ql'
    storecal_args = list()
    def mock_store_calibration(cals, caltype):
        storecal_args.append((cals, caltype))
    monkeypatch.setattr(test_gemini, "storeCalibration", mock_store_calibration)
    test_gemini.storeProcessedBias([bias], force=False)
    assert(len(storecal_args) == 1)
    assert(len(storecal_args[0][0]) == 1)
    assert(storecal_args[0][1] == 'processed_bias')
    saved_arc = storecal_args[0][0][0]
    assert(saved_arc.filename == 'N20010101S0001_ql_bias.fits')
    assert(saved_arc.phu['PROCMODE'] == 'ql')
    assert(saved_arc.phu['PROCBIAS'])
    assert(saved_arc.phu['DATALAB'] == 'GN-2021A-Q-1-1-001-BIAS')


def test_store_processed_dark(ad, monkeypatch):
    dark = make_ad(instr='GMOS-N', typ='IMAGE', idx=1)
    test_gemini = gemini.Gemini([ad])
    test_gemini.mode = 'ql'
    storecal_args = list()
    def mock_store_calibration(cals, caltype):
        storecal_args.append((cals, caltype))
    monkeypatch.setattr(test_gemini, "storeCalibration", mock_store_calibration)
    test_gemini.storeProcessedDark([dark], force=False)
    assert(len(storecal_args) == 1)
    assert(len(storecal_args[0][0]) == 1)
    assert(storecal_args[0][1] == 'processed_dark')
    saved_arc = storecal_args[0][0][0]
    assert(saved_arc.filename == 'N20010101S0001_ql_dark.fits')
    assert(saved_arc.phu['PROCMODE'] == 'ql')
    assert(saved_arc.phu['PROCDARK'])
    assert(saved_arc.phu['DATALAB'] == 'GN-2021A-Q-1-1-001-DARK')


def test_store_processed_flat(ad, monkeypatch):
    flat = make_ad(instr='GMOS-N', typ='IMAGE', idx=1)
    test_gemini = gemini.Gemini([ad])
    test_gemini.mode = 'ql'
    storecal_args = list()
    def mock_store_calibration(cals, caltype):
        storecal_args.append((cals, caltype))
    monkeypatch.setattr(test_gemini, "storeCalibration", mock_store_calibration)
    test_gemini.storeProcessedFlat([flat], force=False)
    assert(len(storecal_args) == 1)
    assert(len(storecal_args[0][0]) == 1)
    assert(storecal_args[0][1] == 'processed_flat')
    saved_arc = storecal_args[0][0][0]
    assert(saved_arc.filename == 'N20010101S0001_ql_flat.fits')
    assert(saved_arc.phu['PROCMODE'] == 'ql')
    assert(saved_arc.phu['PROCFLAT'])
    assert(saved_arc.phu['DATALAB'] == 'GN-2021A-Q-1-1-001-FLAT')


def test_store_processed_fringe(ad, monkeypatch):
    frng = make_ad(instr='GMOS-N', typ='IMAGE', idx=1)
    test_gemini = gemini.Gemini([ad])
    test_gemini.mode = 'ql'
    storecal_args = list()
    def mock_store_calibration(cals, caltype):
        storecal_args.append((cals, caltype))
    monkeypatch.setattr(test_gemini, "storeCalibration", mock_store_calibration)
    test_gemini.storeProcessedFringe([frng])
    assert(len(storecal_args) == 1)
    assert(len(storecal_args[0][0]) == 1)
    assert(storecal_args[0][1] == 'processed_fringe')
    saved_arc = storecal_args[0][0][0]
    assert(saved_arc.filename == 'N20010101S0001_ql_fringe.fits')
    assert(saved_arc.phu['PROCMODE'] == 'ql')
    assert(saved_arc.phu['PROCFRNG'])
    # note that storeProcessedFringe explicitly does not update the datalabel
    assert(saved_arc.phu['DATALAB'] == 'GN-2021A-Q-1-1-001')


def test_store_processed_science(ad, monkeypatch):
    sci = make_ad(instr='GMOS-N', typ='IMAGE', idx=1)
    test_gemini = gemini.Gemini([ad])
    test_gemini.mode = 'ql'
    storecal_args = list()
    def mock_store_calibration(cals, caltype):
        storecal_args.append((cals, caltype))
    monkeypatch.setattr(test_gemini, "storeCalibration", mock_store_calibration)
    # make a plausible processed science filename
    sci.filename = ad.filename[:-5] + '_stack.fits'

    test_gemini.storeProcessedScience([sci])
    assert(len(storecal_args) == 0)  # if not upload, not called
    assert(sci.filename == 'N20010101S0001_stack.fits')
    assert(sci.phu['PROCMODE'] == 'ql')
    assert(sci.phu['PROCSCI'])
    assert(sci.phu['DATALAB'] == 'GN-2021A-Q-1-1-001')


def test_store_processed_standard(ad, monkeypatch):
    std = make_ad(instr='GMOS-N', typ='IMAGE', idx=1)
    test_gemini = gemini.Gemini([ad])
    test_gemini.mode = 'ql'
    storecal_args = list()
    def mock_store_calibration(cals, caltype):
        storecal_args.append((cals, caltype))
    monkeypatch.setattr(test_gemini, "storeCalibration", mock_store_calibration)
    test_gemini.storeProcessedStandard([std])
    assert(len(storecal_args) == 1)
    assert(len(storecal_args[0][0]) == 1)
    assert(storecal_args[0][1] == 'processed_standard')
    saved_arc = storecal_args[0][0][0]
    assert(saved_arc.filename == 'N20010101S0001_ql_standard.fits')
    assert(saved_arc.phu['PROCMODE'] == 'ql')
    assert(saved_arc.phu['PROCSTND'])
    assert(saved_arc.phu['DATALAB'] == 'GN-2021A-Q-1-1-001-STANDARD')


def test_store_processed_slitillum(ad, monkeypatch):
    illum = make_ad(instr='GMOS-N', typ='IMAGE', idx=1)
    illum.phu['MAKESILL'] = '1'
    test_gemini = gemini.Gemini([ad])
    test_gemini.mode = 'ql'
    storecal_args = list()
    def mock_store_calibration(cals, caltype):
        storecal_args.append((cals, caltype))
    monkeypatch.setattr(test_gemini, "storeCalibration", mock_store_calibration)
    test_gemini.storeProcessedSlitIllum([illum])
    assert(len(storecal_args) == 1)
    assert(len(storecal_args[0][0]) == 1)
    assert(storecal_args[0][1] == 'processed_slitillum')
    saved_arc = storecal_args[0][0][0]
    assert(saved_arc.filename == 'N20010101S0001_ql_slitIllum.fits')
    assert(saved_arc.phu['PROCMODE'] == 'ql')
    assert(saved_arc.phu['PROCILLM'])
    assert(saved_arc.phu['DATALAB'] == 'GN-2021A-Q-1-1-001-SLITILLUM')


def test_store_bpm(ad, monkeypatch):
    bpm = make_ad(instr='GMOS-N', typ='IMAGE', idx=1)
    test_gemini = gemini.Gemini([ad])
    test_gemini.mode = 'ql'
    storecal_args = list()
    def mock_store_calibration(cals, caltype):
        storecal_args.append((cals, caltype))
    monkeypatch.setattr(test_gemini, "storeCalibration", mock_store_calibration)
    test_gemini.storeBPM([bpm])
    assert(len(storecal_args) == 1)
    assert(len(storecal_args[0][0]) == 1)
    assert(storecal_args[0][1] == 'bpm')
    saved_arc = storecal_args[0][0][0]
    assert(saved_arc.filename == 'N20010101S0001_ql_bpm.fits')
    assert(saved_arc.phu['PROCMODE'] == 'ql')
    assert(saved_arc.phu['BPM'])
    # not checking datalab, it will be quite different from input, unlike the various cal types
=======
    _update_datalab(ad, '_flat', 'sq', kw_lut)
    assert ad.phu[kw_datalab] == orig_datalab + '-SQ-FLAT'
    _update_datalab(ad, '_flat', 'sq', kw_lut)
    assert ad.phu[kw_datalab] == orig_datalab + '-SQ-FLAT'
    _update_datalab(ad, '_bias', 'sq', kw_lut)
    assert ad.phu[kw_datalab] == orig_datalab + '-SQ-BIAS'
>>>>>>> c87aff69
<|MERGE_RESOLUTION|>--- conflicted
+++ resolved
@@ -34,13 +34,12 @@
     kw_datalab = ad._keyword_for('data_label')
     orig_datalab = f'GN-2001A-Q-9-52-{idx:03}'
     ad.phu[kw_datalab] = orig_datalab
-<<<<<<< HEAD
-    _update_datalab(ad, '_flat', kw_lut)
-    assert ad.phu[kw_datalab] == orig_datalab + '-FLAT'
-    _update_datalab(ad, '_flat', kw_lut)
-    assert ad.phu[kw_datalab] == orig_datalab + '-FLAT'
-    _update_datalab(ad, '_bias', kw_lut)
-    assert ad.phu[kw_datalab] == orig_datalab + '-BIAS'
+    _update_datalab(ad, '_flat', 'sq', kw_lut)
+    assert ad.phu[kw_datalab] == orig_datalab + '-SQ-FLAT'
+    _update_datalab(ad, '_flat', 'sq', kw_lut)
+    assert ad.phu[kw_datalab] == orig_datalab + '-SQ-FLAT'
+    _update_datalab(ad, '_bias', 'sq', kw_lut)
+    assert ad.phu[kw_datalab] == orig_datalab + '-SQ-BIAS'
 
 
 def test_set_calibration(ad, monkeypatch):
@@ -478,12 +477,4 @@
     assert(saved_arc.filename == 'N20010101S0001_ql_bpm.fits')
     assert(saved_arc.phu['PROCMODE'] == 'ql')
     assert(saved_arc.phu['BPM'])
-    # not checking datalab, it will be quite different from input, unlike the various cal types
-=======
-    _update_datalab(ad, '_flat', 'sq', kw_lut)
-    assert ad.phu[kw_datalab] == orig_datalab + '-SQ-FLAT'
-    _update_datalab(ad, '_flat', 'sq', kw_lut)
-    assert ad.phu[kw_datalab] == orig_datalab + '-SQ-FLAT'
-    _update_datalab(ad, '_bias', 'sq', kw_lut)
-    assert ad.phu[kw_datalab] == orig_datalab + '-SQ-BIAS'
->>>>>>> c87aff69
+    # not checking datalab, it will be quite different from input, unlike the various cal types