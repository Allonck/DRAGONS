--- conflicted
+++ resolved
@@ -161,17 +161,6 @@
         process_rn = all(rn is not None for read_noise in read_noises for rn in read_noise)
 
         # Compute gain and read noise of final stacked images
-<<<<<<< HEAD
-        nexts = len(gains[0])
-        if process_gain:
-            gain_list = [np.mean([gain[i] for gain in gains])
-                         for i in range(nexts)]
-        if process_rn:
-            read_noise_list = [np.sqrt(np.sum([rn[i]*rn[i] for rn in read_noises]))
-                                         for i in range(nexts)]
-
-=======
->>>>>>> fadd82c9
         num_img = len(adinputs)
         num_ext = len(adinputs[0])
         if process_gain:
@@ -263,9 +252,9 @@
             [setattr(ext, 'mask', None) for ad in adinputs for ext in ad]
 
         ad_out = astrodata.create(adinputs[0].phu)
-        for index, (ext, sfactors, zfactors) in enumerate(
-                zip(adinputs[0], scale_factors, zero_offsets)):
-            status = (f"Combining extension {ext.id}." if num_ext > 1 else
+        for index, (extver, sfactors, zfactors) in enumerate(
+                zip(adinputs[0].hdr.get('EXTVER'), scale_factors, zero_offsets)):
+            status = ("Combining EXTVER {}.".format(extver) if num_ext > 1 else
                       "Combining images.")
             if scale:
                 status += " Applying scale factors."
@@ -306,14 +295,10 @@
         # Propagate REFCAT as the union of all input REFCATs
         refcats = [ad.REFCAT for ad in adinputs if hasattr(ad, 'REFCAT')]
         if refcats:
-            try:
-                out_refcat = table.unique(table.vstack(refcats, metadata_conflicts='silent'),
-                                          keys=('RAJ2000', 'DEJ2000'))
-            except KeyError:
-                pass
-            else:
-                out_refcat['Id'] = list(range(1, len(out_refcat)+1))
-                ad_out.REFCAT = out_refcat
+            out_refcat = table.unique(table.vstack(refcats, metadata_conflicts='silent'),
+                                      keys='Cat_Id')
+            out_refcat['Id'] = list(range(1, len(out_refcat)+1))
+            ad_out.REFCAT = out_refcat
 
         # Set AIRMASS to be the mean of the input values
         try:
