--- conflicted
+++ resolved
@@ -152,14 +152,8 @@
                    self.keyword_comments['DATALAB'])
 
         # Timestamp and update filename and prepare to return single output
-<<<<<<< HEAD
         gt.mark_history(ad_out, primname=self.myself(), keyword=timestamp_key)
-        ad.filename = gt.filename_updater(adinput=ad, suffix=sfx, strip=True)
-=======
-        gt.mark_history(ad, primname=self.myself(), keyword=timestamp_key)
-        ad.update_filename(suffix=sfx, strip=True)
-        adinputs = [ad]
->>>>>>> 5859b723
+        ad_out.update_filename(suffix=sfx, strip=True)
 
         return [ad_out]
 
