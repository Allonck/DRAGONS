--- conflicted
+++ resolved
@@ -33,7 +33,7 @@
         super()._initialize(adinputs, **kwargs)
         self._param_update(parameters_f2_spect)
 
-    def standardizeWCS(self, adinputs=None, **params):
+    def standardizeWCS(self, adinputs=None, suffix=None):
         """
         This primitive updates the WCS attribute of each NDAstroData extension
         in the input AstroData objects. For spectroscopic data, it means
@@ -53,27 +53,20 @@
         log = self.log
         timestamp_key = self.timestamp_keys[self.myself()]
         log.debug(gt.log_message("primitive", self.myself(), "starting"))
-        super().standardizeWCS(adinputs, **params)
 
         for ad in adinputs:
             log.stdinfo(f"Adding spectroscopic WCS to {ad.filename}")
+            # Apply central wavelength offset
             if ad.dispersion() is None:
                 raise ValueError(f"Unknown dispersion for {ad.filename}")
-<<<<<<< HEAD
-            cenwave_offset = self.inst_adlookup.dispersion_and_offset[
-                ad.disperser(pretty=True), ad.filter_name(pretty=True)][1]
-            cenwave = (ad.central_wavelength(asNanometers=True) +
-                       abs(ad.dispersion(asNanometers=True)[0]) * cenwave_offset)
-            transform.add_longslit_wcs(ad, central_wavelength=cenwave)
-=======
             cenwave = (ad.central_wavelength(asNanometers=True) +
                        abs(ad.dispersion(asNanometers=True)[0]) * ad.cenwave_offset())
             transform.add_longslit_wcs(ad, central_wavelength=cenwave,
                                        pointing=ad[0].wcs(1024, 1024))
->>>>>>> 341b4f84
 
-            # Timestamp. Suffix was updated in the super() call
+            # Timestamp and update filename
             gt.mark_history(ad, primname=self.myself(), keyword=timestamp_key)
+            ad.update_filename(suffix=suffix, strip=True)
         return adinputs
 
     def _get_arc_linelist(self, waves=None, ad=None):
@@ -86,4 +79,7 @@
             linelist = 'sky.dat'
 
         filename = os.path.join(lookup_dir, linelist)
-        return wavecal.LineList(filename)+        return wavecal.LineList(filename)
+
+
+
