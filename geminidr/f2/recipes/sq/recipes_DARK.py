--- conflicted
+++ resolved
@@ -30,8 +30,5 @@
     p.storeProcessedDark()
     return
 
-<<<<<<< HEAD
-=======
 
->>>>>>> 342c2b39
 _default = makeProcessedDark