--- conflicted
+++ resolved
@@ -22,19 +22,11 @@
 author = 'Kathleen Labrie'
 
 # The full version, including alpha/beta/rc tags
-<<<<<<< HEAD
 version = '3.1'
 release = '3.1.0-dev'
 #rtdurl = 'v'+release
 #rtdurl = 'release-'+release
 rtdurl = 'latest'
-=======
-version = '3.0'
-release = '3.0.x'
-rtdurl = 'release-'+release
-#release = '3.0.1'
-#rtdurl = 'v'+release
->>>>>>> c87aff69
 
 today = 'December 2021'
 
