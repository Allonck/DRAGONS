--- conflicted
+++ resolved
@@ -96,7 +96,6 @@
             ad.update_filename(suffix=suffix, strip=True)
         return adinputs
 
-<<<<<<< HEAD
     # def tileArrays(self, adinputs=None, **params):
     #     """
     #     This primitive tiles the four GSAOI arrays, producing a single
@@ -197,95 +196,6 @@
     #         ad.update_filename(suffix=params["suffix"], strip=True)
     #
     #     return adinputs
-=======
-    def tileArrays(self, adinputs=None, suffix=None):
-        """
-        This primitive tiles the four GSAOI arrays, producing a single
-        extension. The tiling is very approximate, and primarily for display
-        purposes. Any attached OBJCAT has its pixel coordinates updated.
-
-        Parameters
-        ----------
-        suffix: str
-            suffix to be added to output files
-        """
-        log = self.log
-        log.debug(gt.log_message("primitive", self.myself(), "starting"))
-        timestamp_key = self.timestamp_keys[self.myself()]
-
-        for ad in adinputs:
-            # Determine output size and info to determine locations of arrays
-            # Gap size estimated at 3.0 arcsec from Disco-Stu output tiles
-            detsec_list = ad.detector_section()
-            gap_size = int(3.0 / ad.pixel_scale())
-            x1 = min(s.x1 for s in detsec_list)
-            x2 = max(s.x2 for s in detsec_list)
-            y1 = min(s.y1 for s in detsec_list)
-            y2 = max(s.y2 for s in detsec_list)
-            output_shape = (y2-y1+gap_size, x2-x1+gap_size)
-
-            shifts = [(d.x1-x1 if d.x1<1024 else d.x1-x1+gap_size,
-                       d.y1-y1 if d.y1<1024 else d.y1-y1+gap_size)
-                       for d in detsec_list]
-
-            # Annoyingly, it's not (yet) possible to assign data to a section
-            # of an NDData object, so have to treat data, mask, and variance
-            # as arrays separately
-            adout = {'data': None, 'mask': None, 'variance': None, 'OBJMASK': None}
-            for attr in adout:
-                if all(getattr(ext, attr, None) is not None for ext in ad):
-                    tiled = np.full(output_shape, 16, dtype=np.int16) if \
-                        attr=='mask' else np.zeros(output_shape, dtype=np.float32)
-                    for ext, shift in zip(ad, shifts):
-                        ox1, oy1 = shift
-                        ox2 = ox1 + ext.data.shape[1]
-                        oy2 = oy1 + ext.data.shape[0]
-                        tiled[oy1:oy2, ox1:ox2] = getattr(ext, attr)
-                    adout.update({attr: tiled})
-            tiled_objcat = _tile_objcat(ad, shifts)
-
-            # Reset the AD object. Do it in place... why not?
-            ad[0].reset(data=adout['data'], mask=adout['mask'],
-                        variance=adout['variance'])
-            if adout['OBJMASK'] is not None:
-                ad[0].OBJMASK = adout['OBJMASK']
-            # OBJCAT is left undefined if no input extension had one
-            if hasattr(ad[0], 'OBJCAT') or tiled_objcat:
-                ad[0].OBJCAT = tiled_objcat
-            for index in range(1, len(ad)):
-                del ad[1]
-
-            # These are no longer valid
-            del ad.hdr['CCDNAME']
-            try:
-                del ad.hdr['TRIMSEC']
-            except (KeyError, AttributeError):
-                pass
-
-            # Update geometry keywords
-            for kw in ('DATASEC', 'CCDSEC'):
-                ad.hdr.set(kw, '[1:{1},1:{0}]'.format(*ad[0].data.shape),
-                           comment=self.keyword_comments[kw])
-
-            # This doesn't match the array dimensions, due to the gaps, but
-            # it represents the range of the full, contiguous detector
-            # mosaic that is spanned by the tiled data.
-            ad.hdr.set('DETSEC', '[{}:{},{}:{}]'.format(x1+1,x2, y1+2,y2),
-                       comment=self.keyword_comments['DETSEC'])
-
-            # Update the CRPIXn keywords
-            for n, off in enumerate(shifts[0], start=1):
-                key = 'CRPIX{}'.format(n)
-                crpix = ad[0].hdr.get(key)
-                if crpix is not None:
-                    ad.hdr.set(key, crpix+off, self.keyword_comments[key])
-
-            # Timestamp and update header
-            gt.mark_history(ad, primname=self.myself(), keyword=timestamp_key)
-            ad.update_filename(suffix=suffix, strip=True)
-
-        return adinputs
->>>>>>> 68b593da
 
     @staticmethod
     def _has_valid_extensions(ad):
