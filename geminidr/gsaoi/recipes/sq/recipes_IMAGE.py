--- conflicted
+++ resolved
@@ -37,7 +37,7 @@
     p.resampleToCommonFrame()
     p.scaleCountsToReference()
     p.stackFrames()
-    p.storeProcessedScience()
+    p.storeProcessedScience(suffix="_image")
     return
 
 def reduce_nostack(p):
@@ -65,8 +65,7 @@
     p.clearStream(stream='skysub')
     p.associateSky()
     p.skyCorrect(mask_objects=True)
-<<<<<<< HEAD
-    p.storeProcessedScience()
+    p.storeProcessedScience(suffix="_image")
     return
 
 def alignAndStack(p):
@@ -85,12 +84,7 @@
     p.resampleToCommonFrame()
     p.scaleCountsToReference()
     p.stackFrames()
-    p.storeProcessedScience()
-=======
-    p.scaleByExposureTime()
-    p.writeOutputs()
     p.storeProcessedScience(suffix="_image")
->>>>>>> c87aff69
     return
 
 
