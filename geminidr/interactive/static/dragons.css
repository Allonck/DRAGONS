/* https://codepen.io/KanatSahanov/pen/raGXXa */
html, body {
  height: 100%;
  margin: 0;
  padding: 0;
}

body {
    background-color: white;
    font-family: sans-serif;
    font-size: 16px;
    overflow-x: hidden;
    overflow-y: auto;
    margin: 0px;
}

/**
 * This element holds all the Bokeh Generated components
 */
div.container {
    background-color: whitesmoke;
    display: table;
    height: 100%;
    margin: auto;
    width: 100%;
    }

div.plot_tools_help {
    float: right;
}

div.plot_tools_help div {
    border: 1px solid gray;
    padding: 4px;
    margin: 8px;
    background: white;
    filter: drop-shadow(0px 0px 5px whitesmoke);
}

div.plot_tools_help div span {
    margin-left: 4px;
}

div.scrollable {
  overflow-x: hidden;
  overflow-y: scroll;
}

/**
 * This element holds the tab area
 */
.bk.tab-content {
    background-color: white;
    border-left: solid 1px gainsboro;
    border-right: solid 1px gainsboro;
}

.bk-btn:active {
    border: none;
    filter: brightness(90%);

    /* Inner shadow */
    -webkit-box-shadow: 0 4px 4px rgba(0, 0, 0, 0.2) inset;
    -moz-box-shadow: 0 4px 4px rgba(0, 0, 0, 0.2) inset;
    box-shadow: 0 4px 4px rgba(0, 0, 0, 0.2) inset;
}

.bk-btn:hover {
    border: none;
    filter: saturate(90%);
    box-shadow: 0px 4px 4px rgba(0, 0, 0, 0.2);
}

.bk-btn.bk-btn-danger {
    border-radius: 5px;
    font-size: 16px;
    padding: 5px 35px;
    transition: all .2s ease-in-out;
}

.bk-btn.bk-btn-primary {
    border-radius: 5px;
    font-size: 16px;
    padding: 5px 15px;
    transition: all .2s ease-in-out;
}

.bk-btn.bk-btn-success {
    border-radius: 5px;
    font-size: 16px;
    padding: 5px 35px;
    transition: all .2s ease-in-out;
}

.bk-btn.bk-btn-warning {
    border-radius: 5px;
    font-size: 16px;
    padding: 5px 35px;
    transition: all .2s ease-in-out;
}

.bk-canvas-events {
    cursor: crosshair;
}
.bk-root {
    height: 100%;
    width: 100%;
}

.bk-root .bk-button-bar {
  background-color: whitesmoke;
  border-radius: 0px 5px 5px 0px;
}

.bk-root .bk-button-bar + .bk-button-bar:before {
    content: " ";
    display: inline-block;
    background-color: #0f0f0f;
    border-top: solid 1px #0f0f0f;
    margin: 2px 0px;
    width: 100%;
}

/**
 * Updates the appearance of the Bokeh's toolbar on the right
 */
.bk-root .bk-toolbar.bk-right {
  background-color: white;
  margin: 5px;
  height: 100%;
}

/**
 * Updates the appearance of the buttons in the Bokeh's toolbar on the right
 */
.bk-root .bk-toolbar.bk-right .bk-toolbar-button {
  filter: brightness(125%);
  margin: 0px;
  border: 1px 1px 1px 0px solid white;
  border-radius: 0px 5px 5px 0px;
  transition: all .25s linear;
}

/**
 * These buttons get a bit darker when the user hovers the mouse over them
 */
.bk-root .bk-toolbar.bk-right .bk-toolbar-button:hover {
  filter: brightness(90%);
}

/**
 * Overrides the "active" state to make it more obvious
 */
.bk-root .bk-toolbar.bk-right .bk-toolbar-button.bk-active {
  background-color: white;
  filter: brightness(80%);
}

.content {
    display: table-row;
    height: 100%;
}

.controller_div {
  color: gray;
}

.detailed_help {
  margin-left: auto;
  margin-right: auto;
  padding: 10px;
<<<<<<< HEAD
  max-width: 960px;
=======
  max-width: 1200px;
>>>>>>> 85bfff5e
}

.detailed_help dt {
  font-weight: bold;
}

.hamburger_helper button.bk-btn {
    background-image: url('hamburger.svg');
    background-size: 18px;
    background-repeat: no-repeat;
    background-position: left bottom;
    height: 24px;
    font-size: 14px;
    font-weight: bold;
    vertical-align: 5px;
    padding-left: 20px;
    appearance: none;
    border: none;
    text-align: left;
}

.modal_overlay {
    visibility: hidden;
    position: fixed;
    height: 100%;
    width: 100%;
    top: 0;
    left: 0;
    right: 0;
    bottom: 0;
    background-image: linear-gradient(rgba(255, 255, 255, 0.9), rgba(255, 255, 255, 0.2));
    z-index: 2;
    text-align: center;
    font-size: 32px;
    font-family: sans-serif;
    padding-top: 70px;
}

.param_section {
  font-weight: bold;
}

.region_input_error {
    border:  solid red 1px;
}

.submit-info {
    border: 2px solid black;
    padding-left: 8px;
    padding-right: 8px;
}

.top-row {
    z-index: 1;
}

#filename-info {
    font-size: 16px;
    width: 256px;
    float: right;
    text-alight: right;
    height: 64px;
    margin-top: 48px;
    float: right;
    font: helvetica;
    font-style: italic;
    color: white;
}

#footer {
    background-color: steelblue;
    color: gainsboro;
    font-size: 14px;
    font-style: normal;
    margin: 0px;
    padding: 5px;
    position: static;
    text-align: right;
    width: inherit;
}

#footer a {
    color: gainsboro;
    transition: all .2s ease-in-out;
    margin-right: 12px;
}

#footer a:hover {
    color: white;
}

#help-btn {
    background-color: steelblue;
    border: 0px solid white;
    border-radius: 20px;
    color: gainsboro;
    font-size: 18px;
    float: right;
    position: relative;
    right: 36px;
    outline: none;
    padding: 10px 30px;
    transition: all .4s ease-in-out;
    text-decoration: none;
}

#help-btn:active {
    border: none;
    border-bottom: none;
    color: white;
    cursor: pointer;
    filter: brightness(85%);
    outline: none;

    /* Inner shadow */
    -webkit-box-shadow: 0 3px 3px rgba(0, 0, 0, 0.2) inset;
    -moz-box-shadow: 0 3px 3px rgba(0, 0, 0, 0.2) inset;
    box-shadow: 0 3px 3px rgba(0, 0, 0, 0.2) inset;
}

#help-btn:hover {
    border: 0px solid white;
    box-shadow: 0px 3px 3px rgba(0, 0, 0, 0.2);
    color: white;
    cursor: pointer;
    filter: brightness(115%);
    outline: none;
}

#main_div {
    height: 100%;
    padding: 0px 15px 0px 15px;
    display: table-cell;
    overflow-y: auto;
    }

#plot_div {
    margin-bottom: 27px;
}

#top {
    background-color: steelblue;
    color: white;
    display: block;
    height: auto;
    margin: 0px;
    width: inherit;
}

#top .banner {
    padding: 10px;
    vertical-align: middle;
    width: 100%;
}

#top .banner .primitive-name {
    color: rgba(255, 255, 255, 0.75);
    font-size: 18px;
    padding: 10px;
    vertical-align: middle;
}

#top .banner .title {
    color: white;
    font-size: 36px;
    vertical-align: middle;
}

#top .logo {
    float: left;
    margin-bottom: -35px;
    padding: 10px;
}

#top .logo img {
    height: 72px;
}<|MERGE_RESOLUTION|>--- conflicted
+++ resolved
@@ -19,6 +19,7 @@
  */
 div.container {
     background-color: whitesmoke;
+    box-shadow: 0px 0px 10px rgba(0, 0, 0, 0.2);
     display: table;
     height: 100%;
     margin: auto;
@@ -34,7 +35,7 @@
     padding: 4px;
     margin: 8px;
     background: white;
-    filter: drop-shadow(0px 0px 5px whitesmoke);
+    filter: drop-shadow(2px 2px 2px gray);
 }
 
 div.plot_tools_help div span {
@@ -49,10 +50,8 @@
 /**
  * This element holds the tab area
  */
-.bk.tab-content {
+div.tab-content {
     background-color: white;
-    border-left: solid 1px gainsboro;
-    border-right: solid 1px gainsboro;
 }
 
 .bk-btn:active {
@@ -169,11 +168,7 @@
   margin-left: auto;
   margin-right: auto;
   padding: 10px;
-<<<<<<< HEAD
   max-width: 960px;
-=======
-  max-width: 1200px;
->>>>>>> 85bfff5e
 }
 
 .detailed_help dt {
@@ -195,6 +190,12 @@
     text-align: left;
 }
 
+.help-page {
+    box-shadow: 0px 0px 10px rgba(0, 0, 0, 0.3);
+    max-width: 800px;
+    margin: auto;
+}
+
 .modal_overlay {
     visibility: hidden;
     position: fixed;
@@ -248,7 +249,7 @@
     color: gainsboro;
     font-size: 14px;
     font-style: normal;
-    margin: 0px;
+    margin: 10px 0px 0px 0px;
     padding: 5px;
     position: static;
     text-align: right;
@@ -311,7 +312,7 @@
     }
 
 #plot_div {
-    margin-bottom: 27px;
+    margin: 8px 8px 30px 8px;
 }
 
 #top {
