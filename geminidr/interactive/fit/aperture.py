import numpy as np
from bokeh.layouts import column, row
from bokeh.models import (BoxAnnotation, Button, CheckboxGroup,
                          ColumnDataSource, CustomJS, Div, LabelSet,
                          NumeralTickFormatter, Select, Slider, Spacer, Span,
                          Spinner, TextInput, Whisker)
from bokeh.plotting import figure

from geminidr.interactive import server
from geminidr.interactive.controls import Controller
from geminidr.interactive.interactive import (PrimitiveVisualizer,
                                              hamburger_helper)
from gempy.library.tracing import find_apertures, find_apertures_peaks

__all__ = ["interactive_find_source_apertures", ]


DETAILED_HELP = """

<h2>Help</h2>

<p>Finds sources in 2D spectral images and store them in an APERTURE table for
each extension. Each table will, then, be used in later primitives to perform
aperture extraction.</p>

<p>The primitive operates by first collapsing the 2D spectral image in the
spatial direction to identify sky lines as regions of high pixel-to-pixel
variance, and the regions between the sky lines which consist of at least
`min_sky_region` pixels are selected. These are then collapsed in the
dispersion direction to produce a 1D spatial profile, from which sources are
identified using a peak-finding algorithm.</p>

<p>The widths of the apertures are determined by calculating a threshold level
relative to the peak, or an integrated flux relative to the total between the
minima on either side and determining where a smoothed version of the source
profile reaches this threshold.</p>

<dl>
<dt>Max Apertures</dt>
<dd>
    Maximum number of apertures expected to be found. By default it is
    None so all apertures are returned.
</dd>
<dt>Percentile</dt>
<dd>
    Percentile to determine signal for each spatial pixel. Uses when
    collapsing along the dispersion direction to obtain a slit profile.
    If None, the mean is used instead.
</dd>
<dt>Min sky region</dt>
<dd>
    Minimum number of contiguous pixels between sky lines for a region
    to be added to the spectrum before collapsing to 1D.
</dd>
<dt>Use S/N ratio</dt>
<dd>
    Convert data to SNR per pixel before collapsing and peak-finding?
</dd>
<dt>Threshold</dt>
<dd>
    Parameter describing either the height above background (relative
    to peak) or the integral under the spectrum (relative to the
    integral to the next minimum) at which to define the edges of
    the aperture.
</dd>
<dt>Sizing method</dt>
<dd>
    Method for automatic width determination: <i>peak</i> for the height
    relative to peak, or <i>integral</i> for the integrated flux.
</dd>
<dt>Section</dt>
<dd>
    Comma-separated list of colon-separated pixel coordinate pairs
    indicating the region(s) over which the spectral signal should be
    used. The first and last values can be blank, indicating to
    continue to the end of the data
</dd>
</dl>
"""


class CustomWidget:
    """Defines a default handler that set the value on the model."""

    def __init__(self, title, model, attr, handler=None, **kwargs):
        self.title = title
        self.attr = attr
        self.model = model
        self._handler = handler
        self.kwargs = kwargs

    @property
    def value(self):
        """The value from the model."""
        return getattr(self.model, self.attr)

    def handler(self, attr, old, new):
        if self._handler is not None:
            self._handler(new)
        else:
            setattr(self.model, self.attr, new)


class TextInputLine(CustomWidget):
    def build(self):
        self.spinner = Spinner(value=self.value, width=64, **self.kwargs)
        self.spinner.on_change("value", self.handler)
        return row([Div(text=self.title, align='end'),
                    Spacer(width_policy='max'),
                    self.spinner])

    def reset(self):
        self.spinner.value = self.value


class TextSlider(CustomWidget):
    def build(self):
        self.in_update = False
        self.spinner = Spinner(value=self.value, width=64,
                               step=self.kwargs.get('step'),
                               low=self.kwargs.get('start'),
                               high=self.kwargs.get('end'))
        self.slider = Slider(start=self.kwargs.get('start'),
                             end=self.kwargs.get('end'),
                             step=self.kwargs.get('step'),
                             value=self.value, title=self.title, width=256)
        self.spinner.on_change("value", self.handler)
        self.slider.on_change("value", self.handler)

        return row([self.slider,
                    Spacer(width_policy='max'),
                    self.spinner])

    def reset(self):
        self.spinner.value = self.value
        self.slider.value = self.value

    def handler(self, attr, old, new):
        if self.in_update:
            # To avoid triggering the handler with both spinner and slider
            return
        self.in_update = True
        self.spinner.value = new
        self.slider.value = new
        super().handler(attr, old, new)
        self.in_update = False


class CheckboxLine(CustomWidget):
    def build(self):
        self.checkbox = CheckboxGroup(labels=[""],
                                      active=[0] if self.value else [],
                                      width=40, width_policy='fixed',
                                      align='center')
        self.checkbox.on_click(self.handler)
        return row([Div(text=self.title, align='end'),
                    Spacer(width_policy='max'),
                    self.checkbox])

    def reset(self):
        self.checkbox.active = [0] if self.value else []

    def handler(self, new):
        super().handler(None, None, new)


class SelectLine(CustomWidget):
    def build(self):
        self.select = Select(value=self.value, options=["peak", "integral"],
                             width=128)
        self.select.on_change("value", self.handler)
        return row([Div(text=self.title, align='end'),
                    Spacer(width_policy='max'),
                    self.select])

    def reset(self):
        self.select.value = self.value


class ApertureModel:
    def __init__(self, aperture_id, location, start, end, parent):
        self.aperture_id = aperture_id
        self.source = ColumnDataSource({
            'id': [aperture_id],
            'location': [location],
            'start': [start],
            'end': [end],
            'label_position': [0],
        })
        self.parent = parent

    def delete(self):
        self.parent.delete_aperture(self.aperture_id)

    def update_values(self, **kwargs):
        data = {field: [(0, value)] for field, value in kwargs.items()}
        self.source.patch(data)
        self.parent.adjust_aperture(self.aperture_id)

    def result(self):
        data = self.source.data
        return data['location'][0], (data['start'][0], data['end'][0])


class FindSourceAperturesModel:
    def __init__(self, ext, **aper_params):
        """
        Create an aperture model with the given initial set of inputs.

        This creates an aperture model that we can use to do the aperture
        fitting.  This model allows us to tweak the various inputs using the
        UI and then recalculate the fit as often as desired.

        """
        self.listeners = list()
        self.ext = ext
        self.profile_shape = self.ext.shape[0]
        self.aperture_models = {}

        # keep the initial parameters
        self._aper_params = aper_params.copy()

        # parameters used to compute the current profile
        self.profile_params = None
        self.profile_source = ColumnDataSource({
            'x': np.arange(self.profile_shape),
            'y': np.zeros(self.profile_shape),
        })

        # initial parameters are set as attributes
        self.reset()

    @property
    def aper_params(self):
        """Return the actual param dict from the instance attributes."""
        return {name: getattr(self, name) for name in self._aper_params.keys()}

    def add_listener(self, listener):
        """Add a listener for update to the apertures."""
        self.listeners.append(listener)

    def reset(self):
        """Reset model to its initial values."""
        for name, value in self._aper_params.items():
            setattr(self, name, value)

    def find_closest(self, x):
        model = min(self.aperture_models.values(),
                    key=lambda m: abs(m.source.data['location'][0] - x))
        return model.source.data['id'][0]

    def recalc_apertures(self):
        """
        Recalculate the apertures based on the current set of fitter inputs.

        This will redo the aperture detection.  Then it calls to each
        registered listener function and calls it with a list of N locations
        and N limits.

        """
        self.clear_apertures()

        if self.profile_params is None:
            self.profile_params = self.aper_params.copy()
            recompute_profile = True
        else:
            # Find if parameters that would change the profile have
            # been modified
            recompute_profile = False
            for name in ('min_sky_region', 'percentile', 'sec_regions',
                         'use_snr'):
                if self.profile_params[name] != self.aper_params[name]:
                    recompute_profile = True
                    break
            self.profile_params = self.aper_params.copy()

        if recompute_profile:
            # if any of those parameters changed we must recompute the profile
            locations, all_limits, self.profile, self.prof_mask = \
                find_apertures(self.ext, **self.aper_params)
            self.profile_source.patch({'y': [(slice(None), self.profile)]})
        else:
            # otherwise we can redo only the peak detection
            locations, all_limits = find_apertures_peaks(
                self.profile, self.prof_mask, self.max_apertures,
                self.direction, self.threshold, self.sizing_method)

        self.aperture_models.clear()

        for aperture_id, (location, limits) in enumerate(
                zip(locations, all_limits), start=1):

            model = ApertureModel(aperture_id, location, limits[0],
                                  limits[1], self)
            self.aperture_models[aperture_id] = model

            for listener in self.listeners:
                listener.handle_aperture(aperture_id, model)

    def add_aperture(self, location, start, end):
        aperture_id = max(self.aperture_models) + 1
        model = ApertureModel(aperture_id, location, start, end, self)
        self.aperture_models[aperture_id] = model

        for listener in self.listeners:
            listener.handle_aperture(aperture_id, model)
        return aperture_id

    def adjust_aperture(self, aperture_id):
        """Adjust an existing aperture by ID to a new range."""
        for listener in self.listeners:
            listener.handle_aperture(aperture_id,
                                     self.aperture_models[aperture_id])

    def delete_aperture(self, aperture_id):
        """Delete an aperture by ID."""
        for listener in self.listeners:
            listener.delete_aperture(aperture_id)
        del self.aperture_models[aperture_id]

    def clear_apertures(self):
        """Remove all apertures, calling delete on the listeners for each."""
        for iap in self.aperture_models.keys():
            for listener in self.listeners:
                listener.delete_aperture(iap)


class AperturePlotView:
    """
    Create a visible glyph-set to show the existance
    of an aperture on the given figure.  This display
    will update as needed in response to panning/zooming.

    Parameters
    ----------
    fig : :class:`~bokeh.plotting.Figure`
        Bokeh Figure to attach to
    aperture_id : int
        ID of the aperture (for displaying)
    start : float
        Start of the x-range for the aperture
    end : float
        End of the x-range for the aperture
    """
    def __init__(self, fig, aperture_id, model):
        self.model = model
        self.fig = fig

        if fig.document:
            fig.document.add_next_tick_callback(self.build_ui)
        else:
            self.build_ui()

    def compute_ymid(self):
        if (self.fig.y_range.start is not None and
                self.fig.y_range.end is not None):
            ymin = self.fig.y_range.start
            ymax = self.fig.y_range.end
            return (ymax - ymin)*.8 + ymin
        else:
            return 0

    def update_id(self, aperture_id):
        self.model.update_values(aperture_id=aperture_id)

    def build_ui(self):
        """
        Build the view in the figure.

        This call creates the UI elements for this aperture in the
        parent figure.  It also wires up event listeners to adjust
        the displayed glyphs as needed when the view changes.

        Parameters
        ----------
        fig : :class:`~bokeh.plotting.Figure`
            bokeh figure to attach glyphs to

        """
        fig = self.fig
        source = self.model.source

        self.box = BoxAnnotation(left=source.data['start'][0],
                                 right=source.data['end'][0],
                                 fill_alpha=0.1,
                                 fill_color='green')
        fig.add_layout(self.box)

        self.label = LabelSet(source=source, x="location", y="label_position",
                              y_offset=2, text="id")
        fig.add_layout(self.label)

        self.whisker = Whisker(source=source, base="label_position",
                               lower="start", upper="end", dimension='width',
                               line_color="purple")
        fig.add_layout(self.whisker)

        self.location = Span(location=source.data['location'][0],
                             dimension='height', line_color='green',
                             line_dash='dashed', line_width=1)
        fig.add_layout(self.location)

        fig.y_range.on_change(
            'start', lambda attr, old, new: self.update_viewport())
        fig.y_range.on_change(
            'end', lambda attr, old, new: self.update_viewport())

        # convince the aperture lines to update on zoom
        fig.y_range.js_on_change(
            'end', CustomJS(args=dict(plot=fig),
                            code="plot.properties.renderers.change.emit()"))

    def update_viewport(self):
        """
        Update the view in the figure whenever we detect a change in the
        display area of the view.  By redrawing, we ensure the lines and axis
        label are in view, at 80% of the way up the visible Y axis.
        """
        ymid = self.compute_ymid()
        if ymid:
            self.model.update_values(label_position=ymid)

    def update(self):
        """
        Alter the coordinate range for this aperture. This will adjust the
        shaded area and the arrows/label for this aperture as displayed on
        the figure.
        """
        source = self.model.source
        self.box.left = source.data['start'][0]
        self.box.right = source.data['end'][0]
        self.location.location = source.data['location'][0]

    def delete(self):
        """Delete this aperture from it's view."""
        # TODO removing causes problems, because bokeh, sigh
        # TODO could create a list of disabled labels/boxes to reuse instead
        # of making new ones (if we have one to recycle)
        self.label.visible = False
        self.box.visible = False
        self.location.visible = False
        self.whisker.visible = False


def avoid_multiple_update(func):
    def wrapper(self, attr, old, new):
        if self.in_update:
            return

        self.in_update = True
        func(self, attr, old, new)
        self.in_update = False
    return wrapper


class ApertureLineView:
    def __init__(self, aperture_id, model):
        """ Create text inputs for the start, location and end of an aperture.

        Parameters
        ----------
        aperture_id : int
            The ID of the aperture
        model : :class:`ApertureModel`
            The model that tracks the apertures and their ranges

        """
        self.model = model
        self.aperture_id = aperture_id

        button = Button(label="Del", width=48)
        button.on_click(self.model.delete)

        source = model.source
        fmt = NumeralTickFormatter(format='0.00')
        self.start_input = Spinner(width=96, low=0, format=fmt,
                                   value=source.data['start'][0])
        self.location_input = Spinner(width=96, low=0, format=fmt,
                                      value=source.data['location'][0])
        self.end_input = Spinner(width=96, low=0, format=fmt,
                                 value=source.data['end'][0])

        self.in_update = False

        self.aperture_name = Div(text=f"Ap. {self.aperture_id}",
                                 align='center', width=48)
        self.start_input.on_change("value", self._start_handler)
        self.location_input.on_change("value", self._location_handler)
        self.end_input.on_change("value", self._end_handler)

        self.component = row([self.aperture_name,
                              self.start_input,
                              self.location_input,
                              self.end_input,
                              button])

    @avoid_multiple_update
    def _start_handler(self, attr, old, new):
        self.model.update_values(start=self.start_input.value)

    @avoid_multiple_update
    def _end_handler(self, attr, old, new):
        self.model.update_values(end=self.end_input.value)

    @avoid_multiple_update
    def _location_handler(self, attr, old, new):
        self.start_input.value += new - old
        self.end_input.value += new - old
        self.model.update_values(location=self.location_input.value,
                                 start=self.start_input.value,
                                 end=self.end_input.value)

    def update_title(self):
        self.aperture_name.text = f"Aperture {self.aperture_id}"

    @avoid_multiple_update
    def update(self, attr, old, new):
        # Because Bokeh checks the handler signatures we need the same
        # argument names for the decorator...
        source = self.model.source
        self.start_input.value = source.data['start'][0]
        self.location_input.value = source.data['location'][0]
        self.end_input.value = source.data['end'][0]

    def update_viewport(self, start, end):
        """
        Respond to a viewport update.

        This checks the visible range of the viewport against the current range
        of this aperture.  If the aperture is not fully contained within the
        new visible area, all UI elements are disabled.  If the aperture is in
        range, the start and stop values for the slider are capped to the
        visible range.

        Parameters
        ----------
        start : float
            Visible start of x axis
        end : float
            Visible end of x axis
        """
        disabled = (self.model.source.data['start'][0] < start or
                    self.model.source.data['end'][0] > end)
        for child in self.component.children:
            child.disabled = disabled


class ApertureView:
    """
    UI elements for displaying the current set of apertures.

    This class manages a set of colored regions on a figure to
    show where the defined apertures are, along with a numeric
    ID for each.

    Parameters
    ----------
    model : :class:`ApertureModel`
        Model for tracking the apertures, may be shared across multiple views
    fig : :class:`~bokeh.plotting.Figure`
        bokeh plot for displaying the regions

    """
    def __init__(self, model, fig):
        # The list of AperturePlotView widget (aperture plots)
        self.aperture_plots = {}
        # The list of ApertureLineView widget (text inputs)
        self.aperture_lines = {}

        self.fig = fig

        # The hamburger menu, which needs to have access to the aperture line
        # widgets (inner_controls)
        self.inner_controls = column(max_height=300, height_policy='auto',
                                     css_classes=['scrollable'])
        self.controls = hamburger_helper("Apertures", self.inner_controls)

        self.inner_controls.children.append(
            row([
                Div(text="", width=48),
                Div(text="<b>Start</b>", width=96, align="center"),
                Div(text="<b>Location</b>", width=96, align="center"),
                Div(text="<b>End</b>", width=96, align="center"),
            ])
        )

        self.model = model
        model.add_listener(self)

        self.view_start = fig.x_range.start
        self.view_end = fig.x_range.end

        # listen here because ap sliders can come and go, and we don't have to
        # convince the figure to release those references since it just ties to
        # this top-level container
        fig.x_range.on_change('start', lambda attr, old, new:
                              self.update_viewport(new, self.view_end))
        fig.x_range.on_change('end', lambda attr, old, new:
                              self.update_viewport(self.view_start, new))

    def update_viewport(self, start, end):
        """Handle a change in the view to enable/disable aperture lines."""
        # Bokeh docs provide no indication of the datatype or orientation of
        # the start/end tuples, so I have left the doc blank for now
        self.view_start = start
        self.view_end = end
        for apline in self.aperture_lines.values():
            apline.update_viewport(start, end)

    def handle_aperture(self, aperture_id, model):
        """Handle an updated or added aperture."""
        if aperture_id in self.aperture_plots:
            self.aperture_plots[aperture_id].update()
            self.aperture_lines[aperture_id].update(None, None, None)
        else:
            ap = AperturePlotView(self.fig, aperture_id, model)
            self.aperture_plots[aperture_id] = ap

            ap = ApertureLineView(aperture_id, model)
            self.aperture_lines[aperture_id] = ap
            self.inner_controls.children.append(ap.component)

    def delete_aperture(self, aperture_id):
        """Remove an aperture by ID. If the ID is not recognized, do nothing.
        """
        if aperture_id in self.aperture_plots:
            self.aperture_plots[aperture_id].delete()
            self.inner_controls.children.remove(
                self.aperture_lines[aperture_id].component)
            del self.aperture_plots[aperture_id]
            del self.aperture_lines[aperture_id]

        # for ap in self.aperture_plots[idx:]:
        #     ap.update_id(ap.aperture_id - 1)

        # for ap in self.aperture_lines[idx:]:
        #     ap.aperture_id -= 1
        #     ap.update_title()


def parameters_view(model, recalc_handler):

    def _maxaper_handler(new):
        model.max_apertures = int(new) if new is not None else None

    maxaper = TextInputLine("Max Apertures (empty means no limit)",
                            model, attr="max_apertures",
                            handler=_maxaper_handler, low=0)

    percentile = TextSlider("Percentile (use mean if no value)", model,
                            attr="percentile", start=0, end=100, step=1)

    minsky = TextInputLine("Min sky region", model, attr="min_sky_region",
                           low=0)

    def _use_snr_handler(new):
        model.use_snr = 0 in new

    use_snr = CheckboxLine("Use S/N ratio ?", model, attr="use_snr",
                           handler=_use_snr_handler)

    threshold = TextSlider("Threshold", model, attr="threshold",
                           start=0, end=1, step=0.01)

    sizing = SelectLine("Sizing method", model, attr="sizing_method")

    def _reset_handler():
        model.reset()
        for widget in (maxaper, minsky, use_snr,
                       threshold, percentile, sizing):
            widget.reset()
        recalc_handler()

    reset_button = Button(label="Reset", default_size=200)
    reset_button.on_click(_reset_handler)

    find_button = Button(label="Find apertures", button_type='success',
                         default_size=200)
    find_button.on_click(recalc_handler)

    return column([
        maxaper.build(),
        percentile.build(),
        minsky.build(),
        use_snr.build(),
        threshold.build(),
        sizing.build(),
        row([reset_button, find_button]),
    ])


<<<<<<< HEAD
class FindSourceAperturesVisualizer(PrimitiveVisualizer):
    def __init__(self, model):
=======
class FindSourceAperturesVisualizer(interactive.PrimitiveVisualizer):
    def __init__(self, model, filename_info=''):
>>>>>>> 1e68e27c
        """
        Create a view for finding apertures with the given
        :class:`FindSourceAperturesModel`

        Parameters
        ----------
        model : :class:`FindSourceAperturesModel`
            Model to use for tracking the input parameters and recalculating
            fresh sets as needed
        """
        super().__init__(title='Find Source Apertures', filename_info=filename_info)
        self.model = model
        self.fig = None

    def add_aperture(self):
        """
        Add a new aperture in the middle of the current display area.

        This is used when the user adds an aperture.  We don't know where
        they want it yet so we just place one in the screen center.

        """
        x = (self.fig.x_range.start + self.fig.x_range.end) / 2
        self.model.add_aperture(x, x, x)

    def visualize(self, doc):
        """
        Build the visualization in bokeh in the given browser document.

        Parameters
        ----------
        doc : :class:`~bokeh.document.Document`
            Bokeh provided document to add visual elements to
        """
        super().visualize(doc)

        current_file = TextInput(title="Current file:",
                                 value=self.model.ext.filename,
                                 disabled=True,
                                 background='white')

        params = parameters_view(self.model, self.model.recalc_apertures)

        # Create a blank figure with labels
        self.fig = fig = figure(
            # plot_width=600,
            plot_height=500,
            title='Source Apertures',
            tools="pan,wheel_zoom,box_zoom,reset",
            x_range=(0, self.model.profile_shape)
        )
        fig.height_policy = 'fixed'
        fig.width_policy = 'fit'

        aperture_view = ApertureView(self.model, fig)
        # self.model.add_listener(self)

        fig.step(x='x', y='y', source=self.model.profile_source,
                 color="black", mode="center")

        add_button = Button(label="Add Aperture")
        add_button.on_click(self.add_aperture)

        helptext = Div()
        controls = column(children=[
            current_file,
            params,
            aperture_view.controls,
            add_button,
            self.submit_button,
            helptext,
        ])

        def _details_handler():
            details.visible = not details.visible

        details = Div(text=DETAILED_HELP, css_classes=['detailed_help'],
                      visible=False)
        details_button = Button(label="Show detailed help")
        details_button.on_click(_details_handler)
        self.model.recalc_apertures()

        col = column(fig, details_button, details)
        col.sizing_mode = 'scale_width'
        layout = row(controls, col)

<<<<<<< HEAD
        Controller(fig, self.model, None, helptext)
=======
        Controller(self.fig, self.model, None, helptext, showing_residuals=False)
>>>>>>> 1e68e27c

        doc.add_root(layout)

    def result(self):
        """
        Get the result of the find.

        Returns
        -------
            list of float, list of tuple :
                list of locations and list of the limits as tuples

        """
        res = (model.result() for model in self.model.aperture_models.values())
        locations, limits = zip(*res)
        return np.array(locations), limits


def interactive_find_source_apertures(ext, **kwargs):
    """
    Perform an interactive find of source apertures with the given initial
    parameters.

    This will do all the bokeh initialization and display a UI for
    interactively modifying parameters from their initial values.  The user can
    also interact directly with the found aperutres as desired.  When the user
    hits the `Submit` button, this method will return the results of the find
    to the caller.

    """
    model = FindSourceAperturesModel(ext, **kwargs)
    fsav = FindSourceAperturesVisualizer(model)
    server.set_visualizer(fsav)
    server.start_server()
    return fsav.result()<|MERGE_RESOLUTION|>--- conflicted
+++ resolved
@@ -689,13 +689,8 @@
     ])
 
 
-<<<<<<< HEAD
 class FindSourceAperturesVisualizer(PrimitiveVisualizer):
-    def __init__(self, model):
-=======
-class FindSourceAperturesVisualizer(interactive.PrimitiveVisualizer):
     def __init__(self, model, filename_info=''):
->>>>>>> 1e68e27c
         """
         Create a view for finding apertures with the given
         :class:`FindSourceAperturesModel`
@@ -782,11 +777,7 @@
         col.sizing_mode = 'scale_width'
         layout = row(controls, col)
 
-<<<<<<< HEAD
-        Controller(fig, self.model, None, helptext)
-=======
-        Controller(self.fig, self.model, None, helptext, showing_residuals=False)
->>>>>>> 1e68e27c
+        Controller(fig, self.model, None, helptext, showing_residuals=False)
 
         doc.add_root(layout)
 
