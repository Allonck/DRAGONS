import math

from bokeh.io import curdoc
from bokeh.layouts import column, row
from bokeh.models import (Button, CheckboxGroup,
                          ColumnDataSource, Div, LabelSet,
                          NumeralTickFormatter, Select, Slider, Spacer, Span,
                          Spinner, Whisker)

from geminidr.interactive import server
from geminidr.interactive.controls import Controller
from geminidr.interactive.interactive import (PrimitiveVisualizer,
                                              hamburger_helper)
from gempy.library.tracing import (find_apertures, find_apertures_peaks,
                                   get_limits, pinpoint_peaks)
from gempy.utils import logutils

# Holoviews
from holoviews.streams import Stream
import numpy as np
import holoviews as hv

hv.extension('bokeh')

renderer = hv.renderer('bokeh')

__all__ = ["interactive_find_source_apertures", ]

log = logutils.get_logger(__name__)

DETAILED_HELP = """

<h2>Help</h2>

<p>Finds sources in 2D spectral images and store them in an APERTURE table for
each extension. Each table will, then, be used in later primitives to perform
aperture extraction.</p>
<p>The primitive operates by first collapsing the 2D spectral image in the
spatial direction to identify sky lines as regions of high pixel-to-pixel
variance, and the regions between the sky lines which consist of at least
`min_sky_region` pixels are selected. These are then collapsed in the
dispersion direction to produce a 1D spatial profile, from which sources are
identified using a peak-finding algorithm.</p>
<p>The widths of the apertures are determined by calculating a threshold level
relative to the peak, or an integrated flux relative to the total between the
minima on either side and determining where a smoothed version of the source
profile reaches this threshold.</p>

<h3>Profile parameters</h3>
<p>Those parameters applies to the computation of the 1D profile.</p>
<dl>
<dt>Percentile</dt>
<dd>
    Percentile to determine signal for each spatial pixel. Uses when
    collapsing along the dispersion direction to obtain a slit profile.
    If None, the mean is used instead.
</dd>
<dt>Min sky region</dt>
<dd>
    Minimum number of contiguous pixels between sky lines for a region
    to be added to the spectrum before collapsing to 1D.
</dd>
<dt>Use S/N ratio</dt>
<dd>
    Convert data to SNR per pixel before collapsing and peak-finding?
</dd>
<dt>Section</dt>
<dd>
    Comma-separated list of colon-separated pixel coordinate pairs
    indicating the region(s) over which the spectral signal should be
    used. The first and last values can be blank, indicating to
    continue to the end of the data
</dd>

<h3>Peak finding parameters</h3>
<p>Those parameters applies to the detection of peaks in the 1D profile.</p>
<dt>Max Apertures</dt>
<dd>
    Maximum number of apertures expected to be found. By default it is
    None so all apertures are returned.
</dd>
<dt>Threshold</dt>
<dd>
    Parameter describing either the height above background (relative
    to peak) or the integral under the spectrum (relative to the
    integral to the next minimum) at which to define the edges of
    the aperture.
</dd>
<dt>Sizing method</dt>
<dd>
    Method for automatic width determination: <i>peak</i> for the height
    relative to peak, or <i>integral</i> for the integrated flux.
</dd>
</dl>
"""


def avoid_multiple_update(func):
    """Decorator to prevent handlers to update multiple times."""
    def wrapper(self, attr, old, new):
        if self.in_update:
            return

        self.in_update = True
        func(self, attr, old, new)
        self.in_update = False
    return wrapper


class CustomWidget:
    """Defines a default handler that set the value on the model."""

    def __init__(self, title, model, attr, handler=None, **kwargs):
        self.title = title
        self.attr = attr
        self.model = model
        self._handler = handler
        self.kwargs = kwargs

    @property
    def value(self):
        """The value from the model."""
        return getattr(self.model, self.attr)

    def handler(self, attr, old, new):
        if self._handler is not None:
            self._handler(new)
        else:
            setattr(self.model, self.attr, new)


class SpinnerInputLine(CustomWidget):
    def build(self):
        self.spinner = Spinner(value=self.value, width=64, **self.kwargs)
        self.spinner.on_change("value", self.handler)
        return row([Div(text=self.title, align='center'),
                    Spacer(width_policy='max'),
                    self.spinner])

    def reset(self):
        self.spinner.value = self.value


class TextInputLine(CustomWidget):
    def build(self):
        self.text_input = TextInput(value=self.value, width=256, **self.kwargs)
        self.text_input.on_change("value", self.handler)
        return row([Div(text=self.title, align='center'),
                    Spacer(width_policy='max'),
                    self.text_input])

    def reset(self):
        self.text_input.value = self.value


class TextSlider(CustomWidget):
    def build(self):
        self.in_update = False
        self.spinner = Spinner(value=self.value, width=64,
                               step=self.kwargs.get('step'),
                               low=self.kwargs.get('start'),
                               high=self.kwargs.get('end'))
        self.slider = Slider(start=self.kwargs.get('start'),
                             end=self.kwargs.get('end'),
                             step=self.kwargs.get('step'),
                             value=self.value, title=self.title, width=256)
        self.spinner.on_change("value", self.handler)
        self.slider.on_change("value", self.handler)

        return row([self.slider,
                    Spacer(width_policy='max'),
                    self.spinner])

    def reset(self):
        self.spinner.value = self.value
        self.slider.value = self.value

    @avoid_multiple_update
    def handler(self, attr, old, new):
        self.spinner.value = new
        self.slider.value = new
        super().handler(attr, old, new)


class CheckboxLine(CustomWidget):
    def build(self):
        self.checkbox = CheckboxGroup(labels=[""],
                                      active=[0] if self.value else [],
                                      width=40, width_policy='fixed',
                                      align='center')
        self.checkbox.on_click(self.handler)
        return row([Div(text=self.title, align='center'),
                    Spacer(width_policy='max'),
                    self.checkbox])

    def reset(self):
        self.checkbox.active = [0] if self.value else []

    def handler(self, new):
        super().handler(None, None, new)


class SelectLine(CustomWidget):
    def build(self):
        self.select = Select(value=self.value, options=["peak", "integral"],
                             width=128)
        self.select.on_change("value", self.handler)
        return row([Div(text=self.title, align='center'),
                    Spacer(width_policy='max'),
                    self.select])

    def reset(self):
        self.select.value = self.value


class ApertureModel:
    def __init__(self, aperture_id, location, start, end, parent):
        self.source = ColumnDataSource({
            'id': [aperture_id],
            'location': [location],
            'start': [start],
            'end': [end],
<<<<<<< HEAD
=======
            'label_position': [380],
>>>>>>> 6fcca547
        })
        self.parent = parent

    def delete(self):
        self.parent.delete_aperture(self.source.data['id'][0])

    def update_values(self, notify=True, **kwargs):
        data = {field: [(0, value)] for field, value in kwargs.items()}
        self.source.patch(data)
        if notify:
            self.parent.adjust_aperture(self.source.data['id'][0])

    def result(self):
        data = self.source.data
        return data['location'][0], (data['start'][0], data['end'][0])


class FindSourceAperturesModel:
    def __init__(self, ext, **aper_params):
        """
        Create an aperture model with the given initial set of inputs.

        This creates an aperture model that we can use to do the aperture
        fitting.  This model allows us to tweak the various inputs using the
        UI and then recalculate the fit as often as desired.

        """
        self.listeners = []
        self.ext = ext
        self.profile_shape = self.ext.shape[0]
        self.aperture_models = {}

        # keep the initial parameters
        self._aper_params = aper_params.copy()

        # parameters used to compute the current profile
        self.profile_params = None
        self.profile_source = ColumnDataSource({
            'x': np.arange(self.profile_shape),
            'y': np.zeros(self.profile_shape),
        })

        # initial parameters are set as attributes
        self.reset()

    @property
    def aper_params(self):
        """Return the actual param dict from the instance attributes."""
        return {name: getattr(self, name) for name in self._aper_params}

    def add_listener(self, listener):
        """Add a listener for update to the apertures."""
        self.listeners.append(listener)

    def reset(self):
        """Reset model to its initial values."""
        for name, value in self._aper_params.items():
            setattr(self, name, value)

    def find_closest(self, x, x_start, x_end):
        model = min(self.aperture_models.values(),
                    key=lambda m: abs(m.source.data['location'][0] - x))
        if x_start < model.source.data['location'][0] < x_end:
            return model.source.data['id'][0]

    def find_peak(self, x):
        # Find local maximum to help pinpoint_peaks
        data = np.ma.array(self.profile, mask=self.prof_mask)
        initx = np.ma.argmax(data[int(x) - 20:int(x) + 21]) + int(x) - 20

        peaks = pinpoint_peaks(self.profile, self.prof_mask, [initx],
                               halfwidth=20, threshold=0)
        if len(peaks) > 0:
            limits = get_limits(np.nan_to_num(self.profile),
                                self.prof_mask,
                                peaks=peaks,
                                threshold=self.threshold,
                                method=self.sizing_method)
            log.stdinfo(f"Found source at {self.direction}: {peaks[0]:.1f}")
            self.add_aperture(peaks[0], *limits[0])

    def recalc_apertures(self):
        """
        Recalculate the apertures based on the current set of fitter inputs.

        This will redo the aperture detection.  Then it calls to each
        registered listener function and calls it with a list of N locations
        and N limits.

        """
        self.clear_apertures()

        if self.profile_params is None:
            self.profile_params = self.aper_params.copy()
            recompute_profile = True
        else:
            # Find if parameters that would change the profile have
            # been modified
            recompute_profile = False
            for name in ('min_sky_region', 'percentile', 'section', 'use_snr'):
                if self.profile_params[name] != self.aper_params[name]:
                    recompute_profile = True
                    break
            self.profile_params = self.aper_params.copy()

        if recompute_profile:
            # if any of those parameters changed we must recompute the profile
            locations, all_limits, self.profile, self.prof_mask = \
                find_apertures(self.ext, **self.aper_params)
            self.profile_source.patch({'y': [(slice(None), self.profile)]})
        else:
            # otherwise we can redo only the peak detection
            locations, all_limits = find_apertures_peaks(
                self.profile, self.prof_mask, self.max_apertures,
                self.direction, self.threshold, self.sizing_method)

        self.aperture_models.clear()

        for aperture_id, (location, limits) in enumerate(
                zip(locations, all_limits), start=1):

            model = ApertureModel(aperture_id, location, limits[0],
                                  limits[1], self)
            self.aperture_models[aperture_id] = model

            for listener in self.listeners:
                listener.add_aperture(aperture_id, model)

    def add_aperture(self, location, start, end):
<<<<<<< HEAD
        aperture_id = max(self.aperture_models, default=0) + 1
=======
        if not self.aperture_models:
            aperture_id = 1
        else:
            aperture_id = max(self.aperture_models) + 1
>>>>>>> 6fcca547
        model = ApertureModel(aperture_id, location, start, end, self)
        self.aperture_models[aperture_id] = model

        for listener in self.listeners:
            listener.add_aperture(aperture_id, model)
        return aperture_id

    def adjust_aperture(self, aperture_id):
        """Adjust an existing aperture by ID to a new range."""
        for listener in self.listeners:
            listener.update_aperture(aperture_id)

    def delete_aperture(self, aperture_id):
        """Delete an aperture by ID."""
        for listener in self.listeners:
            listener.delete_aperture(aperture_id)
        del self.aperture_models[aperture_id]

    def clear_apertures(self):
        """Remove all apertures, calling delete on the listeners for each."""
        for aperture_id in self.aperture_models:
            for listener in self.listeners:
                listener.delete_aperture(aperture_id)
        self.aperture_models.clear()

    def renumber_apertures(self):
        new_models = {}
        for new_id, model in enumerate(self.aperture_models.values(), start=1):
            model.update_values(id=new_id, notify=False)
            new_models[new_id] = model
        self.aperture_models.clear()
        self.aperture_models.update(new_models)

        for listener in self.listeners:
            listener.renumber_apertures()
            # now we can tell widgets to update
            for aperture_id in self.aperture_models:
                listener.update_aperture(aperture_id)


class AperturePlotView:
    """
    Create a visible glyph-set to show the existance
    of an aperture on the given figure.  This display
    will update as needed in response to panning/zooming.
    """
    def __init__(self, fig, model):
        self.model = model
        self.fig = fig
        self.ymid = None
        self._pending_update_viewport = False

        if fig.document:
            fig.document.add_next_tick_callback(self.build_ui)
        else:
            self.build_ui()

    def compute_ymid(self):
        if (self.fig.y_range.start is not None and
                self.fig.y_range.end is not None):
            ymin = self.fig.y_range.start
            ymax = self.fig.y_range.end
            return (ymax - ymin)*.8 + ymin
        else:
            return 0

    def build_ui(self):
        """
        Build the view in the figure.

        This call creates the UI elements for this aperture in the
        parent figure.  It also wires up event listeners to adjust
        the displayed glyphs as needed when the view changes.

        Parameters
        ----------
        fig : :class:`~bokeh.plotting.Figure`
            bokeh figure to attach glyphs to

        """
        fig = self.fig
        source = self.model.source

<<<<<<< HEAD
        self.box = BoxAnnotation(left=source.data['start'][0],
                                 right=source.data['end'][0],
                                 fill_alpha=0.1,
                                 fill_color='green')
        fig.add_layout(self.box)

        self.label = LabelSet(source=source, x="location", y=380,
                              y_offset=2, y_units="screen", text="id")
        fig.add_layout(self.label)

        self.whisker = Whisker(source=source, base=380, lower="start",
                               upper="end", dimension='width',
                               base_units="screen", line_color="purple")
=======
        self.label = LabelSet(source=source, x="location", y="label_position",
                              y_offset=2, y_units="screen", text="id")
        fig.add_layout(self.label)

        self.whisker = Whisker(source=source, base="label_position",
                               lower="start", upper="end", dimension='width',
                               base_units="screen",
                               line_color="purple")
>>>>>>> 6fcca547
        fig.add_layout(self.whisker)

        self.location = Span(location=source.data['location'][0],
                             dimension='height', line_color='green',
                             line_dash='dashed', line_width=1)
        fig.add_layout(self.location)

<<<<<<< HEAD
=======
        # convince the aperture lines to update on zoom
>>>>>>> 6fcca547
        # leaving this here for now in case I need it again.
        # fig.y_range.js_on_change(
        #     'end', CustomJS(args=dict(plot=fig),
        #                     code="plot.properties.renderers.change.emit()"))

    def update(self):
        """
        Alter the coordinate range for this aperture. This will adjust the
        shaded area and the arrows/label for this aperture as displayed on
        the figure.
        """
        source = self.model.source
        self.location.location = source.data['location'][0]

    def delete(self):
        """Delete this aperture from it's view."""
        # TODO removing causes problems, because bokeh, sigh
        # TODO could create a list of disabled labels/boxes to reuse instead
        # of making new ones (if we have one to recycle)
        self.label.visible = False
        self.location.visible = False
        self.whisker.visible = False


class ApertureLineView:
    def __init__(self, model):
        """ Create text inputs for the start, location and end of an aperture.

        Parameters
        ----------
        model : :class:`ApertureModel`
            The model that tracks the apertures and their ranges

        """
        self.model = model

        button = Button(label="Del", width=48)
        button.on_click(self.model.delete)

        source = model.source
        fmt = NumeralTickFormatter(format='0.00')
        self.start_input = Spinner(width=96, low=0, format=fmt,
                                   value=source.data['start'][0])
        self.location_input = Spinner(width=96, low=0, format=fmt,
                                      value=source.data['location'][0])
        self.end_input = Spinner(width=96, low=0, format=fmt,
                                 value=source.data['end'][0])

        self.in_update = False

        self.aperture_name = Div(text=f"# {source.data['id'][0]}",
                                 align='center', width=24)
        self.start_input.on_change("value", self._start_handler)
        self.location_input.on_change("value", self._location_handler)
        self.end_input.on_change("value", self._end_handler)

        self.component = row([self.aperture_name,
                              self.start_input,
                              self.location_input,
                              self.end_input,
                              button])

    @avoid_multiple_update
    def _start_handler(self, attr, old, new):
        self.model.update_values(start=self.start_input.value)

    @avoid_multiple_update
    def _end_handler(self, attr, old, new):
        self.model.update_values(end=self.end_input.value)

    @avoid_multiple_update
    def _location_handler(self, attr, old, new):
        self.start_input.value += new - old
        self.end_input.value += new - old
        self.model.update_values(location=self.location_input.value,
                                 start=self.start_input.value,
                                 end=self.end_input.value)

    @avoid_multiple_update
    def update(self, attr, old, new):
        # Because Bokeh checks the handler signatures we need the same
        # argument names for the decorator...
        source = self.model.source
        self.start_input.value = source.data['start'][0]
        self.location_input.value = source.data['location'][0]
        self.end_input.value = source.data['end'][0]
        self.aperture_name.text = f"# {source.data['id'][0]}"

    def update_viewport(self, start, end):
        """
        Respond to a viewport update.

        This checks the visible range of the viewport against the current range
        of this aperture.  If the aperture is not fully contained within the
        new visible area, all UI elements are disabled.  If the aperture is in
        range, the start and stop values for the slider are capped to the
        visible range.

        Parameters
        ----------
        start : float
            Visible start of x axis
        end : float
            Visible end of x axis
        """
        disabled = (self.model.source.data['start'][0] < start or
                    self.model.source.data['end'][0] > end)
        for child in self.component.children:
            child.disabled = disabled


class ApertureView:
    """
    UI elements for displaying the current set of apertures.

    This class manages a set of colored regions on a figure to
    show where the defined apertures are, along with a numeric
    ID for each.

    Parameters
    ----------
    model : :class:`ApertureModel`
        Model for tracking the apertures, may be shared across multiple views
    fig : :class:`~bokeh.plotting.Figure`
        bokeh plot for displaying the regions

    """
<<<<<<< HEAD
    def __init__(self, model, fig):
        # The widgets (AperturePlotView, ApertureLineView) for each aperture
        self.widgets = {}

        self.fig = fig
        self.model = model
        model.add_listener(self)
=======
    def __init__(self, model, x_max, y_max):
        # The list of AperturePlotView widget (aperture plots)
        self.aperture_plots = {}
        # The list of ApertureLineView widget (text inputs)
        self.aperture_lines = {}

        self.fig = self._make_holoviews_quadmeshed(model, x_max, y_max)
>>>>>>> 6fcca547

        # The hamburger menu, which needs to have access to the aperture line
        # widgets (inner_controls)
        self.inner_controls = column(max_height=300, height_policy='auto',
                                     width=440, css_classes=['scrollable'])
        self.controls = hamburger_helper("Apertures", self.inner_controls)

        self.inner_controls.children.append(
            row([
                Div(text="", width=48),
                Div(text="<b>Start</b>", width=96, align="center"),
                Div(text="<b>Location</b>", width=96, align="center"),
                Div(text="<b>End</b>", width=96, align="center"),
            ])
        )

<<<<<<< HEAD
        # listen here because ap sliders can come and go, and we don't have to
        # convince the figure to release those references since it just ties to
        # this top-level container
        fig.x_range.on_change('start', lambda attr, old, new:
                              self.update_viewport(start=new))
        fig.x_range.on_change('end', lambda attr, old, new:
                              self.update_viewport(end=new))

    def update_viewport(self, start=None, end=None):
        """Handle a change in the view to enable/disable aperture lines."""
        start = start or self.fig.x_range.start
        end = end or self.fig.x_range.end
        for widget in self.widgets.values():
            widget[1].update_viewport(start, end)

    def update_aperture(self, aperture_id):
=======
        self.model = model
        model.add_listener(self)

        self.view_start = self.fig.x_range.start
        self.view_end = self.fig.x_range.end

        # listen here because ap sliders can come and go, and we don't have to
        # convince the figure to release those references since it just ties to
        # this top-level container
        self.fig.x_range.on_change('start', lambda attr, old, new:
                              self.update_viewport(new, self.view_end))
        self.fig.x_range.on_change('end', lambda attr, old, new:
                              self.update_viewport(self.view_start, new))

    _pending_update_viewport = False

    def update_viewport(self, start, end):
        """Handle a change in the view to enable/disable aperture lines."""
        # Bokeh docs provide no indication of the datatype or orientation of
        # the start/end tuples, so I have left the doc blank for now
        self.view_start = start
        self.view_end = end
        if not ApertureView._pending_update_viewport:
            ApertureView._pending_update_viewport = True
            curdoc().add_timeout_callback(self.update_viewport_callback, 100)

    def update_viewport_callback(self):
        ApertureView._pending_update_viewport = False
        for apline in self.aperture_lines.values():
            apline.update_viewport(self.view_start, self.view_end)

    def handle_aperture(self, aperture_id, model):
>>>>>>> 6fcca547
        """Handle an updated or added aperture."""
        plot, line = self.widgets[aperture_id]
        plot.update()
        line.update(None, None, None)

<<<<<<< HEAD
    def add_aperture(self, aperture_id, model):
        plot = AperturePlotView(self.fig, model)
        line = ApertureLineView(model)
        self.widgets[aperture_id] = (plot, line)
        self.inner_controls.children.append(line.component)

    def delete_aperture(self, aperture_id):
        """Remove an aperture by ID."""
        if aperture_id in self.widgets:
            plot, line = self.widgets[aperture_id]
            plot.delete()
            self.inner_controls.children.remove(line.component)
            del self.widgets[aperture_id]

    def renumber_apertures(self):
        new_widgets = {}
        for plot, line in self.widgets.values():
            aperture_id = plot.model.source.data['id'][0]
            new_widgets[aperture_id] = (plot, line)
        self.widgets.clear()
        self.widgets.update(new_widgets)
=======
            ap = ApertureLineView(aperture_id, model)
            self.aperture_lines[aperture_id] = ap
            self.inner_controls.children.append(ap.component)
        self._reload_holoviews()

    def delete_aperture(self, aperture_id):
        """Remove an aperture by ID. If the ID is not recognized, do nothing.
        """
        if aperture_id in self.aperture_plots:
            self.aperture_plots[aperture_id].delete()
            self.inner_controls.children.remove(
                self.aperture_lines[aperture_id].component)
            del self.aperture_plots[aperture_id]
            del self.aperture_lines[aperture_id]

        self._reload_holoviews()
        # for ap in self.aperture_plots[idx:]:
        #     ap.update_id(ap.aperture_id - 1)

        # for ap in self.aperture_lines[idx:]:
        #     ap.aperture_id -= 1
        #     ap.update_title()

    def _make_aperture_qm_data_for_holoviews(self, aperture_model, x_max, y_max):
        y = [0, y_max]
        x = [0, ]
        datarr = [0,]
        ranges = list()
        for am in aperture_model.aperture_models.values():
            ranges.append((am.source.data['start'][0], am.source.data['end'][0]))
        ranges.sort(key=lambda x: x[0])
        for range in ranges:
            x.extend((range[0], range[1]))
            datarr.append(1)
            datarr.append(0)
        x.append(x_max)

        return x, y, [datarr, ]

    def _make_holoviews_quadmeshed(self, aperture_model, x_max, y_max):
        da = self._make_aperture_qm_data_for_holoviews(aperture_model, x_max, y_max)
        cmap = [None, '#d1efd1']
        xyz = Stream.define('XYZ', data=da)
        self.qm_dmap = hv.DynamicMap(hv.QuadMesh, streams=[xyz()])
        # add gridstyle=grid_style in the call to .opts if you want to change how the grid looks
        # grid_style = {'grid_line_color': 'black', 'grid_line_width': 1.5, 'ygrid_bounds': (0.3, 0.7),
        #               'minor_xgrid_line_color': 'lightgray', 'xgrid_line_dash': [4, 4]}
        self.qm_dmap.opts(cmap=cmap, height=500, responsive=True, show_grid=True,
                          clipping_colors={'NaN': (0, 0, 0, 0)})
        return hv.render(self.qm_dmap)

    def _reload_holoviews(self):
        x_max = self.model.profile.shape[0]
        y_max = math.ceil(np.nanmax(self.model.profile) * 1.05)

        da = self._make_aperture_qm_data_for_holoviews(self.model, x_max, y_max)

        self.qm_dmap.event(data=da)


def parameters_view(model, recalc_handler):

    def _maxaper_handler(new):
        model.max_apertures = int(new) if new is not None else None

    maxaper = TextInputLine("Max Apertures (empty means no limit)",
                            model, attr="max_apertures",
                            handler=_maxaper_handler, low=0)

    percentile = TextSlider("Percentile (use mean if no value)", model,
                            attr="percentile", start=0, end=100, step=1)

    minsky = TextInputLine("Min sky region", model, attr="min_sky_region",
                           low=0)

    def _use_snr_handler(new):
        model.use_snr = 0 in new

    use_snr = CheckboxLine("Use S/N ratio ?", model, attr="use_snr",
                           handler=_use_snr_handler)

    threshold = TextSlider("Threshold", model, attr="threshold",
                           start=0, end=1, step=0.01)

    sizing = SelectLine("Sizing method", model, attr="sizing_method")

    def _reset_handler():
        model.reset()
        for widget in (maxaper, minsky, use_snr,
                       threshold, percentile, sizing):
            widget.reset()
        recalc_handler()

    reset_button = Button(label="Reset", default_size=200)
    reset_button.on_click(_reset_handler)

    find_button = Button(label="Find apertures", button_type='success',
                         default_size=200)
    find_button.on_click(recalc_handler)

    return column([
        maxaper.build(),
        percentile.build(),
        minsky.build(),
        use_snr.build(),
        threshold.build(),
        sizing.build(),
        row([reset_button, find_button]),
    ])
>>>>>>> 6fcca547


class FindSourceAperturesVisualizer(PrimitiveVisualizer):
    def __init__(self, model, filename_info=''):
        """
        Create a view for finding apertures with the given
        :class:`FindSourceAperturesModel`

        Parameters
        ----------
        model : :class:`FindSourceAperturesModel`
            Model to use for tracking the input parameters and recalculating
            fresh sets as needed
        """
        super().__init__(title='Find Source Apertures',
                         filename_info=filename_info)
        self.model = model
        self.fig = None
        self.help_text = DETAILED_HELP

    def add_aperture(self):
        """
        Add a new aperture in the middle of the current display area.

        This is used when the user adds an aperture.  We don't know where
        they want it yet so we just place one in the screen center.

        """
        x = (self.fig.x_range.start + self.fig.x_range.end) / 2
        self.model.add_aperture(x, x, x)

    def parameters_view(self):
        model = self.model

        def _maxaper_handler(new):
            model.max_apertures = int(new) if new is not None else None

        def _use_snr_handler(new):
            model.use_snr = 0 in new

        def _reset_handler(result):
            if result:
                model.reset()
                for widget in (maxaper, minsky, use_snr,
                               threshold, percentile, sizing):
                    widget.reset()
                self.model.recalc_apertures()

        def _find_handler(result):
            if result:
                self.model.recalc_apertures()

        # Profile parameters
        percentile = TextSlider("Percentile (use mean if no value)", model,
                                attr="percentile", start=0, end=100, step=1)
        minsky = SpinnerInputLine("Min sky region", model,
                                  attr="min_sky_region", low=0)
        use_snr = CheckboxLine("Use S/N ratio ?", model, attr="use_snr",
                               handler=_use_snr_handler)
        sections = TextInputLine("Sections", model, attr="section",
                                 placeholder="e.g. 100:900,1500:2000")

        # Peak finding parameters
        maxaper = SpinnerInputLine("Max Apertures (empty means no limit)",
                                   model, attr="max_apertures",
                                   handler=_maxaper_handler, low=0)
        threshold = TextSlider("Threshold", model, attr="threshold",
                               start=0, end=1, step=0.01)
        sizing = SelectLine("Sizing method", model, attr="sizing_method")

        reset_button = Button(label="Reset", button_type='danger',
                              default_size=200)

        self.make_ok_cancel_dialog(reset_button,
                                   'Reset will change all inputs for this tab '
                                   'back to their original values.  Proceed?',
                                   _reset_handler)

        find_button = Button(label="Find apertures", button_type='primary',
                             default_size=200)

        self.make_ok_cancel_dialog(find_button,
                                   'All apertures will be recomputed and '
                                   'changes will be lost. Proceed?',
                                   _find_handler)

        return column(
            Div(text="Parameters to compute the profile:",
                css_classes=['param_section']),
            percentile.build(),
            minsky.build(),
            use_snr.build(),
            sections.build(),
            Div(text="Parameters to find peaks:",
                css_classes=['param_section']),
            maxaper.build(),
            threshold.build(),
            sizing.build(),
            row([reset_button, find_button]),
        )

    def visualize(self, doc):
        """
        Build the visualization in bokeh in the given browser document.

        Parameters
        ----------
        doc : :class:`~bokeh.document.Document`
            Bokeh provided document to add visual elements to
        """
        super().visualize(doc)

        params = self.parameters_view()

<<<<<<< HEAD
        # Create a blank figure with labels
        self.fig = fig = figure(
            # plot_width=600,
            plot_height=500,
            title='Source Apertures',
            tools="pan,wheel_zoom,box_zoom,reset",
            x_range=(0, self.model.profile_shape)
        )
        fig.height_policy = 'fixed'
        fig.width_policy = 'fit'

        aperture_view = ApertureView(self.model, fig)

        fig.step(x='x', y='y', source=self.model.profile_source,
                 color="black", mode="center")
=======
        ymax = 100  # np.nanmax(self.model.ext.nddata)*1.05
        aperture_view = ApertureView(self.model, self.model.profile_shape, ymax)
        aperture_view.fig.step(x='x', y='y', source=self.model.profile_source,
                               color="black", mode="center")
>>>>>>> 6fcca547

        add_button = Button(label="Add Aperture", button_type='primary',
                            default_size=200)
        add_button.on_click(self.add_aperture)

        renumber_button = Button(label="Renumber apertures",
                                 button_type='primary', default_size=200)
        renumber_button.on_click(self.model.renumber_apertures)

        helptext = Div(margin=(20, 0, 0, 35), sizing_mode='scale_width')
        controls = column(children=[
            params,
            aperture_view.controls,
            row(renumber_button, add_button),
        ])

        details_button = Button(label="Show detailed help",
<<<<<<< HEAD
                                button_type='primary')
        details_button.js_on_click(CustomJS(code="openHelpPopup();"))
        self.model.recalc_apertures()

        col = column(children=[fig, helptext], sizing_mode='scale_width')
        toolbar = row(
            children=[
                Div(text=f'<b>Filename:</b> {self.filename_info or ""}<br/>'),
                Spacer(sizing_mode='scale_width'),
                self.submit_button,
                Spacer(sizing_mode='scale_width'),
                details_button,
            ],
=======
                                button_type='success', max_width=200,
                                width_policy='max')
        details_button.on_click(_details_handler)
        self.model.recalc_apertures()
        # self.model.clear_apertures()
        # for i in range(1, 700, 1):
        #     loc = float(i)*3.0
        #     start = loc-1.0
        #     end = loc+1.0
        #     self.model.add_aperture(loc, start, end)

        col = column(children=[aperture_view.fig, details_button, details],
                     sizing_mode='scale_width')

        layout = column(
            Div(text=f'<b>Filename:</b> {self.filename_info or ""}<br/>'),
            self.submit_button,
            row(controls, col)
>>>>>>> 6fcca547
        )

        layout = column(toolbar, row(controls, col))
        layout.sizing_mode = 'scale_width'

        Controller(aperture_view.fig, self.model, None, helptext, showing_residuals=False)

        doc.add_root(layout)

    def result(self):
        """
        Get the result of the find.

        Returns
        -------
        list of float, list of tuple :
            list of locations and list of the limits as tuples

        """
        models = self.model.aperture_models
        res = (models[id_].result() for id_ in sorted(models.keys()))
        locations, limits = zip(*res)
        return np.array(locations), limits


def interactive_find_source_apertures(ext, **kwargs):
    """
    Perform an interactive find of source apertures with the given initial
    parameters.

    This will do all the bokeh initialization and display a UI for
    interactively modifying parameters from their initial values.  The user can
    also interact directly with the found aperutres as desired.  When the user
    hits the `Submit` button, this method will return the results of the find
    to the caller.

    """
    model = FindSourceAperturesModel(ext, **kwargs)
    fsav = FindSourceAperturesVisualizer(model, filename_info=ext.filename)
    server.set_visualizer(fsav)
    server.start_server()
    return fsav.result()<|MERGE_RESOLUTION|>--- conflicted
+++ resolved
@@ -1,11 +1,14 @@
 import math
-
+from functools import partial
+
+import holoviews as hv
+import numpy as np
 from bokeh.io import curdoc
 from bokeh.layouts import column, row
-from bokeh.models import (Button, CheckboxGroup,
-                          ColumnDataSource, Div, LabelSet,
-                          NumeralTickFormatter, Select, Slider, Spacer, Span,
-                          Spinner, Whisker)
+from bokeh.models import (Button, CheckboxGroup, ColumnDataSource, CustomJS,
+                          Div, LabelSet, NumeralTickFormatter, Select, Slider,
+                          Spacer, Span, Spinner, TextInput, Whisker)
+from holoviews.streams import Stream
 
 from geminidr.interactive import server
 from geminidr.interactive.controls import Controller
@@ -14,11 +17,6 @@
 from gempy.library.tracing import (find_apertures, find_apertures_peaks,
                                    get_limits, pinpoint_peaks)
 from gempy.utils import logutils
-
-# Holoviews
-from holoviews.streams import Stream
-import numpy as np
-import holoviews as hv
 
 hv.extension('bokeh')
 
@@ -220,10 +218,6 @@
             'location': [location],
             'start': [start],
             'end': [end],
-<<<<<<< HEAD
-=======
-            'label_position': [380],
->>>>>>> 6fcca547
         })
         self.parent = parent
 
@@ -353,14 +347,7 @@
                 listener.add_aperture(aperture_id, model)
 
     def add_aperture(self, location, start, end):
-<<<<<<< HEAD
         aperture_id = max(self.aperture_models, default=0) + 1
-=======
-        if not self.aperture_models:
-            aperture_id = 1
-        else:
-            aperture_id = max(self.aperture_models) + 1
->>>>>>> 6fcca547
         model = ApertureModel(aperture_id, location, start, end, self)
         self.aperture_models[aperture_id] = model
 
@@ -444,13 +431,6 @@
         fig = self.fig
         source = self.model.source
 
-<<<<<<< HEAD
-        self.box = BoxAnnotation(left=source.data['start'][0],
-                                 right=source.data['end'][0],
-                                 fill_alpha=0.1,
-                                 fill_color='green')
-        fig.add_layout(self.box)
-
         self.label = LabelSet(source=source, x="location", y=380,
                               y_offset=2, y_units="screen", text="id")
         fig.add_layout(self.label)
@@ -458,16 +438,6 @@
         self.whisker = Whisker(source=source, base=380, lower="start",
                                upper="end", dimension='width',
                                base_units="screen", line_color="purple")
-=======
-        self.label = LabelSet(source=source, x="location", y="label_position",
-                              y_offset=2, y_units="screen", text="id")
-        fig.add_layout(self.label)
-
-        self.whisker = Whisker(source=source, base="label_position",
-                               lower="start", upper="end", dimension='width',
-                               base_units="screen",
-                               line_color="purple")
->>>>>>> 6fcca547
         fig.add_layout(self.whisker)
 
         self.location = Span(location=source.data['location'][0],
@@ -475,10 +445,6 @@
                              line_dash='dashed', line_width=1)
         fig.add_layout(self.location)
 
-<<<<<<< HEAD
-=======
-        # convince the aperture lines to update on zoom
->>>>>>> 6fcca547
         # leaving this here for now in case I need it again.
         # fig.y_range.js_on_change(
         #     'end', CustomJS(args=dict(plot=fig),
@@ -606,23 +572,14 @@
         bokeh plot for displaying the regions
 
     """
-<<<<<<< HEAD
-    def __init__(self, model, fig):
+    def __init__(self, model, x_max, y_max):
         # The widgets (AperturePlotView, ApertureLineView) for each aperture
         self.widgets = {}
 
-        self.fig = fig
         self.model = model
         model.add_listener(self)
-=======
-    def __init__(self, model, x_max, y_max):
-        # The list of AperturePlotView widget (aperture plots)
-        self.aperture_plots = {}
-        # The list of ApertureLineView widget (text inputs)
-        self.aperture_lines = {}
 
         self.fig = self._make_holoviews_quadmeshed(model, x_max, y_max)
->>>>>>> 6fcca547
 
         # The hamburger menu, which needs to have access to the aperture line
         # widgets (inner_controls)
@@ -639,68 +596,43 @@
             ])
         )
 
-<<<<<<< HEAD
-        # listen here because ap sliders can come and go, and we don't have to
-        # convince the figure to release those references since it just ties to
-        # this top-level container
-        fig.x_range.on_change('start', lambda attr, old, new:
-                              self.update_viewport(start=new))
-        fig.x_range.on_change('end', lambda attr, old, new:
-                              self.update_viewport(end=new))
-
-    def update_viewport(self, start=None, end=None):
-        """Handle a change in the view to enable/disable aperture lines."""
-        start = start or self.fig.x_range.start
-        end = end or self.fig.x_range.end
-        for widget in self.widgets.values():
-            widget[1].update_viewport(start, end)
-
-    def update_aperture(self, aperture_id):
-=======
-        self.model = model
-        model.add_listener(self)
-
-        self.view_start = self.fig.x_range.start
-        self.view_end = self.fig.x_range.end
-
         # listen here because ap sliders can come and go, and we don't have to
         # convince the figure to release those references since it just ties to
         # this top-level container
         self.fig.x_range.on_change('start', lambda attr, old, new:
-                              self.update_viewport(new, self.view_end))
+                                   self.update_viewport(start=new))
         self.fig.x_range.on_change('end', lambda attr, old, new:
-                              self.update_viewport(self.view_start, new))
+                                   self.update_viewport(end=new))
 
     _pending_update_viewport = False
 
-    def update_viewport(self, start, end):
+    def update_viewport(self, start=None, end=None):
         """Handle a change in the view to enable/disable aperture lines."""
-        # Bokeh docs provide no indication of the datatype or orientation of
-        # the start/end tuples, so I have left the doc blank for now
-        self.view_start = start
-        self.view_end = end
         if not ApertureView._pending_update_viewport:
             ApertureView._pending_update_viewport = True
-            curdoc().add_timeout_callback(self.update_viewport_callback, 100)
-
-    def update_viewport_callback(self):
+            start = start or self.fig.x_range.start
+            end = end or self.fig.x_range.end
+            callback = partial(self.update_viewport_callback, start, end)
+            curdoc().add_timeout_callback(callback, 100)
+
+    def update_viewport_callback(self, start, end):
         ApertureView._pending_update_viewport = False
-        for apline in self.aperture_lines.values():
-            apline.update_viewport(self.view_start, self.view_end)
-
-    def handle_aperture(self, aperture_id, model):
->>>>>>> 6fcca547
+        for widget in self.widgets.values():
+            widget[1].update_viewport(start, end)
+
+    def handle_aperture(self, aperture_id):
         """Handle an updated or added aperture."""
         plot, line = self.widgets[aperture_id]
         plot.update()
         line.update(None, None, None)
-
-<<<<<<< HEAD
+        self._reload_holoviews()
+
     def add_aperture(self, aperture_id, model):
         plot = AperturePlotView(self.fig, model)
         line = ApertureLineView(model)
         self.widgets[aperture_id] = (plot, line)
         self.inner_controls.children.append(line.component)
+        self._reload_holoviews()
 
     def delete_aperture(self, aperture_id):
         """Remove an aperture by ID."""
@@ -709,6 +641,7 @@
             plot.delete()
             self.inner_controls.children.remove(line.component)
             del self.widgets[aperture_id]
+        self._reload_holoviews()
 
     def renumber_apertures(self):
         new_widgets = {}
@@ -717,29 +650,6 @@
             new_widgets[aperture_id] = (plot, line)
         self.widgets.clear()
         self.widgets.update(new_widgets)
-=======
-            ap = ApertureLineView(aperture_id, model)
-            self.aperture_lines[aperture_id] = ap
-            self.inner_controls.children.append(ap.component)
-        self._reload_holoviews()
-
-    def delete_aperture(self, aperture_id):
-        """Remove an aperture by ID. If the ID is not recognized, do nothing.
-        """
-        if aperture_id in self.aperture_plots:
-            self.aperture_plots[aperture_id].delete()
-            self.inner_controls.children.remove(
-                self.aperture_lines[aperture_id].component)
-            del self.aperture_plots[aperture_id]
-            del self.aperture_lines[aperture_id]
-
-        self._reload_holoviews()
-        # for ap in self.aperture_plots[idx:]:
-        #     ap.update_id(ap.aperture_id - 1)
-
-        # for ap in self.aperture_lines[idx:]:
-        #     ap.aperture_id -= 1
-        #     ap.update_title()
 
     def _make_aperture_qm_data_for_holoviews(self, aperture_model, x_max, y_max):
         y = [0, y_max]
@@ -776,58 +686,6 @@
         da = self._make_aperture_qm_data_for_holoviews(self.model, x_max, y_max)
 
         self.qm_dmap.event(data=da)
-
-
-def parameters_view(model, recalc_handler):
-
-    def _maxaper_handler(new):
-        model.max_apertures = int(new) if new is not None else None
-
-    maxaper = TextInputLine("Max Apertures (empty means no limit)",
-                            model, attr="max_apertures",
-                            handler=_maxaper_handler, low=0)
-
-    percentile = TextSlider("Percentile (use mean if no value)", model,
-                            attr="percentile", start=0, end=100, step=1)
-
-    minsky = TextInputLine("Min sky region", model, attr="min_sky_region",
-                           low=0)
-
-    def _use_snr_handler(new):
-        model.use_snr = 0 in new
-
-    use_snr = CheckboxLine("Use S/N ratio ?", model, attr="use_snr",
-                           handler=_use_snr_handler)
-
-    threshold = TextSlider("Threshold", model, attr="threshold",
-                           start=0, end=1, step=0.01)
-
-    sizing = SelectLine("Sizing method", model, attr="sizing_method")
-
-    def _reset_handler():
-        model.reset()
-        for widget in (maxaper, minsky, use_snr,
-                       threshold, percentile, sizing):
-            widget.reset()
-        recalc_handler()
-
-    reset_button = Button(label="Reset", default_size=200)
-    reset_button.on_click(_reset_handler)
-
-    find_button = Button(label="Find apertures", button_type='success',
-                         default_size=200)
-    find_button.on_click(recalc_handler)
-
-    return column([
-        maxaper.build(),
-        percentile.build(),
-        minsky.build(),
-        use_snr.build(),
-        threshold.build(),
-        sizing.build(),
-        row([reset_button, find_button]),
-    ])
->>>>>>> 6fcca547
 
 
 class FindSourceAperturesVisualizer(PrimitiveVisualizer):
@@ -942,28 +800,10 @@
 
         params = self.parameters_view()
 
-<<<<<<< HEAD
-        # Create a blank figure with labels
-        self.fig = fig = figure(
-            # plot_width=600,
-            plot_height=500,
-            title='Source Apertures',
-            tools="pan,wheel_zoom,box_zoom,reset",
-            x_range=(0, self.model.profile_shape)
-        )
-        fig.height_policy = 'fixed'
-        fig.width_policy = 'fit'
-
-        aperture_view = ApertureView(self.model, fig)
-
-        fig.step(x='x', y='y', source=self.model.profile_source,
-                 color="black", mode="center")
-=======
         ymax = 100  # np.nanmax(self.model.ext.nddata)*1.05
         aperture_view = ApertureView(self.model, self.model.profile_shape, ymax)
         aperture_view.fig.step(x='x', y='y', source=self.model.profile_source,
                                color="black", mode="center")
->>>>>>> 6fcca547
 
         add_button = Button(label="Add Aperture", button_type='primary',
                             default_size=200)
@@ -981,12 +821,12 @@
         ])
 
         details_button = Button(label="Show detailed help",
-<<<<<<< HEAD
                                 button_type='primary')
         details_button.js_on_click(CustomJS(code="openHelpPopup();"))
         self.model.recalc_apertures()
 
-        col = column(children=[fig, helptext], sizing_mode='scale_width')
+        col = column(children=[aperture_view.fig, helptext],
+                     sizing_mode='scale_width')
         toolbar = row(
             children=[
                 Div(text=f'<b>Filename:</b> {self.filename_info or ""}<br/>'),
@@ -995,32 +835,13 @@
                 Spacer(sizing_mode='scale_width'),
                 details_button,
             ],
-=======
-                                button_type='success', max_width=200,
-                                width_policy='max')
-        details_button.on_click(_details_handler)
-        self.model.recalc_apertures()
-        # self.model.clear_apertures()
-        # for i in range(1, 700, 1):
-        #     loc = float(i)*3.0
-        #     start = loc-1.0
-        #     end = loc+1.0
-        #     self.model.add_aperture(loc, start, end)
-
-        col = column(children=[aperture_view.fig, details_button, details],
-                     sizing_mode='scale_width')
-
-        layout = column(
-            Div(text=f'<b>Filename:</b> {self.filename_info or ""}<br/>'),
-            self.submit_button,
-            row(controls, col)
->>>>>>> 6fcca547
         )
 
         layout = column(toolbar, row(controls, col))
         layout.sizing_mode = 'scale_width'
 
-        Controller(aperture_view.fig, self.model, None, helptext, showing_residuals=False)
+        Controller(aperture_view.fig, self.model, None, helptext,
+                   showing_residuals=False)
 
         doc.add_root(layout)
 
