from abc import ABC, abstractmethod
from copy import copy

from bokeh.layouts import column, row
from bokeh.models import (BoxAnnotation, Button, CustomJS, Dropdown,
                          NumeralTickFormatter, RangeSlider, Slider, TextInput, Div)

from geminidr.interactive import server
from geminidr.interactive.server import register_callback
from gempy.library.astrotools import cartesian_regions_to_slices
from gempy.library.config import FieldValidationError


class PrimitiveVisualizer(ABC):
    def __init__(self, config=None, title='', primitive_name='',
                 filename_info='', template=None):
        """
        Initialize a visualizer.

        This base class creates a submit button suitable for any subclass
        to use and it also listens for the UI window to close, executing a
        submit if that happens.  The submit button will cause the `bokeh`
        event loop to exit and the code will resume executing in whatever
        top level call you are visualizing from.
        """
        self.title = title
        self.filename_info = filename_info if filename_info else ''
        self.primitive_name = primitive_name if primitive_name else ''
        self.template = template
        self.extras = dict()
        if config is None:
            self.config = None
        else:
            self.config = copy(config)

        self.user_satisfied = False

<<<<<<< HEAD
        self.submit_button = Button(align='center',
                                    button_type='success',
                                    css_classes=["submit_btn"],
                                    id="_submit_btn",
                                    label="Accept",
                                    name="submit_btn",
                                    width_policy='min')

=======
        self.bokeh_legend = Div(text='Plot Tools<br/><img src="dragons/static/bokehlegend.png" />')
        self.submit_button = Button(label="Accept", align='center', button_type='success', width_policy='min')
>>>>>>> 725b6aae
        self.submit_button.on_click(self.submit_button_handler)
        callback = CustomJS(code="""
            window.close();
        """)
        self.submit_button.js_on_click(callback)
        self.doc = None

    def make_ok_cancel_dialog(self, btn, message, callback):
        # This is a bit hacky, but bokeh makes it very difficult to bridge the python-js gap.
        def _internal_handler(args):
            if callback:
                if args['result'] == [b'confirmed']:
                    result = True
                else:
                    result = False
                self.do_later(lambda: callback(result))

        callback_name = register_callback(_internal_handler)

        js_confirm_callback = CustomJS(code="""
            console.log('in confirm callback');
            console.log('element disabled, showing ok/cancel');
            debugger;
            cb_obj.name = '';
            var confirmed = confirm('%s');
            var cbid = '%s';
            console.log('OK/Cancel Result: ' + confirmed);
            if (confirmed) {
                $.ajax('/handle_callback?callback=' + cbid + '&result=confirmed');
            } else {
                $.ajax('/handle_callback?callback=' + cbid + '&result=rejected');
            }
            """ % (message, callback_name))
        btn.js_on_click(js_confirm_callback)

    def submit_button_handler(self, stuff):
        """
        Handle the submit button by stopping the bokeh server, which
        will resume python execution in the DRAGONS primitive.

        Parameters
        ----------
        stuff
            passed by bokeh, but we do not use it

        Returns
        -------
        none
        """
        self.user_satisfied = True
        server.stop_server()

    def visualize(self, doc):
        """
        Perform the visualization.

        This is called via bkapp by the bokeh server and happens
        when the bokeh server is spun up to interact with the user.

        Subclasses should implement this method with their particular
        UI needs, but also should call super().visualize(doc) to
        listen for session terminations.

        Parameters
        ----------
        doc : :class:`~bokeh.document.document.Document`
            Bokeh document, this is saved for later in :attr:`~geminidr.interactive.interactive.PrimitiveVisualizer.doc`
        """
        self.doc = doc
        doc.on_session_destroyed(self.submit_button_handler)

        # doc.add_root(self._ok_cancel_dlg.layout)
        # Add an OK/Cancel dialog we can tap into later

    def do_later(self, fn):
        """
        Perform an operation later, on the bokeh event loop.

        This call lets you stage a function to execute within the bokeh event loop.
        This is necessary if you want to interact with the bokeh and you are not
        coming from code that is already executing in that context.  Basically,
        this happens when the code is executing because a key press in the browser
        came in through the tornado server via the `handle_key` URL.

        Parameters
        ----------
        fn : function
            Function to execute in the bokeh loop (should not take required arguments)
        """
        if self.doc is None:
            if self.log is not None:
                self.log.warn("Call to do_later, but no document is set.  Does this PrimitiveVisualizer call "
                              "super().visualize(doc)?")
        else:
            self.doc.add_next_tick_callback(lambda: fn())

    def make_modal(self, widget, message):
        """
        Make a modal dialog that activates whenever the widget is disabled.

        A bit of a hack, but this attaches a modal message that freezes
        the whole UI when a widget is disabled.  This is intended for long-running
        operations.  So, what you do is you set `widget.disabled=True` in your
        code and then use `do_later` to queue a long running bit of work.  When
        that work is finished, it should also do a `widget.disabled=False`.

        The reason the work has to be posted to the bokeh loop via `do_later`
        is to allow this modal dialog to execute first.

        Parameters
        ----------
        widget : :class:`~bokeh.models.widgets.widget.Widget`
            bokeh widget to watch for disable/enable
        message : str
            message to display in the popup modal
        """
        callback = CustomJS(args=dict(source=widget), code="""
            if (source.disabled) {
                openModal('%s');
            } else {
                closeModal();
            }
        """ % message)
        widget.js_on_change('disabled', callback)

    def make_widgets_from_config(self, params, extras, reinit_live,
                                 slider_width=256):
        """
        Makes appropriate widgets for all the parameters in params,
        using the config to determine the type. Also adds these widgets
        to a dict so they can be accessed from the calling primitive.

        Parameters
        ----------
        params : list of str
            which DRAGONS configuration fields to make a UI for
        extras : dict
            Dictionary of additional field definitions for anything not included in the primitive configuration
        reinit_live : bool
            True if recalcuating points is cheap, in which case we don't need a button and do it on any change.
            Currently only viable for text-slider style inputs
        slider_width : int (default: 256)
            Default width for sliders created here.

        Returns
        -------
        list : Returns a list of widgets to display in the UI.
        """
        extras = [] if extras is None else extras
        params = [] if params is None else params
        widgets = []
        if self.config is None:
            self.log.warn("No config, unable to make widgets")
            return widgets
        for pname, value in self.config.items():
            if pname not in params:
                continue
            field = self.config._fields[pname]
            # Do some inspection of the config to determine what sort of widget we want
            doc = field.doc.split('\n')[0]
            if hasattr(field, 'min'):
                # RangeField => Slider
                start, end = field.min, field.max
                # TODO: Be smarter here!
                if start is None:
                    start = -20
                if end is None:
                    end = 50
                step = start

                widget = build_text_slider(doc, value, step, start, end,
                                           obj=self.config, attr=pname,
                                           slider_width=slider_width)

                self.widgets[pname] = widget.children[0]
            elif hasattr(field, 'allowed'):
                # ChoiceField => drop-down menu
                widget = Dropdown(label=doc, menu=list(self.config.allowed.keys()))
            else:
                # Anything else
                widget = TextInput(label=doc)

            widgets.append(widget)
            # Complex multi-widgets will already have been added
            if pname not in self.widgets:
                self.widgets[pname] = widget

        for pname, field in extras.items():
            # Do some inspection of the config to determine what sort of widget we want
            doc = field.doc.split('\n')[0]
            if hasattr(field, 'min'):
                # RangeField => Slider
                start, end = field.min, field.max
                # TODO: Be smarter here!
                if start is None:
                    start = -20
                if end is None:
                    end = 50
                step = start

                def handler(val):
                    self.extras[pname] = val
                    if reinit_live:
                        self.reconstruct_points()

                widget = build_text_slider(doc, field.default, step, start, end,
                                           obj=self.extras, attr=pname,
                                           handler=handler, throttled=True,
                                           slider_width=slider_width)

                self.widgets[pname] = widget.children[0]
                self.extras[pname] = field.default
            else:
                # Anything else
                widget = TextInput(label=doc)
                self.extras[pname] = ''

            widgets.append(widget)
            # Complex multi-widgets will already have been added
            if pname not in self.widgets:
                self.widgets[pname] = widget

        return widgets


def build_text_slider(title, value, step, min_value, max_value, obj=None,
                      attr=None, handler=None, throttled=False,
                      slider_width=256):
    """
    Make a slider widget to use in the bokeh interface.

    Parameters
    ----------
    title : str
        Title for the slider
    value : int
        Value to initially set
    step : float
        Step size
    min_value : int
        Minimum slider value, or None defaults to min(value,0)
    max_value : int
        Maximum slider value, or None defaults to value*2
    obj : object
        Instance to modify the attribute of when slider changes
    attr : str
        Name of attribute in obj to be set with the new value
    handler : method
        Function to call after setting the attribute
    throttled : bool
        Set to `True` to limit handler calls to when the slider is released (default False)

    Returns
    -------
        :class:`~bokeh.models.layouts.Row` bokeh Row component with the interface inside

    """
    is_float = not isinstance(value, int)

    start = min(value, min_value) if min_value else min(value, 0)
    end = max(value, max_value) if max_value else max(10, value*2)

    # trying to convince int-based sliders to behave
    if not is_float:
        fmt = NumeralTickFormatter(format='0,0')
        slider = Slider(start=start, end=end, value=value, step=step,
                        title=title, format=fmt)
    else:
        slider = Slider(start=start, end=end, value=value, step=step,
                        title=title)

    slider.width = slider_width

    text_input = TextInput(width=64, value=str(value))
    component = row(slider, text_input, id=attr)

    def _input_check(val):
        # Check if the value is viable as an int or float, according to our type
        if ((not is_float) and isinstance(val, int)) or (is_float and isinstance(val, float)):
            return True
        try:
            if is_float:
                float(val)
            else:
                int(val)
            return True
        except ValueError:
            return False

    def update_slider(attrib, old, new):
        # Update the slider with the new value from the text input
        if not _input_check(new):
            if _input_check(old):
                text_input.value = str(old)
            return
        if old != new:
            if is_float:
                ival = float(new)
            else:
                ival = int(new)
            if ival > slider.end and not max_value:
                slider.end = ival
            if 0 <= ival < slider.start and min_value is None:
                slider.start = ival
            if slider.start <= ival <= slider.end:
                slider.value = ival

    def update_text_input(attrib, old, new):
        # Update the text input
        if new != old:
            text_input.value = str(new)

    def handle_value(attrib, old, new):
        # Handle a new value and set the registered object/attribute accordingly
        # Also updates the slider and calls the registered handler function, if any
        numeric_value = None
        if is_float:
            numeric_value = float(new)
        else:
            numeric_value = int(new)
        if obj and attr:
            try:
                if not hasattr(obj, attr) and isinstance(obj, dict):
                    obj[attr] = numeric_value
                else:
                    obj.__setattr__(attr, numeric_value)
            except FieldValidationError:
                # reset textbox
                text_input.remove_on_change("value", handle_value)
                text_input.value = str(old)
                text_input.on_change("value", handle_value)
            else:
                update_slider(attrib, old, new)
        if handler:
            if numeric_value is not None:
                handler(numeric_value)
            else:
                handler(new)

    if throttled:
        # Since here the text_input calls handle_value, we don't
        # have to call it from the slider as it will happen as
        # a side-effect of update_text_input
        slider.on_change("value_throttled", update_text_input)
        text_input.on_change("value", handle_value)
    else:
        slider.on_change("value", update_text_input)
        # since slider is listening to value, this next line will cause the slider
        # to call the handle_value method and we don't need to do so explicitly
        text_input.on_change("value", handle_value)
    return component


def build_range_slider(title, location, start, end, step, min_value, max_value, obj=None, location_attr=None,
                       start_attr=None, end_attr=None, handler=None, throttled=False):
    """
    Make a range slider widget to use in the bokeh interface.

    Parameters
    ----------
    title : str
        Title for the slider
    location : int or float
        Value for the location
    start : int or float
        Value to initially set for start
    end : int or float
        Value to initially set for end
    step : int or float
        Step size
    min_value : int or float
        Minimum slider value, or None defaults to min(start,0)
    max_value : int or float
        Maximum slider value, or None defaults to end*2
    obj : object
        Instance to modify the attribute of when slider changes
    start_attr : str
        Name of attribute in obj to be set with the new start value
    end_attr : str
        Name of the attribute on obj to be set with the new end value
    handler : method
        Function to call after setting the attribute
    throttled : bool
        Set to `True` to limit handler calls to when the slider is released (default False)

    Returns
    -------
        :class:`~bokeh.models.layouts.Row` bokeh Row component with the interface inside
    """
    # We track of this entry is working on int values or float.  This affects the
    # behavior and type conversion throughout the rest of the slider logic
    is_float = True
    if isinstance(start, int) and isinstance(end, int):
        is_float = False

    slider_start = min(start, min_value) if min_value else min(start, 0)
    slider_end = max(end, max_value) if max_value else max(10, end*2)
    slider = RangeSlider(start=slider_start, end=slider_end, value=(start, end), step=step, title=title)
    slider.width = 192

    start_text_input = TextInput()
    start_text_input.width = 64
    start_text_input.value = str(start)
    location_text_input = TextInput()
    location_text_input.width = 64
    location_text_input.value = str(location)
    end_text_input = TextInput()
    end_text_input.width = 64
    end_text_input.value = str(end)
    component = row(slider, start_text_input, location_text_input, end_text_input)

    def _input_check(val):
        """
        Check the validity of the input value, or reject

        Parameters
        ----------
        val : float or int

        Returns
        -------
            bool : True of the input is valid, False if not.  This may also be the case if a float is passed
            where int is expected
        """
        if ((not is_float) and isinstance(val[0], int) and isinstance(val[1], int)) \
                or (is_float and isinstance(val[0], float) and isinstance(val[1], float)):
            return True
        try:
            if is_float:
                if float(val[0]) > float(val[1]):
                    return False
            else:
                if int(val[0]) > int(val[1]):
                    return False
            if (slider.start > float(val[0]) > slider.end) or (slider.start > float(val[1]) > slider.end):
                # out of view
                return False
            return True
        except ValueError:
            return False

    def update_slider(attrib, old, new):
        """
        This performs an :meth:`~geminidr.interactive.interactive.build_range_slider._input_check`
        on the new value.  If it passes, it is converted and accepted into the slider.  If it
        is a bad value, the change is rolled back and we use the `old` value.

        Parameters
        ----------
        attrib : ignored
        old : tuple of int or float
            old value pair from the range slider
        new : tuple of int or float or str
            new value pair from the range slider/text fields.  This may be passes as a tuple of str from the text inputs
        """
        # Update the slider with a new (start, end) value
        if not _input_check(new):
            if _input_check(old):
                start_text_input.value = str(old[0])
                end_text_input.value = str(old[1])
            return
        if old != new:
            if is_float:
                start_val = float(new[0])
                end_val = float(new[1])
            else:
                start_val = int(new[0])
                end_val = int(new[1])
            if start_val > end_val:
                start_val, end_val = end_val, start_val
            if end_val > slider.end and not max_value:
                slider.end = end_val
            if 0 <= start_val < slider.start and min_value is None:
                slider.start = start_val
            if slider.start <= start_val <= end_val <= slider.end:
                slider.value = (start_val, end_val)

    def update_text_input(attrib, old, new):
        # Update the text inputs with the new (start, end) value for the slider
        if new != old:
            start_text_input.value = str(new[0])
            end_text_input.value = str(new[1])

    def handle_start_value(attrib, old, new):
        if new == old:
            return
        # called by the start text input.  We pull the end value and delegate to handle_value
        try:
            if slider.start <= float(new) <= slider.end:
                if float(new) > float(location_text_input.value):
                    location_text_input.value = new
                handle_value(attrib, (old, location_text_input.value, end_text_input.value),
                             [new, location_text_input.value, end_text_input.value])
                return
        except ValueError as ve:
            pass
        start_text_input.value = old

    def handle_location_value(attrib, old, new):
        if new == old:
            return
        # called by the location text input.  We pull the end value and delegate to handle_value
        try:
            if slider.start <= float(new) <= slider.end:
                handle_value(attrib, (slider.value[0], old, slider.value[1]),
                             [slider.value[0], new, str(slider.value[1])])
                return
        except ValueError:
            pass
        location_text_input.value = old

    def handle_end_value(attrib, old, new):
        if new == old:
            return
        # called by the end text input.  We pull the start value and delegate to handle_value
        try:
            if slider.start <= float(new) <= slider.end:
                if float(new) < float(location_text_input.value):
                    location_text_input.value = new
                handle_value(attrib, (start_text_input.value, location_text_input.value, old),
                             [start_text_input.value, location_text_input.value, new])
                return
        except ValueError:
            pass
        end_text_input.value = old

    def handle_value(attrib, old, new):
        if new == old:
            return
        # Handle a change in value.  Since this has a value that is
        # (start, end) we always end up working on both values.  This
        # is even though typically the user will only be changing one
        # or the other.
        if obj and start_attr and end_attr:
            if is_float:
                start_numeric_value = float(new[0])
                location_numeric_value = float(new[1])
                end_numeric_value = float(new[2])
            else:
                start_numeric_value = int(new[0])
                location_numeric_value = int(new[1])
                end_numeric_value = int(new[2])
            try:
                if start_numeric_value > end_numeric_value:
                    start_numeric_value, end_numeric_value = end_numeric_value, start_numeric_value
                    new[2], new[0] = new[0], new[2]
                if location_numeric_value > end_numeric_value:
                    location_numeric_value = end_numeric_value
                    location_text_input.remove_on_change("value", handle_location_value)
                    location_text_input.value = str(location_numeric_value)
                    location_text_input.on_change("value", handle_location_value)
                if location_numeric_value < start_numeric_value:
                    location_numeric_value = start_numeric_value
                    location_text_input.remove_on_change("value", handle_location_value)
                    location_text_input.value = str(location_numeric_value)
                    location_text_input.on_change("value", handle_location_value)
                obj.__setattr__(start_attr, start_numeric_value)
                obj.__setattr__(location_attr, location_numeric_value)
                obj.__setattr__(end_attr, end_numeric_value)
            except FieldValidationError:
                # reset textbox
                start_text_input.remove_on_change("value", handle_start_value)
                start_text_input.value = str(old[0])
                start_text_input.on_change("value", handle_start_value)
                end_text_input.remove_on_change("value", handle_end_value)
                end_text_input.value = str(old[2])
                end_text_input.on_change("value", handle_end_value)
                location_text_input.remove_on_change("value", handle_location_value)
                location_text_input.value = str(old[1])
                location_text_input.on_change("value", handle_location_value)
            else:
                update_slider(attrib, (old[0], old[2]), (new[0], new[2]))
        if handler:
            handler()

    if throttled:
        # Since here the text_input calls handle_value, we don't
        # have to call it from the slider as it will happen as
        # a side-effect of update_text_input
        slider.on_change("value_throttled", update_text_input)
    else:
        slider.on_change("value", update_text_input)
        # since slider is listening to value, this next line will cause the slider
        # to call the handle_value method and we don't need to do so explicitly
    start_text_input.on_change("value", handle_start_value)
    location_text_input.on_change("value", handle_location_value)
    end_text_input.on_change("value", handle_end_value)

    return component


def connect_figure_extras(fig, aperture_model, region_model):
    """
    Connect a figure to an aperture and region model for rendering.

    This call will add extra visualizations to the bokeh figure to
    show the regions and apertures in the given models.  Either may
    be passed as None if not relevant.

    This call also does a fix to bokeh to work around a rendering bug.

    Parameters
    ----------
    fig : :class:`~bokeh.plotting.Figure`
        bokeh Figure to add visualizations too
    aperture_model : :class:`~geminidr.interactive.interactive.GIApertureModel`
        Aperture model to add view for
    region_model : :class:`~geminidr.interactive.interactive.GIRegionModel`
        Band model to add view for
    """
    # If we have regions or apertures to show, show them
    if region_model:
        regions = GIRegionView(fig, region_model)
    if aperture_model:
        aperture_view = GIApertureView(aperture_model, fig)

    # This is a workaround for a bokeh bug.  Without this, things like the background shading used for
    # apertures and regions will not update properly after the figure is visible.
    fig.js_on_change('center', CustomJS(args=dict(plot=fig),
                                        code="plot.properties.renderers.change.emit()"))


_hamburger_order_number = 1


def hamburger_helper(title, widget):
    """
    Create a bokeh layout with a top title and hamburger button
    to show/hide the given widget.

    This will make a wrapper column around whatever you pass in
    and give a control for showing and hiding it.  It is useful
    for potentially larger sets of controls such as a list of
    aperture controls.

    Parameters
    ----------
    title : str
        Text to put in the top area
    widget : :class:`~bokeh.models.layouts.LayoutDOM`
        Component to show/hide with the hamburger action

    Returns
    -------
    :class:`~bokeh.models.layouts.Column` : bokeh column to add into your document
    """
    global _hamburger_order_number
    if widget.css_classes:
        widget.css_classes.append('hamburger_helper_%s' % _hamburger_order_number)
    else:
        widget.css_classes = ['hamburger_helper_%s' % _hamburger_order_number]

    _hamburger_order_number += 1

    # TODO Hamburger icon
    button = Button(label=title, css_classes=['hamburger_helper',])

    def burger_action():
        if widget.visible:
            widget.visible = False
        else:
            widget.visible = True
            # try to force resizing, bokeh bug workaround
            if hasattr(widget, "children") and widget.children:
                last_child = widget.children[len(widget.children) - 1]
                widget.children.remove(last_child)
                widget.children.append(last_child)

    button.on_click(burger_action)
    return column(button, widget)


class GIRegionListener(ABC):
    """
    interface for classes that want to listen for updates to a set of regions.
    """

    @abstractmethod
    def adjust_region(self, region_id, start, stop):
        """
        Called when the model adjusted a region's range.

        Parameters
        ----------
        region_id : int
            ID of the region that was adjusted
        start : float
            New start of the range
        stop : float
            New end of the range
        """
        pass

    @abstractmethod
    def delete_region(self, region_id):
        """
        Called when the model deletes a region.

        Parameters
        ----------
        region_id : int
            ID of the region that was deleted
        """
        pass

    @abstractmethod
    def finish_regions(self):
        """
        Called by the model when a region update completes and any resulting
        region merges have already been done.
        """
        pass


class GIRegionModel:
    """
    Model for tracking a set of regions.
    """
    def __init__(self):
        # Right now, the region model is effectively stateless, other
        # than maintaining the set of registered listeners.  That is
        # because the regions are not used for anything, so there is
        # no need to remember where they all are.  This is likely to
        # change in future and that information should likely be
        # kept in here.
        self.region_id = 1
        self.listeners = list()
        self.regions = dict()

    def add_listener(self, listener):
        """
        Add a listener to this region model.

        The listener can either be a :class:`GIRegionListener` or
        it can be a function,  The function should expect as
        arguments, the `region_id`, and `start`, and `stop` x
        range values.

        Parameters
        ----------
        listener : :class:`~geminidr.interactive.interactive.GIRegionListener`
        """
        if not isinstance(listener, GIRegionListener):
            raise ValueError("must be a BandListener")
        self.listeners.append(listener)

    def load_from_tuples(self, tuples):
        region_ids = list(self.regions.keys())
        for region_id in region_ids:
            self.delete_region(region_id)
        self.region_id=1
        for tup in tuples:
            self.adjust_region(self.region_id, tup.start, tup.stop)
            self.region_id = self.region_id + 1

    def load_from_string(self, region_string):
        self.load_from_tuples(cartesian_regions_to_slices(region_string))

    def adjust_region(self, region_id, start, stop):
        """
        Adjusts the given region ID to the specified X range.

        The region ID may refer to a brand new region ID as well.
        This method will call into all registered listeners
        with the updated information.

        Parameters
        ----------
        region_id : int
            ID fo the region to modify
        start : float
            Starting coordinate of the x range
        stop : float
            Ending coordinate of the x range

        """
        if start is not None and stop is not None and start > stop:
            start, stop = stop, start
        if start is not None:
            start = int(start)
        if stop is not None:
            stop = int(stop)
        self.regions[region_id] = [start, stop]
        for listener in self.listeners:
            listener.adjust_region(region_id, start, stop)

    def delete_region(self, region_id):
        """
        Delete a region by id

        Parameters
        ----------
        region_id : int
            ID of the region to delete

        """
        del self.regions[region_id]
        for listener in self.listeners:
            listener.delete_region(region_id)

    def finish_regions(self):
        """
        Finish operating on the regions.

        This call is for when a region update is completed.  During normal
        mouse movement, we update the view to be interactive.  We do not
        do more expensive stuff like merging intersecting regions together
        or updating the mask and redoing the fit.  That is done here
        instead once the region is set.
        """
        # first we do a little consolidation, in case we have overlaps
        region_dump = list()
        for key, value in self.regions.items():
            region_dump.append([key, value])
        for i in range(len(region_dump)-1):
            for j in range(i+1, len(region_dump)):
                # check for overlap and delete/merge regions
                akey, aregion = region_dump[i]
                bkey, bregion = region_dump[j]
                if (aregion[0] is None or bregion[1] is None or aregion[0] < bregion[1]) \
                        and (aregion[1] is None or bregion[0] is None or aregion[1] > bregion[0]):
                    # full overlap?
                    if (aregion[0] is None or (bregion[0] is not None and aregion[0] <= bregion[0])) \
                            and (aregion[1] is None or (bregion is not None and aregion[1] >= bregion[1])):
                        # remove bregion
                        self.delete_region(bkey)
                    elif (bregion[0] is None or (aregion[0] is not None and aregion[0] >= bregion[0])) \
                            and (bregion[1] is None or (aregion[1] is not None and aregion[1] <= bregion[1])):
                        # remove aregion
                        self.delete_region(akey)
                    else:
                        aregion[0] = None if None in (aregion[0], bregion[0]) else min(aregion[0], bregion[0])
                        aregion[1] = None if None in (aregion[1], bregion[1]) else max(aregion[1], bregion[1])
                        self.adjust_region(akey, aregion[0], aregion[1])
                        self.delete_region(bkey)
        for listener in self.listeners:
            listener.finish_regions()

    def find_region(self, x):
        """
        Find the first region that contains x in it's range, or return a tuple of None

        Parameters
        ----------
        x : float
            Find the first region that contains x, if any

        Returns
        -------
            tuple : (region id, start, stop) or (None, None, None) if there are no matches
        """
        for region_id, region in self.regions.items():
            if (region[0] is None or region[0] <= x) and (region[1] is None or x <= region[1]):
                return region_id, region[0], region[1]
        return None, None, None

    def closest_region(self, x):
        """
        Fid the region with an edge closest to x.

        Parameters
        ----------
        x : float
            x position to find closest edge to

        Returns
        -------
        int, float : int region id and float position of other edge or None, None if no regions exist
        """
        ret_region_id = None
        ret_region = None
        closest = None
        for region_id, region in self.regions.items():
            distance = None if region[1] is None else abs(region[1]-x)
            if closest is None or (distance is not None and distance < closest):
                ret_region_id = region_id
                ret_region = region[0]
                closest = distance
            distance = None if region[0] is None else abs(region[0] - x)
            if closest is None or (distance is not None and distance < closest):
                ret_region_id = region_id
                ret_region = region[1]
                closest = distance
        return ret_region_id, ret_region

    def contains(self, x):
        """
        Check if any of the regions contains point x

        Parameters
        ----------
        x : float
            point to check for region inclusion

        Returns
        -------
        bool : True if there are no regions defined, or if any region contains x in it's range
        """
        if len(self.regions.values()) == 0:
            return True
        for b in self.regions.values():
            if (b[0] is None or b[0] < x) and (b[1] is None or x < b[1]):
                return True
        return False

    def build_regions(self):
        def deNone(val, offset=0):
            return '' if val is None else val + offset
        if self.regions is None or len(self.regions.values()) == 0:
            return None
        return ','.join(['{}:{}'.format(deNone(b[0],offset=1), deNone(b[1])) for b in self.regions.values()])


class RegionHolder:
    """
    Used by `~geminidr.interactive.interactive.GIRegionView` to track start/stop
    independently of the bokeh Annotation since we want to support `None`.

    We need to know if the start/stop values are a specific value or `None`
    which is open ended left/right.
    """
    def __init__(self, annotation, start, stop):
        self.annotation = annotation
        self.start = start
        self.stop = stop


class GIRegionView(GIRegionListener):
    """
    View for the set of regions to show then in a figure.
    """
    def __init__(self, fig, model):
        """
        Create the view for the set of regions managed in the given model
        to display them in a figure.

        Parameters
        ----------
        fig : :class:`~bokeh.plotting.Figure`
            the figure to display the regions in
        model : :class:`~geminidr.interactive.interactive.GIRegionModel`
            the model for the region information (may be shared by multiple
            :class:`~geminidr.interactive.interactive.GIRegionView` instances)
        """
        self.fig = fig
        self.model = model
        model.add_listener(self)
        self.regions = dict()
        fig.y_range.on_change('start', lambda attr, old, new: self.update_viewport())
        fig.y_range.on_change('end', lambda attr, old, new: self.update_viewport())

    def adjust_region(self, region_id, start, stop):
        """
        Adjust a region by it's ID.

        This may also be a new region, if it is an ID we haven't
        seen before.  This call will create or adjust the glyphs
        in the figure to reflect the new data.

        Parameters
        ----------
        region_id : int
            id of region to create or adjust
        start : float
            start of the x range of the region
        stop : float
            end of the x range of the region
        """
        def fn():
            draw_start = start
            draw_stop = stop
            if draw_start is None:
                draw_start = self.fig.x_range.start - ((self.fig.x_range.end - self.fig.x_range.start) / 10.0)
            if draw_stop is None:
                draw_stop = self.fig.x_range.end + ((self.fig.x_range.end - self.fig.x_range.start) / 10.0)
            if region_id in self.regions:
                region = self.regions[region_id]
                region.start = start
                region.stop = stop
                region.annotation.left = draw_start
                region.annotation.right = draw_stop
            else:
                region = BoxAnnotation(left=draw_start, right=draw_stop, fill_alpha=0.1, fill_color='navy')
                self.fig.add_layout(region)
                self.regions[region_id] = RegionHolder(region, start, stop)
        if self.fig.document is not None:
            self.fig.document.add_next_tick_callback(lambda: fn())
        else:
            # do it now
            fn()

    def update_viewport(self):
        """
        Update the view in the figure.

        This call is made whenever we detect a change in the display
        area of the view.  By redrawing, we ensure the lines and
        axis label are in view, at 80% of the way up the visible
        Y axis.

        """
        if self.fig.y_range.start is not None and self.fig.y_range.end is not None:
            for region in self.regions.values():
                if region.start is None or region.stop is None:
                    draw_start = region.start
                    draw_stop = region.stop
                    if draw_start is None:
                        draw_start = self.fig.x_range.start - ((self.fig.x_range.end - self.fig.x_range.start) / 10.0)
                    if draw_stop is None:
                        draw_stop = self.fig.x_range.end + ((self.fig.x_range.end - self.fig.x_range.start) / 10.0)
                    region.annotation.left = draw_start
                    region.annotation.right = draw_stop

    def delete_region(self, region_id):
        """
        Delete a region by ID.

        If the view does not recognize the id, this is a no-op.
        Otherwise, all related glyphs are cleaned up from the figure.

        Parameters
        ----------
        region_id : int
            ID of region to remove

        """
        def fn():
            if region_id in self.regions:
                region = self.regions[region_id]
                region.annotation.left = 0
                region.annotation.right = 0
                region.start = 0
                region.stop = 0
                # TODO remove it (impossible?)
        # We have to defer this as the delete may come via the keypress URL
        # But we aren't in the PrimitiveVisualizaer so we reference the
        # document and queue it directly
        self.fig.document.add_next_tick_callback(lambda: fn())

    def finish_regions(self):
        pass


class RegionEditor(GIRegionListener):
    def __init__(self, region_model):
        self.text_input = TextInput(
            title="Regions (i.e. 100:500,510:900,950. Press 'Enter' to apply):",
            max_width=600,
            sizing_mode="stretch_width",
            width_policy="max",
        )
        self.text_input.value = region_model.build_regions()
        self.region_model = region_model
        self.region_model.add_listener(self)
        self.text_input.on_change("value", self.handle_text_value)

    def adjust_region(self, region_id, start, stop):
        pass

    def delete_region(self, region_id):
        self.text_input.value = self.region_model.build_regions()

    def finish_regions(self):
        self.text_input.value = self.region_model.build_regions()

    def handle_text_value(self, attr, old, new):
        current = self.region_model.build_regions()
        if current != new:
            self.region_model.load_from_string(new)

    def get_widget(self):
        return self.text_input<|MERGE_RESOLUTION|>--- conflicted
+++ resolved
@@ -35,7 +35,7 @@
 
         self.user_satisfied = False
 
-<<<<<<< HEAD
+        self.bokeh_legend = Div(text='Plot Tools<br/><img src="dragons/static/bokehlegend.png" />')
         self.submit_button = Button(align='center',
                                     button_type='success',
                                     css_classes=["submit_btn"],
@@ -43,11 +43,6 @@
                                     label="Accept",
                                     name="submit_btn",
                                     width_policy='min')
-
-=======
-        self.bokeh_legend = Div(text='Plot Tools<br/><img src="dragons/static/bokehlegend.png" />')
-        self.submit_button = Button(label="Accept", align='center', button_type='success', width_policy='min')
->>>>>>> 725b6aae
         self.submit_button.on_click(self.submit_button_handler)
         callback = CustomJS(code="""
             window.close();
