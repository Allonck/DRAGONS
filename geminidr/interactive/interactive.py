from abc import ABC, abstractmethod
from copy import copy

<<<<<<< HEAD
from bokeh.layouts import column, row
from bokeh.models import (BoxAnnotation, Button, CustomJS, Dropdown,
                          NumeralTickFormatter, RangeSlider, TextInput)
=======
from bokeh.layouts import row, column
from bokeh.models import Slider, TextInput, ColumnDataSource, BoxAnnotation, Button, CustomJS, Label, \
    Dropdown, RangeSlider, Span, NumeralTickFormatter, Div
>>>>>>> 1e68e27c

from geminidr.interactive import server
from geminidr.interactive.server import register_callback
from gempy.library.astrotools import cartesian_regions_to_slices
from gempy.library.config import FieldValidationError


class PrimitiveVisualizer(ABC):
    def __init__(self, config=None, title='', primitive_name='', filename_info='', template=None):
        """
        Initialize a visualizer.

        This base class creates a submit button suitable for any subclass
        to use and it also listens for the UI window to close, executing a
        submit if that happens.  The submit button will cause the `bokeh`
        event loop to exit and the code will resume executing in whatever
        top level call you are visualizing from.
        """
        self.title = title
        self.filename_info = filename_info if filename_info else ''
        self.primitive_name = primitive_name if primitive_name else ''
        self.template = template
        self.extras = dict()
        if config is None:
            self.config = None
        else:
            self.config = copy(config)

        self.user_satisfied = False

        self.submit_button = Button(label="Accept", align='center', button_type='success', width_policy='min')
        self.submit_button.on_click(self.submit_button_handler)
        callback = CustomJS(code="""
            window.close();
        """)
        self.submit_button.js_on_click(callback)
        self.doc = None

    def make_ok_cancel_dialog(self, btn, message, callback):
        # This is a bit hacky, but bokeh makes it very difficult to bridge the python-js gap.
        def _internal_handler(args):
            if callback:
                if args['result'] == [b'confirmed']:
                    result = True
                else:
                    result = False
                self.do_later(lambda: callback(result))

        callback_name = register_callback(_internal_handler)

        js_confirm_callback = CustomJS(code="""
            console.log('in confirm callback');
            console.log('element disabled, showing ok/cancel');
            debugger;
            cb_obj.name = '';
            var confirmed = confirm('%s');
            var cbid = '%s';
            console.log('OK/Cancel Result: ' + confirmed);
            if (confirmed) {
                $.ajax('/handle_callback?callback=' + cbid + '&result=confirmed');
            } else {
                $.ajax('/handle_callback?callback=' + cbid + '&result=rejected');
            }
            """ % (message, callback_name))
        btn.js_on_click(js_confirm_callback)

    def submit_button_handler(self, stuff):
        """
        Handle the submit button by stopping the bokeh server, which
        will resume python execution in the DRAGONS primitive.

        Parameters
        ----------
        stuff
            passed by bokeh, but we do not use it

        Returns
        -------
        none
        """
        self.user_satisfied = True
        server.stop_server()

    def visualize(self, doc):
        """
        Perform the visualization.

        This is called via bkapp by the bokeh server and happens
        when the bokeh server is spun up to interact with the user.

        Subclasses should implement this method with their particular
        UI needs, but also should call super().visualize(doc) to
        listen for session terminations.

        Parameters
        ----------
        doc : :class:`~bokeh.document.document.Document`
            Bokeh document, this is saved for later in :attr:`~geminidr.interactive.interactive.PrimitiveVisualizer.doc`
        """
        self.doc = doc
        doc.on_session_destroyed(self.submit_button_handler)

        # doc.add_root(self._ok_cancel_dlg.layout)
        # Add an OK/Cancel dialog we can tap into later

    def do_later(self, fn):
        """
        Perform an operation later, on the bokeh event loop.

        This call lets you stage a function to execute within the bokeh event loop.
        This is necessary if you want to interact with the bokeh and you are not
        coming from code that is already executing in that context.  Basically,
        this happens when the code is executing because a key press in the browser
        came in through the tornado server via the `handle_key` URL.

        Parameters
        ----------
        fn : function
            Function to execute in the bokeh loop (should not take required arguments)
        """
        if self.doc is None:
            if self.log is not None:
                self.log.warn("Call to do_later, but no document is set.  Does this PrimitiveVisualizer call "
                              "super().visualize(doc)?")
        else:
            self.doc.add_next_tick_callback(lambda: fn())

    def make_modal(self, widget, message):
        """
        Make a modal dialog that activates whenever the widget is disabled.

        A bit of a hack, but this attaches a modal message that freezes
        the whole UI when a widget is disabled.  This is intended for long-running
        operations.  So, what you do is you set `widget.disabled=True` in your
        code and then use `do_later` to queue a long running bit of work.  When
        that work is finished, it should also do a `widget.disabled=False`.

        The reason the work has to be posted to the bokeh loop via `do_later`
        is to allow this modal dialog to execute first.

        Parameters
        ----------
        widget : :class:`~bokeh.models.widgets.widget.Widget`
            bokeh widget to watch for disable/enable
        message : str
            message to display in the popup modal
        """
        callback = CustomJS(args=dict(source=widget), code="""
            if (source.disabled) {
                openModal('%s');
            } else {
                closeModal();
            }
        """ % message)
        widget.js_on_change('disabled', callback)

    def make_widgets_from_config(self, params, extras, reinit_live):
        """
        Makes appropriate widgets for all the parameters in params,
        using the config to determine the type. Also adds these widgets
        to a dict so they can be accessed from the calling primitive.

        Parameters
        ----------
        params : list of str
            which DRAGONS configuration fields to make a UI for
        extras : dict
            Dictionary of additional field definitions for anything not included in the primitive configuration
        reinit_live : bool
            True if recalcuating points is cheap, in which case we don't need a button and do it on any change.
            Currently only viable for text-slider style inputs

        Returns
        -------
        list : Returns a list of widgets to display in the UI.
        """
        widgets = []
        if self.config is None:
            self.log.warn("No config, unable to make widgets")
            return widgets
        for pname, value in self.config.items():
            if pname not in params:
                continue
            field = self.config._fields[pname]
            # Do some inspection of the config to determine what sort of widget we want
            doc = field.doc.split('\n')[0]
            if hasattr(field, 'min'):
                # RangeField => Slider
                start, end = field.min, field.max
                # TODO: Be smarter here!
                if start is None:
                    start = -20
                if end is None:
                    end = 50
                step = start
                widget = build_text_slider(doc, value, step, start, end, obj=self.config, attr=pname)
                self.widgets[pname] = widget.children[0]
            elif hasattr(field, 'allowed'):
                # ChoiceField => drop-down menu
                widget = Dropdown(label=doc, menu=list(self.config.allowed.keys()))
            else:
                # Anything else
                widget = TextInput(label=doc)

            widgets.append(widget)
            # Complex multi-widgets will already have been added
            if pname not in self.widgets:
                self.widgets[pname] = widget
        for pname, field in extras.items():
            # Do some inspection of the config to determine what sort of widget we want
            doc = field.doc.split('\n')[0]
            if hasattr(field, 'min'):
                # RangeField => Slider
                start, end = field.min, field.max
                # TODO: Be smarter here!
                if start is None:
                    start = -20
                if end is None:
                    end = 50
                step = start

                def handler(val):
                    self.extras[pname] = val
                    if reinit_live:
                        self.reconstruct_points()
                widget = build_text_slider(doc, field.default, step, start, end, obj=self.extras, attr=pname,
                                           handler=handler, throttled=True)
                self.widgets[pname] = widget.children[0]
                self.extras[pname] = field.default
            else:
                # Anything else
                widget = TextInput(label=doc)
                self.extras[pname] = ''

            widgets.append(widget)
            # Complex multi-widgets will already have been added
            if pname not in self.widgets:
                self.widgets[pname] = widget

        return widgets


def build_text_slider(title, value, step, min_value, max_value, obj=None,
                      attr=None, handler=None, throttled=False):
    """
    Make a slider widget to use in the bokeh interface.

    Parameters
    ----------
    title : str
        Title for the slider
    value : int
        Value to initially set
    step : float
        Step size
    min_value : int
        Minimum slider value, or None defaults to min(value,0)
    max_value : int
        Maximum slider value, or None defaults to value*2
    obj : object
        Instance to modify the attribute of when slider changes
    attr : str
        Name of attribute in obj to be set with the new value
    handler : method
        Function to call after setting the attribute
    throttled : bool
        Set to `True` to limit handler calls to when the slider is released (default False)

    Returns
    -------
        :class:`~bokeh.models.layouts.Row` bokeh Row component with the interface inside

    """
    is_float = not isinstance(value, int)

    start = min(value, min_value) if min_value else min(value, 0)
    end = max(value, max_value) if max_value else max(10, value*2)

    # trying to convince int-based sliders to behave
    if not is_float:
        fmt = NumeralTickFormatter(format='0,0')
        slider = Slider(start=start, end=end, value=value, step=step, title=title, format=fmt)
    else:
        slider = Slider(start=start, end=end, value=value, step=step, title=title)
    slider.width = 256

    text_input = TextInput(width=64, value=str(value))
    component = row(slider, text_input)

    def _input_check(val):
        # Check if the value is viable as an int or float, according to our type
        if ((not is_float) and isinstance(val, int)) or (is_float and isinstance(val, float)):
            return True
        try:
            if is_float:
                float(val)
            else:
                int(val)
            return True
        except ValueError:
            return False

    def update_slider(attrib, old, new):
        # Update the slider with the new value from the text input
        if not _input_check(new):
            if _input_check(old):
                text_input.value = str(old)
            return
        if old != new:
            if is_float:
                ival = float(new)
            else:
                ival = int(new)
            if ival > slider.end and not max_value:
                slider.end = ival
            if 0 <= ival < slider.start and min_value is None:
                slider.start = ival
            if slider.start <= ival <= slider.end:
                slider.value = ival

    def update_text_input(attrib, old, new):
        # Update the text input
        if new != old:
            text_input.value = str(new)

    def handle_value(attrib, old, new):
        # Handle a new value and set the registered object/attribute accordingly
        # Also updates the slider and calls the registered handler function, if any
        numeric_value = None
        if is_float:
            numeric_value = float(new)
        else:
            numeric_value = int(new)
        if obj and attr:
            try:
                if not hasattr(obj, attr) and isinstance(obj, dict):
                    obj[attr] = numeric_value
                else:
                    obj.__setattr__(attr, numeric_value)
            except FieldValidationError:
                # reset textbox
                text_input.remove_on_change("value", handle_value)
                text_input.value = str(old)
                text_input.on_change("value", handle_value)
            else:
                update_slider(attrib, old, new)
        if handler:
            if numeric_value is not None:
                handler(numeric_value)
            else:
                handler(new)

    if throttled:
        # Since here the text_input calls handle_value, we don't
        # have to call it from the slider as it will happen as
        # a side-effect of update_text_input
        slider.on_change("value_throttled", update_text_input)
        text_input.on_change("value", handle_value)
    else:
        slider.on_change("value", update_text_input)
        # since slider is listening to value, this next line will cause the slider
        # to call the handle_value method and we don't need to do so explicitly
        text_input.on_change("value", handle_value)
    return component


def build_range_slider(title, location, start, end, step, min_value, max_value, obj=None, location_attr=None,
                       start_attr=None, end_attr=None, handler=None, throttled=False):
    """
    Make a range slider widget to use in the bokeh interface.

    Parameters
    ----------
    title : str
        Title for the slider
    location : int or float
        Value for the location
    start : int or float
        Value to initially set for start
    end : int or float
        Value to initially set for end
    step : int or float
        Step size
    min_value : int or float
        Minimum slider value, or None defaults to min(start,0)
    max_value : int or float
        Maximum slider value, or None defaults to end*2
    obj : object
        Instance to modify the attribute of when slider changes
    start_attr : str
        Name of attribute in obj to be set with the new start value
    end_attr : str
        Name of the attribute on obj to be set with the new end value
    handler : method
        Function to call after setting the attribute
    throttled : bool
        Set to `True` to limit handler calls to when the slider is released (default False)

    Returns
    -------
        :class:`~bokeh.models.layouts.Row` bokeh Row component with the interface inside
    """
    # We track of this entry is working on int values or float.  This affects the
    # behavior and type conversion throughout the rest of the slider logic
    is_float = True
    if isinstance(start, int) and isinstance(end, int):
        is_float = False

    slider_start = min(start, min_value) if min_value else min(start, 0)
    slider_end = max(end, max_value) if max_value else max(10, end*2)
    slider = RangeSlider(start=slider_start, end=slider_end, value=(start, end), step=step, title=title)
    slider.width = 192

    start_text_input = TextInput()
    start_text_input.width = 64
    start_text_input.value = str(start)
    location_text_input = TextInput()
    location_text_input.width = 64
    location_text_input.value = str(location)
    end_text_input = TextInput()
    end_text_input.width = 64
    end_text_input.value = str(end)
    component = row(slider, start_text_input, location_text_input, end_text_input)

    def _input_check(val):
        """
        Check the validity of the input value, or reject

        Parameters
        ----------
        val : float or int

        Returns
        -------
            bool : True of the input is valid, False if not.  This may also be the case if a float is passed
            where int is expected
        """
        if ((not is_float) and isinstance(val[0], int) and isinstance(val[1], int)) \
                or (is_float and isinstance(val[0], float) and isinstance(val[1], float)):
            return True
        try:
            if is_float:
                if float(val[0]) > float(val[1]):
                    return False
            else:
                if int(val[0]) > int(val[1]):
                    return False
            if (slider.start > float(val[0]) > slider.end) or (slider.start > float(val[1]) > slider.end):
                # out of view
                return False
            return True
        except ValueError:
            return False

    def update_slider(attrib, old, new):
        """
        This performs an :meth:`~geminidr.interactive.interactive.build_range_slider._input_check`
        on the new value.  If it passes, it is converted and accepted into the slider.  If it
        is a bad value, the change is rolled back and we use the `old` value.

        Parameters
        ----------
        attrib : ignored
        old : tuple of int or float
            old value pair from the range slider
        new : tuple of int or float or str
            new value pair from the range slider/text fields.  This may be passes as a tuple of str from the text inputs
        """
        # Update the slider with a new (start, end) value
        if not _input_check(new):
            if _input_check(old):
                start_text_input.value = str(old[0])
                end_text_input.value = str(old[1])
            return
        if old != new:
            if is_float:
                start_val = float(new[0])
                end_val = float(new[1])
            else:
                start_val = int(new[0])
                end_val = int(new[1])
            if start_val > end_val:
                start_val, end_val = end_val, start_val
            if end_val > slider.end and not max_value:
                slider.end = end_val
            if 0 <= start_val < slider.start and min_value is None:
                slider.start = start_val
            if slider.start <= start_val <= end_val <= slider.end:
                slider.value = (start_val, end_val)

    def update_text_input(attrib, old, new):
        # Update the text inputs with the new (start, end) value for the slider
        if new != old:
            start_text_input.value = str(new[0])
            end_text_input.value = str(new[1])

    def handle_start_value(attrib, old, new):
        if new == old:
            return
        # called by the start text input.  We pull the end value and delegate to handle_value
        try:
            if slider.start <= float(new) <= slider.end:
                if float(new) > float(location_text_input.value):
                    location_text_input.value = new
                handle_value(attrib, (old, location_text_input.value, end_text_input.value),
                             [new, location_text_input.value, end_text_input.value])
                return
        except ValueError as ve:
            pass
        start_text_input.value = old

    def handle_location_value(attrib, old, new):
        if new == old:
            return
        # called by the location text input.  We pull the end value and delegate to handle_value
        try:
            if slider.start <= float(new) <= slider.end:
                handle_value(attrib, (slider.value[0], old, slider.value[1]),
                             [slider.value[0], new, str(slider.value[1])])
                return
        except ValueError:
            pass
        location_text_input.value = old

    def handle_end_value(attrib, old, new):
        if new == old:
            return
        # called by the end text input.  We pull the start value and delegate to handle_value
        try:
            if slider.start <= float(new) <= slider.end:
                if float(new) < float(location_text_input.value):
                    location_text_input.value = new
                handle_value(attrib, (start_text_input.value, location_text_input.value, old),
                             [start_text_input.value, location_text_input.value, new])
                return
        except ValueError:
            pass
        end_text_input.value = old

    def handle_value(attrib, old, new):
        if new == old:
            return
        # Handle a change in value.  Since this has a value that is
        # (start, end) we always end up working on both values.  This
        # is even though typically the user will only be changing one
        # or the other.
        if obj and start_attr and end_attr:
            if is_float:
                start_numeric_value = float(new[0])
                location_numeric_value = float(new[1])
                end_numeric_value = float(new[2])
            else:
                start_numeric_value = int(new[0])
                location_numeric_value = int(new[1])
                end_numeric_value = int(new[2])
            try:
                if start_numeric_value > end_numeric_value:
                    start_numeric_value, end_numeric_value = end_numeric_value, start_numeric_value
                    new[2], new[0] = new[0], new[2]
                if location_numeric_value > end_numeric_value:
                    location_numeric_value = end_numeric_value
                    location_text_input.remove_on_change("value", handle_location_value)
                    location_text_input.value = str(location_numeric_value)
                    location_text_input.on_change("value", handle_location_value)
                if location_numeric_value < start_numeric_value:
                    location_numeric_value = start_numeric_value
                    location_text_input.remove_on_change("value", handle_location_value)
                    location_text_input.value = str(location_numeric_value)
                    location_text_input.on_change("value", handle_location_value)
                obj.__setattr__(start_attr, start_numeric_value)
                obj.__setattr__(location_attr, location_numeric_value)
                obj.__setattr__(end_attr, end_numeric_value)
            except FieldValidationError:
                # reset textbox
                start_text_input.remove_on_change("value", handle_start_value)
                start_text_input.value = str(old[0])
                start_text_input.on_change("value", handle_start_value)
                end_text_input.remove_on_change("value", handle_end_value)
                end_text_input.value = str(old[2])
                end_text_input.on_change("value", handle_end_value)
                location_text_input.remove_on_change("value", handle_location_value)
                location_text_input.value = str(old[1])
                location_text_input.on_change("value", handle_location_value)
            else:
                update_slider(attrib, (old[0], old[2]), (new[0], new[2]))
        if handler:
            handler()

    if throttled:
        # Since here the text_input calls handle_value, we don't
        # have to call it from the slider as it will happen as
        # a side-effect of update_text_input
        slider.on_change("value_throttled", update_text_input)
    else:
        slider.on_change("value", update_text_input)
        # since slider is listening to value, this next line will cause the slider
        # to call the handle_value method and we don't need to do so explicitly
    start_text_input.on_change("value", handle_start_value)
    location_text_input.on_change("value", handle_location_value)
    end_text_input.on_change("value", handle_end_value)

    return component


def connect_figure_extras(fig, aperture_model, region_model):
    """
    Connect a figure to an aperture and region model for rendering.

    This call will add extra visualizations to the bokeh figure to
    show the regions and apertures in the given models.  Either may
    be passed as None if not relevant.

    This call also does a fix to bokeh to work around a rendering bug.

    Parameters
    ----------
    fig : :class:`~bokeh.plotting.Figure`
        bokeh Figure to add visualizations too
    aperture_model : :class:`~geminidr.interactive.interactive.GIApertureModel`
        Aperture model to add view for
    region_model : :class:`~geminidr.interactive.interactive.GIRegionModel`
        Band model to add view for
    """
    # If we have regions or apertures to show, show them
    if region_model:
        regions = GIRegionView(fig, region_model)
    if aperture_model:
        aperture_view = GIApertureView(aperture_model, fig)

    # This is a workaround for a bokeh bug.  Without this, things like the background shading used for
    # apertures and regions will not update properly after the figure is visible.
    fig.js_on_change('center', CustomJS(args=dict(plot=fig),
                                        code="plot.properties.renderers.change.emit()"))


_hamburger_order_number = 1


def hamburger_helper(title, widget):
    """
    Create a bokeh layout with a top title and hamburger button
    to show/hide the given widget.

    This will make a wrapper column around whatever you pass in
    and give a control for showing and hiding it.  It is useful
    for potentially larger sets of controls such as a list of
    aperture controls.

    Parameters
    ----------
    title : str
        Text to put in the top area
    widget : :class:`~bokeh.models.layouts.LayoutDOM`
        Component to show/hide with the hamburger action

    Returns
    -------
    :class:`~bokeh.models.layouts.Column` : bokeh column to add into your document
    """
    global _hamburger_order_number
    if widget.css_classes:
        widget.css_classes.append('hamburger_helper_%s' % _hamburger_order_number)
    else:
        widget.css_classes = ['hamburger_helper_%s' % _hamburger_order_number]

    _hamburger_order_number += 1

    # TODO Hamburger icon
    button = Button(label=title, css_classes=['hamburger_helper',])

    def burger_action():
        if widget.visible:
            widget.visible = False
        else:
            widget.visible = True
            # try to force resizing, bokeh bug workaround
            if hasattr(widget, "children") and widget.children:
                last_child = widget.children[len(widget.children) - 1]
                widget.children.remove(last_child)
                widget.children.append(last_child)

    button.on_click(burger_action)
    return column(button, widget)


class GIRegionListener(ABC):
    """
    interface for classes that want to listen for updates to a set of regions.
    """

    @abstractmethod
    def adjust_region(self, region_id, start, stop):
        """
        Called when the model adjusted a region's range.

        Parameters
        ----------
        region_id : int
            ID of the region that was adjusted
        start : float
            New start of the range
        stop : float
            New end of the range
        """
        pass

    @abstractmethod
    def delete_region(self, region_id):
        """
        Called when the model deletes a region.

        Parameters
        ----------
        region_id : int
            ID of the region that was deleted
        """
        pass

    @abstractmethod
    def finish_regions(self):
        """
        Called by the model when a region update completes and any resulting
        region merges have already been done.
        """
        pass


class GIRegionModel:
    """
    Model for tracking a set of regions.
    """
    def __init__(self):
        # Right now, the region model is effectively stateless, other
        # than maintaining the set of registered listeners.  That is
        # because the regions are not used for anything, so there is
        # no need to remember where they all are.  This is likely to
        # change in future and that information should likely be
        # kept in here.
        self.region_id = 1
        self.listeners = list()
        self.regions = dict()

    def add_listener(self, listener):
        """
        Add a listener to this region model.

        The listener can either be a :class:`GIRegionListener` or
        it can be a function,  The function should expect as
        arguments, the `region_id`, and `start`, and `stop` x
        range values.

        Parameters
        ----------
        listener : :class:`~geminidr.interactive.interactive.GIRegionListener`
        """
        if not isinstance(listener, GIRegionListener):
            raise ValueError("must be a BandListener")
        self.listeners.append(listener)

    def load_from_tuples(self, tuples):
        region_ids = list(self.regions.keys())
        for region_id in region_ids:
            self.delete_region(region_id)
        self.region_id=1
        for tup in tuples:
            self.adjust_region(self.region_id, tup.start, tup.stop)
            self.region_id = self.region_id + 1

    def load_from_string(self, region_string):
        self.load_from_tuples(cartesian_regions_to_slices(region_string))

    def adjust_region(self, region_id, start, stop):
        """
        Adjusts the given region ID to the specified X range.

        The region ID may refer to a brand new region ID as well.
        This method will call into all registered listeners
        with the updated information.

        Parameters
        ----------
        region_id : int
            ID fo the region to modify
        start : float
            Starting coordinate of the x range
        stop : float
            Ending coordinate of the x range

        """
        if start is not None and stop is not None and start > stop:
            start, stop = stop, start
        if start is not None:
            start = int(start)
        if stop is not None:
            stop = int(stop)
        self.regions[region_id] = [start, stop]
        for listener in self.listeners:
            listener.adjust_region(region_id, start, stop)

    def delete_region(self, region_id):
        """
        Delete a region by id

        Parameters
        ----------
        region_id : int
            ID of the region to delete

        """
        del self.regions[region_id]
        for listener in self.listeners:
            listener.delete_region(region_id)

    def finish_regions(self):
        """
        Finish operating on the regions.

        This call is for when a region update is completed.  During normal
        mouse movement, we update the view to be interactive.  We do not
        do more expensive stuff like merging intersecting regions together
        or updating the mask and redoing the fit.  That is done here
        instead once the region is set.
        """
        # first we do a little consolidation, in case we have overlaps
        region_dump = list()
        for key, value in self.regions.items():
            region_dump.append([key, value])
        for i in range(len(region_dump)-1):
            for j in range(i+1, len(region_dump)):
                # check for overlap and delete/merge regions
                akey, aregion = region_dump[i]
                bkey, bregion = region_dump[j]
                if (aregion[0] is None or bregion[1] is None or aregion[0] < bregion[1]) \
                        and (aregion[1] is None or bregion[0] is None or aregion[1] > bregion[0]):
                    # full overlap?
                    if (aregion[0] is None or (bregion[0] is not None and aregion[0] <= bregion[0])) \
                            and (aregion[1] is None or (bregion is not None and aregion[1] >= bregion[1])):
                        # remove bregion
                        self.delete_region(bkey)
                    elif (bregion[0] is None or (aregion[0] is not None and aregion[0] >= bregion[0])) \
                            and (bregion[1] is None or (aregion[1] is not None and aregion[1] <= bregion[1])):
                        # remove aregion
                        self.delete_region(akey)
                    else:
                        aregion[0] = None if None in (aregion[0], bregion[0]) else min(aregion[0], bregion[0])
                        aregion[1] = None if None in (aregion[1], bregion[1]) else max(aregion[1], bregion[1])
                        self.adjust_region(akey, aregion[0], aregion[1])
                        self.delete_region(bkey)
        for listener in self.listeners:
            listener.finish_regions()

    def find_region(self, x):
        """
        Find the first region that contains x in it's range, or return a tuple of None

        Parameters
        ----------
        x : float
            Find the first region that contains x, if any

        Returns
        -------
            tuple : (region id, start, stop) or (None, None, None) if there are no matches
        """
        for region_id, region in self.regions.items():
            if (region[0] is None or region[0] <= x) and (region[1] is None or x <= region[1]):
                return region_id, region[0], region[1]
        return None, None, None

    def closest_region(self, x):
        """
        Fid the region with an edge closest to x.

        Parameters
        ----------
        x : float
            x position to find closest edge to

        Returns
        -------
        int, float : int region id and float position of other edge or None, None if no regions exist
        """
        ret_region_id = None
        ret_region = None
        closest = None
        for region_id, region in self.regions.items():
            distance = None if region[1] is None else abs(region[1]-x)
            if closest is None or (distance is not None and distance < closest):
                ret_region_id = region_id
                ret_region = region[0]
                closest = distance
            distance = None if region[0] is None else abs(region[0] - x)
            if closest is None or (distance is not None and distance < closest):
                ret_region_id = region_id
                ret_region = region[1]
                closest = distance
        return ret_region_id, ret_region

    def contains(self, x):
        """
        Check if any of the regions contains point x

        Parameters
        ----------
        x : float
            point to check for region inclusion

        Returns
        -------
        bool : True if there are no regions defined, or if any region contains x in it's range
        """
        if len(self.regions.values()) == 0:
            return True
        for b in self.regions.values():
            if (b[0] is None or b[0] < x) and (b[1] is None or x < b[1]):
                return True
        return False

    def build_regions(self):
        def deNone(val, offset=0):
            return '' if val is None else val + offset
        if self.regions is None or len(self.regions.values()) == 0:
            return None
        return ','.join(['{}:{}'.format(deNone(b[0],offset=1), deNone(b[1])) for b in self.regions.values()])


class RegionHolder:
    """
    Used by `~geminidr.interactive.interactive.GIRegionView` to track start/stop
    independently of the bokeh Annotation since we want to support `None`.

    We need to know if the start/stop values are a specific value or `None`
    which is open ended left/right.
    """
    def __init__(self, annotation, start, stop):
        self.annotation = annotation
        self.start = start
        self.stop = stop


class GIRegionView(GIRegionListener):
    """
    View for the set of regions to show then in a figure.
    """
    def __init__(self, fig, model):
        """
        Create the view for the set of regions managed in the given model
        to display them in a figure.

        Parameters
        ----------
        fig : :class:`~bokeh.plotting.Figure`
            the figure to display the regions in
        model : :class:`~geminidr.interactive.interactive.GIRegionModel`
            the model for the region information (may be shared by multiple
            :class:`~geminidr.interactive.interactive.GIRegionView` instances)
        """
        self.fig = fig
        self.model = model
        model.add_listener(self)
        self.regions = dict()
        fig.y_range.on_change('start', lambda attr, old, new: self.update_viewport())
        fig.y_range.on_change('end', lambda attr, old, new: self.update_viewport())

    def adjust_region(self, region_id, start, stop):
        """
        Adjust a region by it's ID.

        This may also be a new region, if it is an ID we haven't
        seen before.  This call will create or adjust the glyphs
        in the figure to reflect the new data.

        Parameters
        ----------
        region_id : int
            id of region to create or adjust
        start : float
            start of the x range of the region
        stop : float
            end of the x range of the region
        """
        def fn():
            draw_start = start
            draw_stop = stop
            if draw_start is None:
                draw_start = self.fig.x_range.start - ((self.fig.x_range.end - self.fig.x_range.start) / 10.0)
            if draw_stop is None:
                draw_stop = self.fig.x_range.end + ((self.fig.x_range.end - self.fig.x_range.start) / 10.0)
            if region_id in self.regions:
                region = self.regions[region_id]
                region.start = start
                region.stop = stop
                region.annotation.left = draw_start
                region.annotation.right = draw_stop
            else:
                region = BoxAnnotation(left=draw_start, right=draw_stop, fill_alpha=0.1, fill_color='navy')
                self.fig.add_layout(region)
                self.regions[region_id] = RegionHolder(region, start, stop)
        if self.fig.document is not None:
            self.fig.document.add_next_tick_callback(lambda: fn())
        else:
            # do it now
            fn()

    def update_viewport(self):
        """
        Update the view in the figure.

        This call is made whenever we detect a change in the display
        area of the view.  By redrawing, we ensure the lines and
        axis label are in view, at 80% of the way up the visible
        Y axis.

        """
        if self.fig.y_range.start is not None and self.fig.y_range.end is not None:
            for region in self.regions.values():
                if region.start is None or region.stop is None:
                    draw_start = region.start
                    draw_stop = region.stop
                    if draw_start is None:
                        draw_start = self.fig.x_range.start - ((self.fig.x_range.end - self.fig.x_range.start) / 10.0)
                    if draw_stop is None:
                        draw_stop = self.fig.x_range.end + ((self.fig.x_range.end - self.fig.x_range.start) / 10.0)
                    region.annotation.left = draw_start
                    region.annotation.right = draw_stop

    def delete_region(self, region_id):
        """
        Delete a region by ID.

        If the view does not recognize the id, this is a no-op.
        Otherwise, all related glyphs are cleaned up from the figure.

        Parameters
        ----------
        region_id : int
            ID of region to remove

        """
        def fn():
            if region_id in self.regions:
                region = self.regions[region_id]
                region.annotation.left = 0
                region.annotation.right = 0
                region.start = 0
                region.stop = 0
                # TODO remove it (impossible?)
        # We have to defer this as the delete may come via the keypress URL
        # But we aren't in the PrimitiveVisualizaer so we reference the
        # document and queue it directly
        self.fig.document.add_next_tick_callback(lambda: fn())

    def finish_regions(self):
        pass


class RegionEditor(GIRegionListener):
    def __init__(self, region_model):
        self.text_input = TextInput(title="Regions (i.e. 100:500,510:900,950:   press 'Enter' to apply")
        self.text_input.value = region_model.build_regions()
        self.region_model = region_model
        self.region_model.add_listener(self)
        self.text_input.on_change("value", self.handle_text_value)

    def adjust_region(self, region_id, start, stop):
        pass

    def delete_region(self, region_id):
        self.text_input.value = self.region_model.build_regions()

    def finish_regions(self):
        self.text_input.value = self.region_model.build_regions()

    def handle_text_value(self, attr, old, new):
        current = self.region_model.build_regions()
        if current != new:
            self.region_model.load_from_string(new)

    def get_widget(self):
        return self.text_input<|MERGE_RESOLUTION|>--- conflicted
+++ resolved
@@ -1,15 +1,9 @@
 from abc import ABC, abstractmethod
 from copy import copy
 
-<<<<<<< HEAD
 from bokeh.layouts import column, row
 from bokeh.models import (BoxAnnotation, Button, CustomJS, Dropdown,
-                          NumeralTickFormatter, RangeSlider, TextInput)
-=======
-from bokeh.layouts import row, column
-from bokeh.models import Slider, TextInput, ColumnDataSource, BoxAnnotation, Button, CustomJS, Label, \
-    Dropdown, RangeSlider, Span, NumeralTickFormatter, Div
->>>>>>> 1e68e27c
+                          NumeralTickFormatter, RangeSlider, Slider, TextInput)
 
 from geminidr.interactive import server
 from geminidr.interactive.server import register_callback
