--- conflicted
+++ resolved
@@ -13,15 +13,10 @@
 
 class determineWavelengthSolutionConfig(parameters_spect.determineWavelengthSolutionConfig):
     nbright = config.RangeField("Number of bright lines to eliminate", int, 0, min=0)
-    in_vacuo = config.Field("Use vacuum wavelength scale (rather than air)?", bool, True)
     debug_min_lines = config.Field("Minimum number of lines to fit each segment", (str, int),
                                   100000,
                                 #'15,20',
                                    check=list_of_ints_check)
     def setDefaults(self):
-<<<<<<< HEAD
         self.order = None
-=======
-        self.order = 1
-        self.in_vacuo = True
->>>>>>> 341b4f84
+        self.in_vacuo = True