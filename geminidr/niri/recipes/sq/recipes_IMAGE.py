"""
Recipes available to data with tags ['NIRI', 'IMAGE'].
Default is "reduce".
"""
recipe_tags = set(['NIRI', 'IMAGE'])

def reduce(p):
    """
    This recipe process NIRI data up to and including alignment and stacking.
    A single stacked output image is produced.
    It will attempt to do dark and flat correction if a processed calibration
    is available.  Sky subtraction is done when possible.  QA metrics are
    measured.

    Parameters
    ----------
    p : PrimitivesCORE object
        A primitive set matching the recipe_tags.
    """

    p.prepare()
    p.addDQ()
    p.removeFirstFrame()
    p.ADUToElectrons()
    p.addVAR(read_noise=True, poisson_noise=True)
    p.nonlinearityCorrect()
    p.darkCorrect()
    p.flatCorrect()
    p.separateSky()
    p.associateSky()
<<<<<<< HEAD
    p.skyCorrect()
=======
    p.skyCorrect(mask_objects=False, outstream='skysub')
    p.detectSources(stream='skysub')
    p.transferAttribute(source='skysub', attribute='OBJMASK')
    p.clearStream(stream='skysub')
    p.separateSky()
    p.skyCorrect(mask_objects=True)
>>>>>>> 68b593da
    p.detectSources()
    p.alignAndStack()
    p.writeOutputs()
    return

def makeSkyFlat(p):
    """
    This recipe makes a flatfield image from a series of dithered sky images.

    Parameters
    ----------
    p : PrimitivesCORE object
        A primitive set matching the recipe_tags.
    """
    p.prepare()
    p.addDQ()
    p.ADUToElectrons()
    p.addVAR(read_noise=True, poisson_noise=True)
    p.nonlinearityCorrect()
    p.darkCorrect()
    # Make a "fastsky" by combining frames
    p.scaleByIntensity(outstream='fastsky')
    p.stackFrames(operation='median', stream='fastsky')
    p.normalizeFlat(stream='fastsky')
    p.thresholdFlatfield(stream='fastsky')
    # Flatfield with the fastsky and find objects
    p.flatCorrect(flat=p.streams['fastsky'][0], outstream='flattened')
    p.detectSources(detect_minarea=20, stream='flattened')
    p.dilateObjectMask(dilation=10, stream='flattened')
    p.addObjectMaskToDQ(stream='flattened')
    p.writeOutputs(stream='flattened')
    p.transferAttribute(source='flattened', attribute='mask')
    p.scaleByIntensity()
    p.stackFrames(operation='mean', reject_method="minmax", nlow=0, nhigh=1)
    p.normalizeFlat()
    p.thresholdFlatfield()
    p.storeProcessedFlat()
    return

default = reduce<|MERGE_RESOLUTION|>--- conflicted
+++ resolved
@@ -28,16 +28,12 @@
     p.flatCorrect()
     p.separateSky()
     p.associateSky()
-<<<<<<< HEAD
-    p.skyCorrect()
-=======
     p.skyCorrect(mask_objects=False, outstream='skysub')
     p.detectSources(stream='skysub')
     p.transferAttribute(source='skysub', attribute='OBJMASK')
     p.clearStream(stream='skysub')
     p.separateSky()
     p.skyCorrect(mask_objects=True)
->>>>>>> 68b593da
     p.detectSources()
     p.alignAndStack()
     p.writeOutputs()
