--- conflicted
+++ resolved
@@ -307,15 +307,9 @@
             disperser = None
 
         try:
-<<<<<<< HEAD
             dispersion = lookup.dispersion_by_config[camera, disperser]
         except KeyError:
-            return None
-=======
-            dispersion = lookup.dispersion_by_config[config]
-        except KeyError:
             dispersion = None
->>>>>>> 662a9da8
 
         unit_arg_list = [asMicrometers, asNanometers, asAngstroms]
         output_units = "meters"  # By default
