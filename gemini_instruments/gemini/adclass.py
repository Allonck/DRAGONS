--- conflicted
+++ resolved
@@ -760,23 +760,12 @@
         """
         if self._keyword_for('dispersion') in self.hdr:
             dispersion = self.hdr[self._keyword_for('dispersion')]
-<<<<<<< HEAD
-        except KeyError:
-            try:
-                dispersion = self.phu[self._keyword_for(
-                    'dispersion')]
-                if not self.is_single:
-                    dispersion = [dispersion] * len(self)
-            except KeyError:
-                return None
-=======
 
         elif self._keyword_for('dispersion') in self.phu:
             dispersion = self.phu[self._keyword_for('dispersion')]
 
         else:
             dispersion = None
->>>>>>> 3e4151b8
 
         unit_arg_list = [asMicrometers, asNanometers, asAngstroms]
         if unit_arg_list.count(True) == 1:
