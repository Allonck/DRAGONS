--- conflicted
+++ resolved
@@ -11,14 +11,6 @@
 from .. import gmu
 
 
-<<<<<<< HEAD
-    __keyword_dict = dict(camera = 'LYOT',
-                          central_wavelength = 'GRWLEN',
-                          disperser = 'GRISM',
-                          dispersion = 'DISPERSI',
-                          focal_plane_mask = 'MOSPOS',
-                          lyot_stop = 'LYOT',
-=======
 class AstroDataF2(AstroDataGemini):
     __keyword_dict = dict(camera='LYOT',
                           central_wavelength='GRWLEN',
@@ -26,7 +18,6 @@
                           dispersion='DISPERSI',
                           focal_plane_mask='MOSPOS',
                           lyot_stop='LYOT',
->>>>>>> 3e4151b8
                           )
 
     @staticmethod
@@ -333,17 +324,6 @@
         return dispersion
 
     @astro_data_descriptor
-    def dispersion(self, asMicrometers=False, asNanometers=False, asAngstroms=False):
-        # F2 header keyword value is in Angstroms, not meters
-        dispersion = super(AstroDataF2, self).dispersion(asMicrometers=asMicrometers,
-                                                         asNanometers=asNanometers,
-                                                         asAngstroms=asAngstroms)
-        try:
-            return [disp*1e-10 for disp in dispersion]
-        except TypeError:
-            return dispersion*1e-10
-
-    @astro_data_descriptor
     def filter_name(self, stripID=False, pretty=False):
         """
         Returns the name of the filter(s) used.  The component ID can be
