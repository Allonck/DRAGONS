--- conflicted
+++ resolved
@@ -127,17 +127,6 @@
             import_module(args.adpkg)
 
         self.adinputs = None
-<<<<<<< HEAD
-        self.output_filenames = None
-        self.mode     = args.mode
-        self.drpkg    = args.drpkg
-        self.files    = args.files
-        self.suffix   = args.suffix
-        self.ucals    = normalize_ucals(args.files, args.user_cal)
-        self.uparms   = set_btypes(args.userparam)
-        self._upload  = args.upload
-        self.recipename  = args.recipename if args.recipename else '_default'
-=======
         self.mode = args.mode
         self.drpkg = args.drpkg
         self.files = args.files
@@ -147,7 +136,6 @@
         self._upload = args.upload
         self._output_filenames = None
         self.recipename = args.recipename if args.recipename else '_default'
->>>>>>> 342c2b39
 
     @property
     def upload(self):
