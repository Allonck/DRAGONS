#!/usr/bin/env python
#                                                                        DRAGONS
#
#                                                                       caldb.py
# ------------------------------------------------------------------------------
# caldb.py -- local calibration database management tool
# ------------------------------------------------------------------------------
# ------------------------------------------------------------------------------
import os
import sys
import traceback

from os.path import isdir, exists, expanduser
from argparse import ArgumentParser
from functools import partial

from recipe_system.config import load_config
from recipe_system.cal_service import get_db_path_from_config, LocalDB, RemoteDB, parse_databases
from recipe_system.cal_service.localmanager import LocalManagerError
from recipe_system.cal_service.localmanager import ERROR_CANT_WIPE, ERROR_CANT_CREATE
from recipe_system.cal_service.localmanager import ERROR_CANT_READ, ERROR_DIDNT_FIND
# ------------------------------------------------------------------------------

def buildArgumentParser():

    parser = ArgumentParser(description="Calibration Database Management Tool")
    sub = parser.add_subparsers(help="Sub-command help", dest='action')

    p_init = sub.add_parser('init', help="Create and initialize a new "
                            "database.")
    p_init.add_argument('-w', '--wipe', dest='wipe', action='store_true',
                        help="Force the initialization of an already "
                        "existing database.")

    p_list = sub.add_parser('list', help="List calib files in the current database.")

    p_add = sub.add_parser('add', help="Add files to the calibration "
                           "database. One or more files or directories may "
                           "be specified.")
    p_add.add_argument('files', metavar='path', nargs='+',
                       help="FITS file or directory")
    p_add.add_argument('-k', '--walk', dest='walk', action='store_true',
                       help="If this option is active, directories will be "
                       "explored recursively. Otherwise, only the first "
                       "level will be searched for FITS files.")

    p_remove = sub.add_parser('remove', help="Remove files from the "
                              "calibration database. One or more files "
                              "may be specified.")
    p_remove.add_argument('files', metavar='filenames', nargs='+',
                          help="FITS file names. Paths will be disregarded.")

    p_config = sub.add_parser('config', help="Show configuration for caldb")

    for sp in (p_add, p_init, p_list, p_remove, p_config):
        sp.add_argument('-c', '--config', dest='config',
                        help="Path to the config file, if not the default "
                             "location, or defined by the environment "
                             "variable.")
        sp.add_argument('-d', '--database', dest='db_path', default=None,
                        help="Path to the database file. Optional if the "
                             "config file defines a single database.")
        sp.add_argument('-v', '--verbose', dest='verbose', action='store_true',
                        help="Give information about the operations "
                        "being performed.")

    return parser, sub


def usage(parser, message=None, stream=sys.stderr):
    if message is not None:
        log(message, stream, bold=True, add_newlines=1)

    parser.print_help(file=stream)


def log(message, stream, bold=False, add_newlines=0):
    if stream is not None:
        if bold:
            message = "\x1b[1m{}\x1b[0m".format(message)
        print(message, file=stream)
        if add_newlines > 0:
            print('\n' * add_newlines, file=stream)


class Dispatcher:
    def __init__(self, parser, db, log):
        self.db = db
        self._parser = parser
        self._log = log

    def apply(self, action, args):
        try:
            method = getattr(self, f"_action_{action}")
        except AttributeError:
            raise AttributeError(f"No such action '{action}'")

        return method(args)

    def usage(self, message):
        usage(self._parser, message)

    def _action_add(self, args):
        for path in args.files:
            try:
                if isdir(path):
                    # Do something about verbose...
                    if args.walk:
                        m = f"Ingesting the files under {path}"
                    else:
                        m = f"Ingesting the files at {path}"
                    self._log(m)
                    self.db.add_directory(path, walk=args.walk)
                else:
                    self.db.add_cal(path)
                    self._log(f"Ingested {path}")
            except OSError as e:
                try:  # reproduce previous code
                    traceback.print_last()
                except ValueError:
                    pass
                print(e, file=sys.stderr)
                return -1
            except ValueError as e:
                print(e, file=sys.stderr)
                return -1

        return 0

    def _action_remove(self, args):
        for path in args.files:
            try:
                self.db.remove_cal(path)
                self._log(f"Removed {path}")
            except LocalManagerError as e:
                if e.error_type == ERROR_DIDNT_FIND:
                    log(e.message, sys.stderr)

    def _action_init(self, args):
        msg = "Can't initialize an existing database. If "
        msg += "you're sure about this, either\nremove the file "
        msg += "first, or pass the -w option to confirm that you "
        msg += "want\nto wipe the contents."
        try:
            self._log("Initializing {}...".format(self.db.dbfile))
            self.db.init(wipe=args.wipe)
        except LocalManagerError as e:
            if e.error_type == ERROR_CANT_WIPE:
                self.usage(message=msg)
            elif e.error_type == ERROR_CANT_CREATE:
                log(e.message, sys.stderr, bold=True)
            return -1

        return 0

    def _action_list(self, args):
        msg = "Could not read information from the database. "
        msg += "Have you initialized it? (Use --help on the 'init' command)"
        print(f"Database: {self.db.name}")
        try:
            total = 0
            for file_data in self.db.list_files():
                total += 1
                print("{:30} {}".format(file_data.name, file_data.path))
            if total == 0:
                print("There are no files in the database")
        except LocalManagerError as e:
            if e.error_type == ERROR_CANT_READ:
                self.usage(message=msg)
            else:
                log(e.message, sys.stderr, bold=True)
            return -1

    def _action_config(self, args):
        from recipe_system.config import STANDARD_REDUCTION_CONF
        from recipe_system.config import expand_filenames

        # print(f"in caldb config {self.db.db_file}")
        isactive = "The calibration dbs are all local, meaning that remote " \
                   "calibrations will not be downloaded "
        inactive = "There are remote dbs configured, meaning that remote " \
                   "calibrations will be downloaded."

        # parse up here, just to keep warnings and errors from cluttering up the config output
        dbs = parse_databases()

        print('')

        dragonsrc_location = STANDARD_REDUCTION_CONF
        dragonsrc_override = os.getenv('DRAGONSRC', None)
        if dragonsrc_override:
            print(f"\033[1mDRAGONS rc file override from environment: {dragonsrc_override}\033[0m")
            print('')
            dragonsrc_location = dragonsrc_override
        if not exists(expanduser(dragonsrc_location)):
            print(f"\033[1mDRAGONS will fall back to legacy config, rc file {dragonsrc_location} not found\033[0m")
            print('')

<<<<<<< HEAD
        local = True
=======
        all_local = True
>>>>>>> 7b9b3eba
        filenames = expand_filenames(deprecation_warning=False)
        print(f"Using configuration files: \033[1m{filenames}\033[0m")
        print('')
        for db in dbs:
<<<<<<< HEAD
            if db[0] != LocalDB.__class__:
                local = False
=======
            if db[0] != LocalDB:
                all_local = False
>>>>>>> 7b9b3eba
            print(db[1])
            print(f"  Type:  {db[0].__name__}")
            print(f"  Get:   {db[2]['get_cal']}")
            print(f"  Store: {db[2]['store_cal']}")
            print('')
        print(f"\nDatabase file: \033[1m{self.db.name}\033[0m")
        if not exists(os.path.expanduser(self.db.name)):
            print("   NB: The database does not exist. Please initialize it.")
            print("       (Read the help message about 'init' command)")
        print()
<<<<<<< HEAD
        # local = True
        # localdb = self.db
        # seendbs = list()
        # while localdb is not None:
        #     if isinstance(self.db, RemoteDB):
        #         local = False
        #         localdb = None
        #     else:
        #         seendbs.append(localdb)
        #         localdb = self.db.nextdb if self.db.nextdb not in seendbs else None
        if local:
            print(isactive)
        else:
            print(inactive)
=======
        print(isactive if all_local else inactive)
>>>>>>> 7b9b3eba


if __name__ == '__main__':
    argp, subp = buildArgumentParser()
    args = argp.parse_args()            #(sys.argv[1:])
    if args.action is None:
        msg = "\n\tNo action specified for caldb"
        usage(argp, message=msg)
        sys.exit(-1)

    if args.db_path is None:
        load_config()
        db_path = get_db_path_from_config()
    else:
        db_path = args.db_path

    ret = -1
    try:
        act = args.action
        logstream = sys.stderr if args.verbose else None
        db = LocalDB(db_path, log=None)
        disp = Dispatcher(subp.choices[act], db,
                          partial(log, stream=logstream))
        ret = disp.apply(act, args)
    except AttributeError as e:
        raise
        usage(argp, message="The database location is undefined.")

    sys.exit(ret)<|MERGE_RESOLUTION|>--- conflicted
+++ resolved
@@ -196,22 +196,13 @@
             print(f"\033[1mDRAGONS will fall back to legacy config, rc file {dragonsrc_location} not found\033[0m")
             print('')
 
-<<<<<<< HEAD
-        local = True
-=======
         all_local = True
->>>>>>> 7b9b3eba
         filenames = expand_filenames(deprecation_warning=False)
         print(f"Using configuration files: \033[1m{filenames}\033[0m")
         print('')
         for db in dbs:
-<<<<<<< HEAD
-            if db[0] != LocalDB.__class__:
-                local = False
-=======
             if db[0] != LocalDB:
                 all_local = False
->>>>>>> 7b9b3eba
             print(db[1])
             print(f"  Type:  {db[0].__name__}")
             print(f"  Get:   {db[2]['get_cal']}")
@@ -222,24 +213,7 @@
             print("   NB: The database does not exist. Please initialize it.")
             print("       (Read the help message about 'init' command)")
         print()
-<<<<<<< HEAD
-        # local = True
-        # localdb = self.db
-        # seendbs = list()
-        # while localdb is not None:
-        #     if isinstance(self.db, RemoteDB):
-        #         local = False
-        #         localdb = None
-        #     else:
-        #         seendbs.append(localdb)
-        #         localdb = self.db.nextdb if self.db.nextdb not in seendbs else None
-        if local:
-            print(isactive)
-        else:
-            print(inactive)
-=======
         print(isactive if all_local else inactive)
->>>>>>> 7b9b3eba
 
 
 if __name__ == '__main__':
