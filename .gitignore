--- conflicted
+++ resolved
@@ -8,11 +8,6 @@
 
 # Distribution / packaging
 .Python
-<<<<<<< HEAD
-src/
-env/
-=======
->>>>>>> 5481ac47
 build/
 develop-eggs/
 dist/
