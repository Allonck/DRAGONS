--- conflicted
+++ resolved
@@ -13,12 +13,8 @@
 # Current Status
 **The stable version is v3.1.0.**  
 
-<<<<<<< HEAD
-[![DOI](https://zenodo.org/badge/DOI/10.5281/zenodo.6812161.svg)](https://doi.org/10.5281/zenodo.6812161) DRAGONS is distributed as a conda package, *dragons*, and it is 
-=======
-
-[![DOI](https://zenodo.org/badge/DOI/10.5281/zenodo.7776065.svg)](https://doi.org/10.5281/zenodo.7776065) DRAGONS is distributed as a conda package, *dragons*, and it is 
->>>>>>> 7b9b3eba
+[![DOI](https://zenodo.org/badge/DOI/10.5281/zenodo.7776065.svg)](https://doi.org/10.5281/zenodo.7776065) 
+DRAGONS is distributed as a conda package, *dragons*, and it is 
 included in the conda *gemini* stack.
 
 Version 3.1 is recommend for the reduction of **imaging** data from Gemini's
@@ -31,11 +27,7 @@
 To install DRAGONS:
 
 ```
-<<<<<<< HEAD
-$ conda create -n dragons python=3.7 dragons ds9
-=======
-$ conda create -n dragons python=3.10 dragons ds9
->>>>>>> 7b9b3eba
+`$ conda create -n dragons python=3.10 dragons ds9
 ```
 
 You might need to add two relevant conda channels if you haven't already:
@@ -61,11 +53,7 @@
 # Documentation
 Documentation on DRAGONS v3.1 is available on "readthedocs" at:
 
-<<<<<<< HEAD
-* https://dragons.readthedocs.io/en/v3.0.3/
-=======
 * https://dragons.readthedocs.io/en/v3.1.0/
->>>>>>> 7b9b3eba
 
 There your will find manuals for Astrodata and the Recipe System, and hands-on
 tutorials on reducing Gemini imaging data with DRAGONS.
