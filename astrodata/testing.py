"""
Fixtures to be used in tests in DRAGONS
"""

import os
import shutil
import urllib
import xml.etree.ElementTree as et
from contextlib import contextmanager

import pytest
from astropy.utils.data import download_file

URL = 'https://archive.gemini.edu/file/'


def assert_same_class(ad, ad_ref):
    """
    Compare if two :class:`~astrodata.AstroData` (or any subclass) have the
    same class.

    Parameters
    ----------
        ad : :class:`astrodata.AstroData` or any subclass
            AstroData object to be checked.
        ad_ref : :class:`astrodata.AstroData` or any subclass
            AstroData object used as reference
    """
    from astrodata import AstroData

    assert isinstance(ad, AstroData)
    assert isinstance(ad_ref, AstroData)
    assert isinstance(ad, type(ad_ref))


@pytest.fixture(scope='module')
def cache_file_from_archive(request, path_to_inputs, path_to_outputs):
    """
    Looks from cached file and returns its full path in the local machine. If
    cached file does not exists, download file from the archive
    and store it in a temporary folder.

    ToDo: Add MD5 checksum here.

    Parameters
    ----------
    path_to_inputs : pytest.fixture
        Contains the full path to the input cache folder based on the module
        path.
    path_to_outputs : pytest.fixture
        Contains the full path to the temporary cache folder based on the
        module path.

    Returns
    -------
    function
        Factory function that returns a string with the full path to the cached
        file.
    """
    should_run = request.config.getoption("--dragons-remote-data")
    should_cache = request.config.getoption("--force-cache")

    def _cache_file_from_archive(filename):

        if not should_run:
            pytest.skip(
                "Test only runs when called using '--dragons-remote-data'.")

        assert isinstance(path_to_inputs, str)
        assert isinstance(path_to_outputs, str)
        assert isinstance(filename, str)

        input_path = os.path.join(path_to_inputs, filename)
        cache_path = os.path.join(path_to_outputs, "inputs", filename)

        if os.path.exists(input_path):
            print("\n  Static input file exists in:\n    {}".format(input_path))
            return input_path

        elif should_cache:
            if os.path.exists(cache_path):
                print("\n  Input file is cached in:\n    {}\n".format(cache_path))
                return cache_path
            else:
                print("\n  Caching file to:\n    {}\n".format(cache_path))
                os.makedirs(os.path.dirname(cache_path), exist_ok=True)
                tmp_path = download_file(URL + filename, cache=False)
                shutil.move(tmp_path, cache_path)
                os.chmod(cache_path, 0o664)
                return cache_path

        else:
            raise FileNotFoundError(input_path +
                                    "\n  Use --force-cache to download it.")

    return _cache_file_from_archive


@pytest.fixture(scope='module')
def change_working_dir(request, path_to_outputs):
    """
    Factory that returns the output path as a context manager object, allowing
    easy access to the path to where the processed data should be stored.

    Parameters
    ----------
    request : pytest.fixture
        Fixture that contains information this fixture's parent.
    path_to_outputs : pytest.fixture
        Fixture containing the root path to the output files.

    Returns
    -------
    contextmanager
        Enable easy change to temporary folder when reducing data.
    """
    module_path = request.module.__name__.split('.') + ["outputs"]
    module_path = [item for item in module_path if item not in "tests"]
    path = os.path.join(path_to_outputs, *module_path)

    os.makedirs(path, exist_ok=True)

    @contextmanager
    def _change_working_dir():
        oldpwd = os.getcwd()
        os.chdir(path)
        try:
            yield
        finally:
            os.chdir(oldpwd)

    return _change_working_dir


def download_from_archive(filename, path='raw_files', env_var='DRAGONS_TEST'):
    """Download file from the archive and store it in the local cache.

    Parameters
    ----------
    filename : str
        The filename, e.g. N20160524S0119.fits
    path : str
        By default the file is stored at the root of the cache directory, but
        using ``path`` allows to specify a sub-directory.
    env_var: str
        Environment variable containing the path to the cache directory.

    Returns
    -------
    str
        Name of the cached file with the path added to it.
    """
    # Find cache path and make sure it exists
    cache_path = os.getenv(env_var)

    if cache_path is None:
        raise ValueError('Environment variable not set: {:s}'.format(env_var))
    elif not os.access(cache_path, os.W_OK):
        raise OSError('Could not access the path stored inside ${:s}. Make '
                      'sure the following path exists and that you have write '
                      'permissions in it: {:s}'.format(env_var, cache_path))

    cache_path = os.path.expanduser(cache_path)

    if path is not None:
        cache_path = os.path.join(cache_path, path)

    os.makedirs(cache_path, exist_ok=True)

    # Now check if the local file exists and download if not
    local_path = os.path.join(cache_path, filename)
    if not os.path.exists(local_path):
        tmp_path = download_file(URL + filename, cache=False)
        shutil.move(tmp_path, local_path)

        # `download_file` ignores Access Control List - fixing it
        os.chmod(local_path, 0o664)

    return local_path


def get_associated_calibrations(filename, nbias=5):
    """
    Queries Gemini Observatory Archive for associated calibrations to reduce the
    data that will be used for testing.

    Parameters
    ----------
    filename : str
        Input file name
    """
    pd = pytest.importorskip("pandas", minversion='1.0.0')
    url = "https://archive.gemini.edu/calmgr/{}".format(filename)

    tree = et.parse(urllib.request.urlopen(url))
    root = tree.getroot()
    prefix = root.tag[:root.tag.rfind('}') + 1]

    def iter_nodes(node):
        cal_type = node.find(prefix + 'caltype').text
        cal_filename = node.find(prefix + 'filename').text
        return cal_filename, cal_type

    cals = pd.DataFrame(
        [iter_nodes(node) for node in tree.iter(prefix + 'calibration')],
        columns=['filename', 'caltype'])

    cals = cals.sort_values(by='filename')
    cals = cals[~cals.caltype.str.contains('processed_')]
    cals = cals[~cals.caltype.str.contains('specphot')]
    cals = cals.drop(cals[cals.caltype.str.contains('bias')][nbias:].index)

    return cals


@pytest.fixture(scope='module')
def path_to_inputs(request, path_to_test_data):
    """
    PyTest fixture that returns the path to where the input files for a given
    test module live.

    Parameters
    ----------
<<<<<<< HEAD
        ad : :class:`astrodata.AstroData` or any subclass
            AstroData object to be checked.
        ad_ref : :class:`astrodata.AstroData` or any subclass
            AstroData object used as reference
    """
    from gempy.library.astromodels import dict_to_chebyshev
    from numpy.testing import assert_allclose

    for ext, ext_ref in zip(ad, ad_ref):
        assert hasattr(ext, "WAVECAL")
        wcal = dict(zip(ext.WAVECAL["name"], ext.WAVECAL["coefficients"]))
        wcal = dict_to_chebyshev(wcal)

        assert hasattr(ext_ref, "WAVECAL")
        wcal_ref = dict(zip(ad[0].WAVECAL["name"], ad[0].WAVECAL["coefficients"]))
        wcal_ref = dict_to_chebyshev(wcal_ref)

        assert isinstance(wcal, type(wcal_ref))
        assert_allclose(wcal.parameters, wcal_ref.parameters)


def compare_models(model1, model2, rtol=1e-7, atol=0., check_inverse=True):
    """
    Check that any two models are the same, within some tolerance on parameters
    (using the same defaults as numpy.assert_allclose()).

    This is constructed like a test, rather than returning True/False, in order
    to provide more useful information as to how the models differ when a test
    fails (and with more concise syntax).

    If `check_inverse` is True (the default), only first-level inverses are
    compared, to avoid unending recursion, since the inverse of an inverse
    should be the supplied input model, if defined. The types of any inverses
    (and their inverses in turn) are required to match whether or not their
    parameters etc. are compared.

    This function might not completely guarantee that model1 & model2 are
    identical for some models whose evaluation depends on class-specific
    parameters controlling how the array of model `parameters` is interpreted
    (eg. the orders in SIP?), but it does cover our common use of compound
    models involving orthonormal polynomials etc.
    """

    from numpy.testing import assert_allclose
    from astropy.modeling import Model

    if not (isinstance(model1, Model) and isinstance(model2, Model)):
        raise TypeError('Inputs must be Model instances')

    if model1 is model2:
        return

    # Require each model to be composed of same number of constituent models:
    assert model1.n_submodels == model2.n_submodels

    # Treat everything like an iterable compound model:
    if model1.n_submodels == 1:
        model1 = [model1]
        model2 = [model2]

    # Compare the constituent model definitions:
    for m1, m2 in zip(model1, model2):
        assert type(m1) == type(m2)
        assert len(m1.parameters) == len(m2.parameters)
        # NB. For 1D models the degrees match if the numbers of parameters do
        if hasattr(m1, 'x_degree'):
            assert m1.x_degree == m2.x_degree
        if hasattr(m1, 'y_degree'):
            assert m1.y_degree == m2.y_degree
        if hasattr(m1, 'domain'):
            assert m1.domain == m2.domain
        if hasattr(m1, 'x_domain'):
            assert m1.x_domain == m2.x_domain
        if hasattr(m1, 'y_domain'):
            assert m1.y_domain == m2.y_domain

    # Compare the model parameters (coefficients):
    assert_allclose(model1.parameters, model2.parameters, rtol=rtol, atol=atol)

    # Now check for any inverse models and require them both to have the same
    # type or be undefined:
    try:
        inverse1 = model1.inverse
    except NotImplementedError:
        inverse1 = None
    try:
        inverse2 = model2.inverse
    except NotImplementedError:
        inverse2 = None

    assert type(inverse1) == type(inverse2)

    # Compare inverses only if they exist and are not the forward model itself:
    if inverse1 is None or (inverse1 is model1 and inverse2 is model2):
        check_inverse = False

    # Recurse over the inverse models (but not their inverses in turn):
    if check_inverse:
        compare_models(inverse1, inverse2, rtol=rtol, atol=atol,
                       check_inverse=False)


@pytest.fixture(scope='session')
def path_to_inputs():
    """
    PyTest fixture that reads the environment variable $DRAGONS_TEST_INPUTS that
    should contains input data for testing.

    If the environment variable does not exist, it marks the test to be skipped.

    If the environment variable exists but it not accessible, it also marks the
    test to be skipped.
=======
    request : fixture
        PyTest's built-in fixture with information about the test itself.
>>>>>>> 42797b84

    path_to_test_data : pytest.fixture
        Custom astrodata fixture that returs the root path to where input and
        reference files should live.

    Returns
    -------
    str:
        Path to the input files.
    """
    module_path = request.module.__name__.split('.') + ["inputs"]
    module_path = [item for item in module_path if item not in "tests"]
    path = os.path.join(path_to_test_data, *module_path)

    if not os.path.exists(path):
        print(" Creating new directory to store input data for DRAGONS tests:"
              "\n    {:s}".format(path))
        os.makedirs(path)

    if not os.access(path, os.W_OK):
        pytest.fail('\n  Path to input test data exists but is not accessible: '
                    '\n    {:s}'.format(path))

    return path


@pytest.fixture(scope='module')
def path_to_refs(request, path_to_test_data):
    """
    PyTest fixture that returns the path to where the reference files for a
    given test module live.

    Parameters
    ----------
    request : fixture
        PyTest's built-in fixture with information about the test itself.

    path_to_test_data : pytest.fixture
        Custom astrodata fixture that returs the root path to where input and
        reference files should live.

    Returns
    -------
    str:
        Path to the reference files.
    """
    module_path = request.module.__name__.split('.') + ["refs"]
    module_path = [item for item in module_path if item not in "tests"]
    path = os.path.join(path_to_test_data, *module_path)

    if not os.path.exists(path):
        pytest.fail('\n Path to reference test data does not exist: '
                    '\n   {:s}'.format(path))

    if not os.access(path, os.W_OK):
        pytest.fail('\n Path to reference test data exists but is not accessible: '
                    '\n    {:s}'.format(path))

    return path


@pytest.fixture(scope='session')
def path_to_test_data(env_var='DRAGONS_TEST'):
    """
    PyTest fixture that reads the environment variable $DRAGONS_TEST that
    should contain data that will be used inside tests.

    If the environment variable does not exist, it marks the test to be skipped.

    If the environment variable exists but it not accessible, the test fails.

    Returns
    -------
    str : path to the reference data
    """
    path = os.getenv(env_var)

    if path is None:
        pytest.skip('Environment variable not set: $DRAGONS_TEST')

    path = os.path.expanduser(path).strip()

    if not os.access(path, os.W_OK):
        pytest.fail(
            '\n  Could not access the path stored inside $DRAGONS_TEST. '
            '\n  Make sure the following path exists and that you have '
            'write permissions in it:\n    {}'.format(path))

    return path


@pytest.fixture(scope='module')
def path_to_outputs(request, tmp_path_factory):
    """
    PyTest fixture that creates a temporary folder to save tests outputs.

    This output folder can be override via $DRAGONS_TEST_OUTPUTS environment
    variable or via `--basetemp` argument.

    Returns
    -------
    str
        Path to the output data.

    Raises
    ------
    IOError
        If output path does not exits.
    """
    if os.getenv('DRAGONS_TEST_OUTPUTS'):
        path = os.path.expanduser(os.getenv('DRAGONS_TEST_OUTPUTS'))
        if not os.path.exists(path):
            raise OSError(
                "Could not access path stored in $DRAGONS_TEST_OUTPUTS: "
                "{}\n Using current working directory".format(path))
    else:
        # path = str(tmp_path_factory.mktemp('dragons_tests', numbered=False))
        path = str(tmp_path_factory.getbasetemp())

    module_path = request.module.__name__.split('.')
    module_path = [item for item in module_path if item not in "tests"]
    path = os.path.join(path, *module_path)
    os.makedirs(path, exist_ok=True)

    return path<|MERGE_RESOLUTION|>--- conflicted
+++ resolved
@@ -31,216 +31,6 @@
     assert isinstance(ad, AstroData)
     assert isinstance(ad_ref, AstroData)
     assert isinstance(ad, type(ad_ref))
-
-
-@pytest.fixture(scope='module')
-def cache_file_from_archive(request, path_to_inputs, path_to_outputs):
-    """
-    Looks from cached file and returns its full path in the local machine. If
-    cached file does not exists, download file from the archive
-    and store it in a temporary folder.
-
-    ToDo: Add MD5 checksum here.
-
-    Parameters
-    ----------
-    path_to_inputs : pytest.fixture
-        Contains the full path to the input cache folder based on the module
-        path.
-    path_to_outputs : pytest.fixture
-        Contains the full path to the temporary cache folder based on the
-        module path.
-
-    Returns
-    -------
-    function
-        Factory function that returns a string with the full path to the cached
-        file.
-    """
-    should_run = request.config.getoption("--dragons-remote-data")
-    should_cache = request.config.getoption("--force-cache")
-
-    def _cache_file_from_archive(filename):
-
-        if not should_run:
-            pytest.skip(
-                "Test only runs when called using '--dragons-remote-data'.")
-
-        assert isinstance(path_to_inputs, str)
-        assert isinstance(path_to_outputs, str)
-        assert isinstance(filename, str)
-
-        input_path = os.path.join(path_to_inputs, filename)
-        cache_path = os.path.join(path_to_outputs, "inputs", filename)
-
-        if os.path.exists(input_path):
-            print("\n  Static input file exists in:\n    {}".format(input_path))
-            return input_path
-
-        elif should_cache:
-            if os.path.exists(cache_path):
-                print("\n  Input file is cached in:\n    {}\n".format(cache_path))
-                return cache_path
-            else:
-                print("\n  Caching file to:\n    {}\n".format(cache_path))
-                os.makedirs(os.path.dirname(cache_path), exist_ok=True)
-                tmp_path = download_file(URL + filename, cache=False)
-                shutil.move(tmp_path, cache_path)
-                os.chmod(cache_path, 0o664)
-                return cache_path
-
-        else:
-            raise FileNotFoundError(input_path +
-                                    "\n  Use --force-cache to download it.")
-
-    return _cache_file_from_archive
-
-
-@pytest.fixture(scope='module')
-def change_working_dir(request, path_to_outputs):
-    """
-    Factory that returns the output path as a context manager object, allowing
-    easy access to the path to where the processed data should be stored.
-
-    Parameters
-    ----------
-    request : pytest.fixture
-        Fixture that contains information this fixture's parent.
-    path_to_outputs : pytest.fixture
-        Fixture containing the root path to the output files.
-
-    Returns
-    -------
-    contextmanager
-        Enable easy change to temporary folder when reducing data.
-    """
-    module_path = request.module.__name__.split('.') + ["outputs"]
-    module_path = [item for item in module_path if item not in "tests"]
-    path = os.path.join(path_to_outputs, *module_path)
-
-    os.makedirs(path, exist_ok=True)
-
-    @contextmanager
-    def _change_working_dir():
-        oldpwd = os.getcwd()
-        os.chdir(path)
-        try:
-            yield
-        finally:
-            os.chdir(oldpwd)
-
-    return _change_working_dir
-
-
-def download_from_archive(filename, path='raw_files', env_var='DRAGONS_TEST'):
-    """Download file from the archive and store it in the local cache.
-
-    Parameters
-    ----------
-    filename : str
-        The filename, e.g. N20160524S0119.fits
-    path : str
-        By default the file is stored at the root of the cache directory, but
-        using ``path`` allows to specify a sub-directory.
-    env_var: str
-        Environment variable containing the path to the cache directory.
-
-    Returns
-    -------
-    str
-        Name of the cached file with the path added to it.
-    """
-    # Find cache path and make sure it exists
-    cache_path = os.getenv(env_var)
-
-    if cache_path is None:
-        raise ValueError('Environment variable not set: {:s}'.format(env_var))
-    elif not os.access(cache_path, os.W_OK):
-        raise OSError('Could not access the path stored inside ${:s}. Make '
-                      'sure the following path exists and that you have write '
-                      'permissions in it: {:s}'.format(env_var, cache_path))
-
-    cache_path = os.path.expanduser(cache_path)
-
-    if path is not None:
-        cache_path = os.path.join(cache_path, path)
-
-    os.makedirs(cache_path, exist_ok=True)
-
-    # Now check if the local file exists and download if not
-    local_path = os.path.join(cache_path, filename)
-    if not os.path.exists(local_path):
-        tmp_path = download_file(URL + filename, cache=False)
-        shutil.move(tmp_path, local_path)
-
-        # `download_file` ignores Access Control List - fixing it
-        os.chmod(local_path, 0o664)
-
-    return local_path
-
-
-def get_associated_calibrations(filename, nbias=5):
-    """
-    Queries Gemini Observatory Archive for associated calibrations to reduce the
-    data that will be used for testing.
-
-    Parameters
-    ----------
-    filename : str
-        Input file name
-    """
-    pd = pytest.importorskip("pandas", minversion='1.0.0')
-    url = "https://archive.gemini.edu/calmgr/{}".format(filename)
-
-    tree = et.parse(urllib.request.urlopen(url))
-    root = tree.getroot()
-    prefix = root.tag[:root.tag.rfind('}') + 1]
-
-    def iter_nodes(node):
-        cal_type = node.find(prefix + 'caltype').text
-        cal_filename = node.find(prefix + 'filename').text
-        return cal_filename, cal_type
-
-    cals = pd.DataFrame(
-        [iter_nodes(node) for node in tree.iter(prefix + 'calibration')],
-        columns=['filename', 'caltype'])
-
-    cals = cals.sort_values(by='filename')
-    cals = cals[~cals.caltype.str.contains('processed_')]
-    cals = cals[~cals.caltype.str.contains('specphot')]
-    cals = cals.drop(cals[cals.caltype.str.contains('bias')][nbias:].index)
-
-    return cals
-
-
-@pytest.fixture(scope='module')
-def path_to_inputs(request, path_to_test_data):
-    """
-    PyTest fixture that returns the path to where the input files for a given
-    test module live.
-
-    Parameters
-    ----------
-<<<<<<< HEAD
-        ad : :class:`astrodata.AstroData` or any subclass
-            AstroData object to be checked.
-        ad_ref : :class:`astrodata.AstroData` or any subclass
-            AstroData object used as reference
-    """
-    from gempy.library.astromodels import dict_to_chebyshev
-    from numpy.testing import assert_allclose
-
-    for ext, ext_ref in zip(ad, ad_ref):
-        assert hasattr(ext, "WAVECAL")
-        wcal = dict(zip(ext.WAVECAL["name"], ext.WAVECAL["coefficients"]))
-        wcal = dict_to_chebyshev(wcal)
-
-        assert hasattr(ext_ref, "WAVECAL")
-        wcal_ref = dict(zip(ad[0].WAVECAL["name"], ad[0].WAVECAL["coefficients"]))
-        wcal_ref = dict_to_chebyshev(wcal_ref)
-
-        assert isinstance(wcal, type(wcal_ref))
-        assert_allclose(wcal.parameters, wcal_ref.parameters)
 
 
 def compare_models(model1, model2, rtol=1e-7, atol=0., check_inverse=True):
@@ -324,20 +114,196 @@
                        check_inverse=False)
 
 
-@pytest.fixture(scope='session')
-def path_to_inputs():
-    """
-    PyTest fixture that reads the environment variable $DRAGONS_TEST_INPUTS that
-    should contains input data for testing.
-
-    If the environment variable does not exist, it marks the test to be skipped.
-
-    If the environment variable exists but it not accessible, it also marks the
-    test to be skipped.
-=======
+@pytest.fixture(scope='module')
+def cache_file_from_archive(request, path_to_inputs, path_to_outputs):
+    """
+    Looks from cached file and returns its full path in the local machine. If
+    cached file does not exists, download file from the archive
+    and store it in a temporary folder.
+
+    ToDo: Add MD5 checksum here.
+
+    Parameters
+    ----------
+    path_to_inputs : pytest.fixture
+        Contains the full path to the input cache folder based on the module
+        path.
+    path_to_outputs : pytest.fixture
+        Contains the full path to the temporary cache folder based on the
+        module path.
+
+    Returns
+    -------
+    function
+        Factory function that returns a string with the full path to the cached
+        file.
+    """
+    should_run = request.config.getoption("--dragons-remote-data")
+    should_cache = request.config.getoption("--force-cache")
+
+    def _cache_file_from_archive(filename):
+
+        if not should_run:
+            pytest.skip(
+                "Test only runs when called using '--dragons-remote-data'.")
+
+        assert isinstance(path_to_inputs, str)
+        assert isinstance(path_to_outputs, str)
+        assert isinstance(filename, str)
+
+        input_path = os.path.join(path_to_inputs, filename)
+        cache_path = os.path.join(path_to_outputs, "inputs", filename)
+
+        if os.path.exists(input_path):
+            print("\n  Static input file exists in:\n    {}".format(input_path))
+            return input_path
+
+        elif should_cache:
+            if os.path.exists(cache_path):
+                print("\n  Input file is cached in:\n    {}\n".format(cache_path))
+                return cache_path
+            else:
+                print("\n  Caching file to:\n    {}\n".format(cache_path))
+                os.makedirs(os.path.dirname(cache_path), exist_ok=True)
+                tmp_path = download_file(URL + filename, cache=False)
+                shutil.move(tmp_path, cache_path)
+                os.chmod(cache_path, 0o664)
+                return cache_path
+
+        else:
+            raise FileNotFoundError(input_path +
+                                    "\n  Use --force-cache to download it.")
+
+    return _cache_file_from_archive
+
+
+@pytest.fixture(scope='module')
+def change_working_dir(request, path_to_outputs):
+    """
+    Factory that returns the output path as a context manager object, allowing
+    easy access to the path to where the processed data should be stored.
+
+    Parameters
+    ----------
+    request : pytest.fixture
+        Fixture that contains information this fixture's parent.
+    path_to_outputs : pytest.fixture
+        Fixture containing the root path to the output files.
+
+    Returns
+    -------
+    contextmanager
+        Enable easy change to temporary folder when reducing data.
+    """
+    module_path = request.module.__name__.split('.') + ["outputs"]
+    module_path = [item for item in module_path if item not in "tests"]
+    path = os.path.join(path_to_outputs, *module_path)
+
+    os.makedirs(path, exist_ok=True)
+
+    @contextmanager
+    def _change_working_dir():
+        oldpwd = os.getcwd()
+        os.chdir(path)
+        try:
+            yield
+        finally:
+            os.chdir(oldpwd)
+
+    return _change_working_dir
+
+
+def download_from_archive(filename, path='raw_files', env_var='DRAGONS_TEST'):
+    """Download file from the archive and store it in the local cache.
+
+    Parameters
+    ----------
+    filename : str
+        The filename, e.g. N20160524S0119.fits
+    path : str
+        By default the file is stored at the root of the cache directory, but
+        using ``path`` allows to specify a sub-directory.
+    env_var: str
+        Environment variable containing the path to the cache directory.
+
+    Returns
+    -------
+    str
+        Name of the cached file with the path added to it.
+    """
+    # Find cache path and make sure it exists
+    cache_path = os.getenv(env_var)
+
+    if cache_path is None:
+        raise ValueError('Environment variable not set: {:s}'.format(env_var))
+    elif not os.access(cache_path, os.W_OK):
+        raise OSError('Could not access the path stored inside ${:s}. Make '
+                      'sure the following path exists and that you have write '
+                      'permissions in it: {:s}'.format(env_var, cache_path))
+
+    cache_path = os.path.expanduser(cache_path)
+
+    if path is not None:
+        cache_path = os.path.join(cache_path, path)
+
+    os.makedirs(cache_path, exist_ok=True)
+
+    # Now check if the local file exists and download if not
+    local_path = os.path.join(cache_path, filename)
+    if not os.path.exists(local_path):
+        tmp_path = download_file(URL + filename, cache=False)
+        shutil.move(tmp_path, local_path)
+
+        # `download_file` ignores Access Control List - fixing it
+        os.chmod(local_path, 0o664)
+
+    return local_path
+
+
+def get_associated_calibrations(filename, nbias=5):
+    """
+    Queries Gemini Observatory Archive for associated calibrations to reduce the
+    data that will be used for testing.
+
+    Parameters
+    ----------
+    filename : str
+        Input file name
+    """
+    pd = pytest.importorskip("pandas", minversion='1.0.0')
+    url = "https://archive.gemini.edu/calmgr/{}".format(filename)
+
+    tree = et.parse(urllib.request.urlopen(url))
+    root = tree.getroot()
+    prefix = root.tag[:root.tag.rfind('}') + 1]
+
+    def iter_nodes(node):
+        cal_type = node.find(prefix + 'caltype').text
+        cal_filename = node.find(prefix + 'filename').text
+        return cal_filename, cal_type
+
+    cals = pd.DataFrame(
+        [iter_nodes(node) for node in tree.iter(prefix + 'calibration')],
+        columns=['filename', 'caltype'])
+
+    cals = cals.sort_values(by='filename')
+    cals = cals[~cals.caltype.str.contains('processed_')]
+    cals = cals[~cals.caltype.str.contains('specphot')]
+    cals = cals.drop(cals[cals.caltype.str.contains('bias')][nbias:].index)
+
+    return cals
+
+
+@pytest.fixture(scope='module')
+def path_to_inputs(request, path_to_test_data):
+    """
+    PyTest fixture that returns the path to where the input files for a given
+    test module live.
+
+    Parameters
+    ----------
     request : fixture
         PyTest's built-in fixture with information about the test itself.
->>>>>>> 42797b84
 
     path_to_test_data : pytest.fixture
         Custom astrodata fixture that returs the root path to where input and
