#!/usr/bin/env python
"""
Holds the DRAGONS version to be propagated throught all the DRAGONS package
and to be used in the documentation.
"""

# --- Setup Version Here ---
API = 3
<<<<<<< HEAD
FEATURE = 1
BUG = 0
TAG = 'dev'
=======
FEATURE = 0
BUG = 3
TAG = ''
>>>>>>> 8bf5c7fa


def version(short=False, tag=TAG):
    """
    Returns DRAGONS's version based on the api,
    feature and bug numbers.

    Returns
    -------
    str : formatted version
    """

    if short:
        _version = "{:d}.{:d}".format(API, FEATURE)

    else:
        _tag = '_{:s}'.format(tag) if tag else ''
        _version = "{:d}.{:d}.{:d}".format(API, FEATURE, BUG) + _tag

    return _version<|MERGE_RESOLUTION|>--- conflicted
+++ resolved
@@ -6,15 +6,10 @@
 
 # --- Setup Version Here ---
 API = 3
-<<<<<<< HEAD
-FEATURE = 1
-BUG = 0
-TAG = 'dev'
-=======
 FEATURE = 0
 BUG = 3
 TAG = ''
->>>>>>> 8bf5c7fa
+
 
 
 def version(short=False, tag=TAG):
