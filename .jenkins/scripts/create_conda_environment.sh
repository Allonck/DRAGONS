#!/usr/bin/env bash
#
# Uses `conda  info --envs` to list the existing virtual environments and
# checks if the `$CONDA_ENV_NAME` string is inside the output. If so, it means
# that the `$CONDA_ENV_NAME` virtual environment exists and its creating step
# can be skipped
#
echo " Removing ${CONDA_ENV_NAME} ---"
conda env remove -n "${CONDA_ENV_NAME}" || echo 0
<<<<<<< HEAD
=======

>>>>>>> 2218cffa


echo " Installing ${CONDA_ENV_NAME} ---"
if conda info --envs | grep -q $CONDA_ENV_NAME; then
    echo " Skipping cretiong of existing conda environment: ${CONDA_ENV_NAME}";
else
    conda env create --quiet --file ${CONDA_ENV_FILE} -n "${CONDA_ENV_NAME}";
fi<|MERGE_RESOLUTION|>--- conflicted
+++ resolved
@@ -7,10 +7,7 @@
 #
 echo " Removing ${CONDA_ENV_NAME} ---"
 conda env remove -n "${CONDA_ENV_NAME}" || echo 0
-<<<<<<< HEAD
-=======
 
->>>>>>> 2218cffa
 
 
 echo " Installing ${CONDA_ENV_NAME} ---"
