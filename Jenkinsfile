--- conflicted
+++ resolved
@@ -17,13 +17,13 @@
     agent any
 
     triggers {
-        // Polls Source Code Manager every four hours
-        pollSCM('H H/4 * * *')
+        // pollSCM('MIN HOUR DoM MONTH DoW')
+        pollSCM('H H/4 * * *')  // Polls Source Code Manager every three hours
     }
 
     options {
         skipDefaultCheckout(true)
-        buildDiscarder(logRotator(numToKeepStr: '5'))
+        buildDiscarder(logRotator(numToKeepStr: '10'))
         timestamps()
         timeout(time: 4, unit: 'HOURS')
     }
@@ -33,7 +33,6 @@
     }
 
     stages {
-
         stage ("Prepare"){
             steps{
                 sendNotifications 'STARTED'
@@ -102,7 +101,7 @@
                     environment {
                         MPLBACKEND = "agg"
                         PATH = "$JENKINS_CONDA_HOME/bin:$PATH"
-                        DRAGONS_TEST_OUT = "unit_tests_outputs/"
+                        DRAGONS_TEST_OUT = "$DRAGONS_TEST_OUT"
                     }
                     steps {
                         echo "Running build #${env.BUILD_ID} on ${env.NODE_NAME}"
@@ -120,81 +119,9 @@
                                 testResults: 'reports/*_results.xml'
                             )
                         }
-                        failure {
-                            sh "find ${DRAGONS_TEST_OUT} -not -name \\*.bz2 -type f -print0 | xargs -0 -n1 -P4 bzip2"
-                        }
                     }
                 }
             }
-        }
-
-        stage('Integration tests') {
-            agent { label "centos7" }
-            environment {
-                MPLBACKEND = "agg"
-                PATH = "$JENKINS_CONDA_HOME/bin:$PATH"
-                DRAGONS_TEST_OUT = "./integ_tests_outputs/"
-            }
-            steps {
-                echo "Running build #${env.BUILD_ID} on ${env.NODE_NAME}"
-                checkout scm
-                echo "${env.PATH}"
-                sh '.jenkins/scripts/setup_agent.sh'
-<<<<<<< HEAD
-                echo "Integration tests"
-                sh 'tox -e py36-integ -v -- --basetemp=${DRAGONS_TEST_OUT} --junit-xml reports/integration_results.xml'
-=======
-                echo "Running tests"
-                sh 'tox -e py37-gmosls -v -- --basetemp=${DRAGONS_TEST_OUT} --junit-xml reports/unittests_results.xml'
->>>>>>> fadd82c9
-                echo "Reporting coverage"
-                sh 'tox -e codecov -- -F integration'
-            } // end steps
-            post {
-                always {
-                    junit (
-                        allowEmptyResults: true,
-                        testResults: 'reports/*_results.xml'
-                    )
-                }
-                failure {
-                    sh "find ${DRAGONS_TEST_OUT} -not -name \\*.bz2 -type f -print0 | xargs -0 -n1 -P4 bzip2"
-                }
-            } // end post
-        } // end stage
-
-        stage('Regression Tests') {
-            agent { label "master" }
-            environment {
-                MPLBACKEND = "agg"
-                PATH = "$JENKINS_CONDA_HOME/bin:$PATH"
-                DRAGONS_TEST_OUT = "regression_tests_outputs"
-            }
-            steps {
-                echo "Running build #${env.BUILD_ID} on ${env.NODE_NAME}"
-                checkout scm
-                echo "${env.PATH}"
-                sh '.jenkins/scripts/setup_agent.sh'
-                echo "Integration tests"
-<<<<<<< HEAD
-                sh 'tox -e py36-reg -v -- --basetemp=${DRAGONS_TEST_OUT} --junit-xml reports/regression_results.xml'
-=======
-                sh 'tox -e py37-integ -v -- --basetemp=${DRAGONS_TEST_OUT} --junit-xml reports/integration_results.xml'
->>>>>>> fadd82c9
-                echo "Reporting coverage"
-                sh 'tox -e codecov -- -F integration'
-            } // end steps
-            post {
-                always {
-                    junit (
-                        allowEmptyResults: true,
-                        testResults: 'reports/*_results.xml'
-                    )
-                }
-                failure {
-                    sh "find ${DRAGONS_TEST_OUT} -not -name \\*.bz2 -type f -print0 | xargs -0 -n1 -P4 bzip2"
-                }
-            } // end post
         }
 
         stage('GMOS LS Tests') {
@@ -202,14 +129,14 @@
             environment {
                 MPLBACKEND = "agg"
                 PATH = "$JENKINS_CONDA_HOME/bin:$PATH"
-                DRAGONS_TEST_OUT = "gmosls_tests_outputs"
+                DRAGONS_TEST_OUT = "$DRAGONS_TEST_OUT"
             }
             steps {
                 echo "Running build #${env.BUILD_ID} on ${env.NODE_NAME}"
                 checkout scm
                 sh '.jenkins/scripts/setup_agent.sh'
                 echo "Running tests"
-                sh 'tox -e py36-gmosls -v -- --basetemp=${DRAGONS_TEST_OUT} --junit-xml reports/gmosls_results.xml'
+                sh 'tox -e py37-gmosls -v -- --basetemp=${DRAGONS_TEST_OUT} --junit-xml reports/unittests_results.xml'
                 echo "Reporting coverage"
                 sh 'tox -e codecov -- -F gmosls'
             }  // end steps
@@ -221,18 +148,50 @@
                         allowEmptyResults: true,
                         testResults: 'reports/*_results.xml'
                     )
+                }  // end always
+            }  // end post
+        }  // end stage
+
+        stage('Integration tests') {
+            agent { label "master" }
+            environment {
+                MPLBACKEND = "agg"
+                PATH = "$JENKINS_CONDA_HOME/bin:$PATH"
+                DRAGONS_TEST_OUT = "$DRAGONS_TEST_OUT"
+            }
+            steps {
+                echo "Running build #${env.BUILD_ID} on ${env.NODE_NAME}"
+                checkout scm
+                echo "${env.PATH}"
+                sh '.jenkins/scripts/setup_agent.sh'
+                echo "Integration tests"
+                sh 'tox -e py37-integ -v -- --basetemp=${DRAGONS_TEST_OUT} --junit-xml reports/integration_results.xml'
+                echo "Reporting coverage"
+                sh 'tox -e codecov -- -F integration'
+            } // end steps
+            post {
+                always {
+                    junit (
+                        allowEmptyResults: true,
+                        testResults: 'reports/*_results.xml'
+                    )
                 }
-                failure {
-                    sh "find ${DRAGONS_TEST_OUT} -not -name \\*.bz2 -type f -print0 | xargs -0 -n1 -P4 bzip2"
-                }
-            }
-        }  // end stage
+            } // end post
+        } // end stage
 
     }
     post {
+//         always {
+//           junit (
+//             allowEmptyResults: true,
+//             testResults: 'reports/*_results.xml'
+//             )
+//         }
         success {
+//             sh  '.jenkins/scripts/build_sdist_file.sh'
+//             sh  'pwd'
+//             echo 'Make tarball available'
             sendNotifications 'SUCCESSFUL'
-            deleteDir() /* clean up our workspace */
         }
         failure {
             sendNotifications 'FAILED'
