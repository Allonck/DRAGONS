#!/usr/bin/env groovy
/*
 * Jenkins Pipeline for DRAGONS
 *
 * by Bruno C. Quint
 *
 * Required Plug-ins:
 * - CloudBees File Leak Detector
 * - Cobertura Plug-in
 * - Warnings NG
 */

@Library('dragons_ci@master') _

pipeline {

    agent any

    triggers {
        // pollSCM('MIN HOUR DoM MONTH DoW')
        pollSCM('H H/4 * * *')  // Polls Source Code Manager every four hours
    }

    options {
        skipDefaultCheckout(true)
        buildDiscarder(logRotator(numToKeepStr: '10'))
        timestamps()
        timeout(time: 4, unit: 'HOURS')
    }

    environment {
        MPLBACKEND = "agg"
    }

    stages {

        stage ("Prepare"){
            steps{
                sendNotifications 'STARTED'
            }
        }

//         stage('Code Metrics') {
//             when {
//                 branch 'master'
//             }
//             environment {
//                 PATH = "$JENKINS_CONDA_HOME/bin:$PATH"
//             }
//             steps {
//                 echo "Running build #${env.BUILD_ID} on ${env.NODE_NAME}"
//                 checkout scm
//                 sh '.jenkins/scripts/setup_agent.sh'
//                 sh 'tox -e check'
//             }
//             post {
//                 success {
//                     recordIssues(
//                         enabledForFailure: true,
//                         tools: [
//                             pyLint(pattern: '**/reports/pylint.log'),
//                             pyDocStyle(pattern: '**/reports/pydocstyle.log')
//                         ]
//                     )
//                 }
//             }
//         }

        stage('Unit tests') {
            parallel {
            // Todo - Add jenkins user for macos machines
//                 stage('MacOS/Python 3.6') {
//                     agent{
//                         label "macos"
//                     }
//                     environment {
//                         PATH = "$CONDA_HOME/bin:$PATH"
//                     }
//                     steps {
//                         echo "Running build #${env.BUILD_ID} on ${env.NODE_NAME}"
//                         checkout scm
//                         sh '.jenkins/scripts/setup_agent.sh'
//                         echo "Running tests with Python 3.6 and older dependencies"
//                         sh 'tox -e py36-unit-olddeps -v -- --junit-xml reports/unittests_results.xml'
//                         echo "Reportint coverage to CodeCov"
//                         sh 'tox -e codecov -- -F unit'
//                     }
//                     post {
//                         always {
//                             junit (
//                                 allowEmptyResults: true,
//                                 testResults: 'reports/*_results.xml'
//                             )
//                         }
//                     }
//                 }

                stage('Linux/Python 3.7') {
                    agent{
                        label "centos7"
                    }
                    environment {
                        MPLBACKEND = "agg"
                        PATH = "$JENKINS_CONDA_HOME/bin:$PATH"
                        DRAGONS_TEST_OUT = "$DRAGONS_TEST_OUT"
                    }
                    steps {
                        echo "Running build #${env.BUILD_ID} on ${env.NODE_NAME}"
                        checkout scm
                        sh '.jenkins/scripts/setup_agent.sh'
                        echo "Running tests with Python 3.7"
                        sh 'tox -e py37-unit -v -- --basetemp=${DRAGONS_TEST_OUT} --junit-xml reports/unittests_results.xml'
                        echo "Reportint coverage to CodeCov"
                        sh 'tox -e codecov -- -F unit'
                    }
                    post {
                        always {
                            junit (
                                allowEmptyResults: true,
                                testResults: 'reports/*_results.xml'
                            )
                        }
                    }
                }
            }
        }

        stage('Integration tests') {
            agent { label "centos7" }
            environment {
                MPLBACKEND = "agg"
                PATH = "$JENKINS_CONDA_HOME/bin:$PATH"
                DRAGONS_TEST_OUT = "$DRAGONS_TEST_OUT"
            }
            steps {
                echo "Running build #${env.BUILD_ID} on ${env.NODE_NAME}"
                checkout scm
                echo "${env.PATH}"
                sh '.jenkins/scripts/setup_agent.sh'
                echo "Integration tests"
                sh 'tox -e py36-integ -v -- --basetemp=${DRAGONS_TEST_OUT} --junit-xml reports/integration_results.xml'
                echo "Reporting coverage"
                sh 'tox -e codecov -- -F integration'
            } // end steps
            post {
                always {
                    junit (
                        allowEmptyResults: true,
                        testResults: 'reports/*_results.xml'
                    )
                }
            } // end post
        } // end stage

<<<<<<< HEAD
        stage('Regression Tests') {
=======
        stage('Integration tests') {
>>>>>>> 3cc405df
            agent { label "master" }
            environment {
                MPLBACKEND = "agg"
                PATH = "$JENKINS_CONDA_HOME/bin:$PATH"
                DRAGONS_TEST_OUT = "$DRAGONS_TEST_OUT"
            }
            steps {
                echo "Running build #${env.BUILD_ID} on ${env.NODE_NAME}"
                checkout scm
                echo "${env.PATH}"
                sh '.jenkins/scripts/setup_agent.sh'
                echo "Integration tests"
                sh 'tox -e py36-reg -v -- --basetemp=${DRAGONS_TEST_OUT} --junit-xml reports/regression_results.xml'
                echo "Reporting coverage"
                sh 'tox -e codecov -- -F integration'
            } // end steps
            post {
                always {
                    junit (
                        allowEmptyResults: true,
                        testResults: 'reports/*_results.xml'
                    )
                }
            } // end post
        }

                stage('GMOS LS Tests') {
            agent { label "master" }
            environment {
                MPLBACKEND = "agg"
                PATH = "$JENKINS_CONDA_HOME/bin:$PATH"
                DRAGONS_TEST_OUT = "$DRAGONS_TEST_OUT"
            }
            steps {
                echo "Running build #${env.BUILD_ID} on ${env.NODE_NAME}"
                checkout scm
                sh '.jenkins/scripts/setup_agent.sh'
                echo "Running tests"
                sh 'tox -e py36-gmosls -v -- --basetemp=${DRAGONS_TEST_OUT} --junit-xml reports/gmosls_results.xml'
                echo "Reporting coverage"
                sh 'tox -e codecov -- -F gmosls'
            }  // end steps
            post {
                always {
                    echo "Running 'archivePlots' from inside GmosArcTests"
                    archiveArtifacts artifacts: "plots/*", allowEmptyArchive: true
                    junit (
                        allowEmptyResults: true,
                        testResults: 'reports/*_results.xml'
                    )
                }  // end always
            }  // end post
        }  // end stage

    }
    post {
//         always {
//           junit (
//             allowEmptyResults: true,
//             testResults: 'reports/*_results.xml'
//             )
//         }
        success {
//             sh  '.jenkins/scripts/build_sdist_file.sh'
//             sh  'pwd'
//             echo 'Make tarball available'
            sendNotifications 'SUCCESSFUL'
        }
        failure {
            sendNotifications 'FAILED'
        }
    }
}<|MERGE_RESOLUTION|>--- conflicted
+++ resolved
@@ -152,11 +152,7 @@
             } // end post
         } // end stage
 
-<<<<<<< HEAD
         stage('Regression Tests') {
-=======
-        stage('Integration tests') {
->>>>>>> 3cc405df
             agent { label "master" }
             environment {
                 MPLBACKEND = "agg"
@@ -183,7 +179,7 @@
             } // end post
         }
 
-                stage('GMOS LS Tests') {
+        stage('GMOS LS Tests') {
             agent { label "master" }
             environment {
                 MPLBACKEND = "agg"
