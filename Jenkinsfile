--- conflicted
+++ resolved
@@ -1,11 +1,7 @@
 #!/usr/bin/env groovy
 pipeline {
 
-<<<<<<< HEAD
-  agent { label any }
-=======
   agent any
->>>>>>> e88cca11
 
   triggers {
     pollSCM('*/5 * * * 1-5')
@@ -19,33 +15,15 @@
   }
 
   environment {
-<<<<<<< HEAD
-    PATH="JENKINS_HOME/anaconda3/bin:$PATH"
-=======
     PATH = "$JENKINS_HOME/anaconda3/bin:$PATH"
->>>>>>> e88cca11
   }
 
   stages {
-
     stage ("Code pull"){
       steps{
         checkout scm
       }
     }
-<<<<<<< HEAD
-
-    stage ("Download and Install Anaconda") {
-      steps {
-        sh '''
-           if ! [ "$(command -v conda)" ]; then
-               echo "Conda is not installed - Downloading and installing"
-               curl https://repo.anaconda.com/archive/Anaconda3-5.3.1-Linux-x86_64.sh \\
-                   --output anaconda.sh --silent
-               /bin/bash anaconda.sh -u -b -p $JENKINS_HOME/anaconda3/
-           fi
-           '''
-=======
     stage ("Download and Install Anaconda") {
       steps {
         sh '''if ! [ "$(command -v conda)" ]; then
@@ -61,7 +39,6 @@
                 conda update --quiet conda
               fi
               '''
->>>>>>> e88cca11
       }
     } // stage: download and install anaconda
 
