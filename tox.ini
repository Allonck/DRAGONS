--- conflicted
+++ resolved
@@ -1,10 +1,6 @@
 [tox]
 envlist =
-<<<<<<< HEAD
     py{36,37,38,39}-{unit,f2,gsaoi,niri,gnirs,gmosls,integ,reg,slow}
-=======
-    py{36,37,38,39}-{unit,gmosls,integ,reg,slow}
->>>>>>> aa038377
     codecov
     check
     docs-{astrodata}
@@ -25,20 +21,12 @@
     MPLBACKEND
     TMPDIR
 conda_deps =
-<<<<<<< HEAD
     astropy>=4.3
-=======
-    astropy>=4.2
->>>>>>> aa038377
     astroquery
     cython
     future
     gwcs
-<<<<<<< HEAD
-    Jinja2==3.0.3
-=======
     Jinja2
->>>>>>> aa038377
     matplotlib
     numpy
     pytest
@@ -64,7 +52,6 @@
     which pip
     which pytest
     pip freeze -l
-<<<<<<< HEAD
     pip install git+https://github.com/astropy/astroscrappy.git@1.1.0#egg=astroscrappy
     pip install git+https://github.com/GeminiDRSoftware/AstroFaker#egg=AstroFaker
     unit: python -m coverage run --rcfile={toxinidir}/.coveragerc -m pytest -v --dragons-remote-data --durations=20 -m "not integration_test and not gmosls and not f2 and not f2ls and not f2image and not gsaoi and not gsaoiimage and not niri and not nirils and not niriimage and not gnirs and not gnirsls and not gnirsimage and not wavecal and not regression and not slow" {posargs:astrodata geminidr gemini_instruments gempy recipe_system}
@@ -77,15 +64,6 @@
     gnirs: python -m coverage run --rcfile={toxinidir}/.coveragerc -m pytest -v --dragons-remote-data --durations=20 -m "(gnirs or gnirsls or gnirsimage) and not slow" {posargs:astrodata geminidr gemini_instruments gempy recipe_system}
     reg: python -m coverage run --rcfile={toxinidir}/.coveragerc -m pytest -v --dragons-remote-data --durations=20 -m "regression and not slow" {posargs:astrodata geminidr gemini_instruments gempy recipe_system}
     slow: python -m coverage run --rcfile={toxinidir}/.coveragerc -m pytest -v --dragons-remote-data --durations=20 -m "slow and not wavecal" {posargs:astrodata geminidr gemini_instruments gempy recipe_system}
-=======
-    pip install git+https://github.com/astropy/astroscrappy.git#egg=astroscrappy
-    pip install git+https://github.com/GeminiDRSoftware/AstroFaker#egg=AstroFaker
-    unit: python -m coverage run --rcfile={toxinidir}/.coveragerc -m pytest -v --dragons-remote-data --durations=20 -m "not integration_test and not gmosls and not regression and not slow" {posargs:astrodata geminidr gemini_instruments gempy recipe_system}
-    integ: python -m coverage run --rcfile={toxinidir}/.coveragerc -m pytest -v --dragons-remote-data --durations=20 -m "integration_test and not slow" {posargs:astrodata geminidr gemini_instruments gempy recipe_system}
-    gmosls: python -m coverage run --rcfile={toxinidir}/.coveragerc -m pytest -v --dragons-remote-data --durations=20 -m "gmosls and not slow" {posargs:astrodata geminidr gemini_instruments gempy recipe_system}
-    reg: python -m coverage run --rcfile={toxinidir}/.coveragerc -m pytest -v --dragons-remote-data --durations=20 -m "regression and not slow" {posargs:astrodata geminidr gemini_instruments gempy recipe_system}
-    slow: python -m coverage run --rcfile={toxinidir}/.coveragerc -m pytest -v --dragons-remote-data --durations=20 -m slow {posargs:astrodata geminidr gemini_instruments gempy recipe_system}
->>>>>>> aa038377
     docs: sphinx-build {posargs} . _build/html
 
 [testenv:covreport]
